--- conflicted
+++ resolved
@@ -174,12 +174,8 @@
     "eslint-config-ckeditor5": "^4.0.0",
     "karma-coverage": "2.1.0",
     "postcss": "^8.0.0",
-<<<<<<< HEAD
-    "postcss-loader": "^4.0.0"
-=======
     "postcss-loader": "^4.0.0",
     "socket.io-client": "^4"
->>>>>>> 37433d10
   },
   "lint-staged": {
     "**/*.js": [
