--- conflicted
+++ resolved
@@ -158,11 +158,7 @@
     "table": "^6.8.1",
     "terser-webpack-plugin": "^5.0.0",
     "typescript": "5.0.4",
-<<<<<<< HEAD
-    "umberto": "^5.0.0",
-=======
     "umberto": "^5.0.1",
->>>>>>> a841889a
     "upath": "^2.0.0",
     "wait-on": "^6.0.1",
     "webpack": "^5.94.0"
