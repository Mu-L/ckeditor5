--- conflicted
+++ resolved
@@ -20,11 +20,7 @@
     "benderjs-mocha": "^0.3.0",
     "benderjs-promise": "^0.1.0",
     "benderjs-sinon": "^0.3.0",
-<<<<<<< HEAD
-    "chai": "~1.10.0",
-=======
     "chai": "^1.10.0",
->>>>>>> db897995
     "del": "^2.0.2",
     "grunt": "^0",
     "grunt-jscs": "^2.0.0",
@@ -46,10 +42,6 @@
     "url": "https://github.com/ckeditor/ckeditor5.git"
   },
   "scripts": {
-<<<<<<< HEAD
-    "test": "mocha dev/tasks/test"
-=======
     "test": "mocha dev/tasks/tests"
->>>>>>> db897995
   }
 }