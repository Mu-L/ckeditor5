--- conflicted
+++ resolved
@@ -170,17 +170,6 @@
     "dll:build": "node ./scripts/dll/build-dlls.js",
     "check-dependencies": "ckeditor5-dev-tests-check-dependencies"
   },
-<<<<<<< HEAD
-  "resolutions": {
-    "eslint-config-ckeditor5": "^4.0.0",
-    "karma-coverage": "2.1.0",
-    "postcss": "^8.0.0",
-    "postcss-loader": "^4.0.0",
-    "socket.io-client": "^4",
-    "typescript": "^4.6.4"
-  },
-=======
->>>>>>> 38c588f4
   "lint-staged": {
     "**/*.js": [
       "eslint --quiet"
