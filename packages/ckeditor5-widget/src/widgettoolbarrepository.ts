/**
 * @license Copyright (c) 2003-2023, CKSource Holding sp. z o.o. All rights reserved.
 * For licensing, see LICENSE.md or https://ckeditor.com/legal/ckeditor-oss-license
 */

/**
 * @module widget/widgettoolbarrepository
 */

import {
	Plugin,
	type Editor,
	type PluginDependencies,
	type ToolbarConfigItem
} from '@ckeditor/ckeditor5-core';

import type { ViewDocumentSelection, ViewElement } from '@ckeditor/ckeditor5-engine';

import {
	BalloonPanelView,
	ContextualBalloon,
	ToolbarView,
	type BalloonToolbar,
	type BaloonToolbarShowEvent,
	type EditorUIUpdateEvent
} from '@ckeditor/ckeditor5-ui';

import {
	CKEditorError,
	logWarning,
	type ObservableChangeEvent,
	type RectSource
} from '@ckeditor/ckeditor5-utils';

import { isWidget } from './utils';

/**
 * Widget toolbar repository plugin. A central point for registering widget toolbars. This plugin handles the whole
 * toolbar rendering process and exposes a concise API.
 *
 * To add a toolbar for your widget use the {@link ~WidgetToolbarRepository#register `WidgetToolbarRepository#register()`} method.
 *
 * The following example comes from the {@link module:image/imagetoolbar~ImageToolbar} plugin:
 *
 * 		class ImageToolbar extends Plugin {
 *			static get requires() {
 *				return [ WidgetToolbarRepository ];
 *			}
 *
 *			afterInit() {
 *				const editor = this.editor;
 *				const widgetToolbarRepository = editor.plugins.get( WidgetToolbarRepository );
 *
 *				widgetToolbarRepository.register( 'image', {
 *					items: editor.config.get( 'image.toolbar' ),
 *					getRelatedElement: getClosestSelectedImageWidget
 *				} );
 *			}
 *		}
 */
export default class WidgetToolbarRepository extends Plugin {
	private _toolbarDefinitions!: Map<string, WidgetRepositoryToolbarDefinition>;
	private _balloon!: ContextualBalloon;

	/**
	 * @inheritDoc
	 */
	public static get requires(): PluginDependencies {
		return [ ContextualBalloon ];
	}

	/**
	 * @inheritDoc
	 */
	public static get pluginName(): 'WidgetToolbarRepository' {
		return 'WidgetToolbarRepository';
	}

	/**
	 * @inheritDoc
	 */
	public init(): void {
		const editor = this.editor;

		// Disables the default balloon toolbar for all widgets.
		if ( editor.plugins.has( 'BalloonToolbar' ) ) {
			const balloonToolbar: BalloonToolbar = editor.plugins.get( 'BalloonToolbar' );

			this.listenTo<BaloonToolbarShowEvent>( balloonToolbar, 'show', evt => {
				if ( isWidgetSelected( editor.editing.view.document.selection ) ) {
					evt.stop();
				}
			}, { priority: 'high' } );
		}

		/**
		 * A map of toolbar definitions.
		 *
		 * @protected
		 * @member {Map.<String,module:widget/widgettoolbarrepository~WidgetRepositoryToolbarDefinition>} #_toolbarDefinitions
		 */
		this._toolbarDefinitions = new Map();

		/**
		 * @private
		 */
		this._balloon = this.editor.plugins.get( 'ContextualBalloon' );

		this.on<ObservableChangeEvent>( 'change:isEnabled', () => {
			this._updateToolbarsVisibility();
		} );

		this.listenTo<EditorUIUpdateEvent>( editor.ui, 'update', () => {
			this._updateToolbarsVisibility();
		} );

		// UI#update is not fired after focus is back in editor, we need to check if balloon panel should be visible.
		this.listenTo<ObservableChangeEvent>( editor.ui.focusTracker, 'change:isFocused', () => {
			this._updateToolbarsVisibility();
		}, { priority: 'low' } );
	}

	public override destroy(): void {
		super.destroy();

		for ( const toolbarConfig of this._toolbarDefinitions.values() ) {
			toolbarConfig.view.destroy();
		}
	}

	/**
	 * Registers toolbar in the WidgetToolbarRepository. It renders it in the `ContextualBalloon` based on the value of the invoked
	 * `getRelatedElement` function. Toolbar items are gathered from `items` array.
	 * The balloon's CSS class is by default `ck-toolbar-container` and may be override with the `balloonClassName` option.
	 *
	 * Note: This method should be called in the {@link module:core/plugin~PluginInterface#afterInit `Plugin#afterInit()`}
	 * callback (or later) to make sure that the given toolbar items were already registered by other plugins.
	 *
	 * @param {String} toolbarId An id for the toolbar. Used to
	 * @param {Object} options
	 * @param {String} [options.ariaLabel] Label used by assistive technologies to describe this toolbar element.
	 * @param {Array.<String>} options.items Array of toolbar items.
	 * @param {Function} options.getRelatedElement Callback which returns an element the toolbar should be attached to.
	 * @param {String} [options.balloonClassName='ck-toolbar-container'] CSS class for the widget balloon.
	 */
	public register(
		toolbarId: string,
		{ ariaLabel, items, getRelatedElement, balloonClassName = 'ck-toolbar-container' }: {
			ariaLabel?: string;
			items: Array<ToolbarConfigItem>;
<<<<<<< HEAD
			getRelatedElement: ( selection: ViewDocumentSelection ) => ViewElement | null;
=======
			getRelatedElement: ( selection: ViewDocumentSelection ) => ( ViewElement | null );
>>>>>>> d634c413
			balloonClassName?: string;
		}
	): void {
		// Trying to register a toolbar without any item.
		if ( !items.length ) {
			/**
			 * When {@link #register registering} a new widget toolbar, you need to provide a non-empty array with
			 * the items that will be inserted into the toolbar.
			 *
			 * If you see this error when integrating the editor, you likely forgot to configure one of the widget toolbars.
			 *
			 * See for instance:
			 *
			 * * {@link module:table/table~TableConfig#contentToolbar `config.table.contentToolbar`}
			 * * {@link module:image/imageconfig~ImageConfig#toolbar `config.image.toolbar`}
			 *
			 * @error widget-toolbar-no-items
			 * @param {String} toolbarId The id of the toolbar that has not been configured correctly.
			 */
			logWarning( 'widget-toolbar-no-items', { toolbarId } );

			return;
		}

		const editor = this.editor;
		const t = editor.t;
		const toolbarView = new ToolbarView( editor.locale );

		toolbarView.ariaLabel = ariaLabel || t( 'Widget toolbar' );

		if ( this._toolbarDefinitions.has( toolbarId ) ) {
			/**
			 * Toolbar with the given id was already added.
			 *
			 * @error widget-toolbar-duplicated
			 * @param toolbarId Toolbar id.
			 */
			throw new CKEditorError( 'widget-toolbar-duplicated', this, { toolbarId } );
		}

		const toolbarDefinition = {
			view: toolbarView,
			getRelatedElement,
			balloonClassName,
			itemsConfig: items,
			initialized: false
		};

		// Register the toolbar so it becomes available for Alt+F10 and Esc navigation.
		editor.ui.addToolbar( toolbarView, {
			isContextual: true,
			beforeFocus: () => {
				const relatedElement = getRelatedElement( editor.editing.view.document.selection );

				if ( relatedElement ) {
					this._showToolbar( toolbarDefinition, relatedElement );
				}
			},
			afterBlur: () => {
				this._hideToolbar( toolbarDefinition );
			}
		} );

		this._toolbarDefinitions.set( toolbarId, toolbarDefinition );
	}

	/**
	 * Iterates over stored toolbars and makes them visible or hidden.
	 *
	 * @private
	 */
	private _updateToolbarsVisibility() {
		let maxRelatedElementDepth = 0;
		let deepestRelatedElement = null;
		let deepestToolbarDefinition = null;

		for ( const definition of this._toolbarDefinitions.values() ) {
			const relatedElement = definition.getRelatedElement( this.editor.editing.view.document.selection );

			if ( !this.isEnabled || !relatedElement ) {
				if ( this._isToolbarInBalloon( definition ) ) {
					this._hideToolbar( definition );
				}
			} else if ( !this.editor.ui.focusTracker.isFocused ) {
				if ( this._isToolbarVisible( definition ) ) {
					this._hideToolbar( definition );
				}
			} else {
				const relatedElementDepth = relatedElement.getAncestors().length;

				// Many toolbars can express willingness to be displayed but they do not know about
				// each other. Figure out which toolbar is deepest in the view tree to decide which
				// should be displayed. For instance, if a selected image is inside a table cell, display
				// the ImageToolbar rather than the TableToolbar (#60).
				if ( relatedElementDepth > maxRelatedElementDepth ) {
					maxRelatedElementDepth = relatedElementDepth;
					deepestRelatedElement = relatedElement;
					deepestToolbarDefinition = definition;
				}
			}
		}

		if ( deepestToolbarDefinition ) {
			this._showToolbar( deepestToolbarDefinition, deepestRelatedElement! );
		}
	}

	/**
	 * Hides the given toolbar.
	 *
	 * @private
	 * @param {module:widget/widgettoolbarrepository~WidgetRepositoryToolbarDefinition} toolbarDefinition
	 */
	private _hideToolbar( toolbarDefinition: WidgetRepositoryToolbarDefinition ) {
		this._balloon.remove( toolbarDefinition.view );
		this.stopListening( this._balloon, 'change:visibleView' );
	}

	/**
	 * Shows up the toolbar if the toolbar is not visible.
	 * Otherwise, repositions the toolbar's balloon when toolbar's view is the most top view in balloon stack.
	 *
	 * It might happen here that the toolbar's view is under another view. Then do nothing as the other toolbar view
	 * should be still visible after the {@link module:core/editor/editorui~EditorUI#event:update}.
	 *
	 * @private
	 * @param {module:widget/widgettoolbarrepository~WidgetRepositoryToolbarDefinition} toolbarDefinition
	 * @param {module:engine/view/element~Element} relatedElement
	 */
	private _showToolbar( toolbarDefinition: WidgetRepositoryToolbarDefinition, relatedElement: ViewElement ) {
		if ( this._isToolbarVisible( toolbarDefinition ) ) {
			repositionContextualBalloon( this.editor, relatedElement );
		} else if ( !this._isToolbarInBalloon( toolbarDefinition ) ) {
			if ( !toolbarDefinition.initialized ) {
				toolbarDefinition.initialized = true;
				toolbarDefinition.view.fillFromConfig( toolbarDefinition.itemsConfig, this.editor.ui.componentFactory );
			}

			this._balloon.add( {
				view: toolbarDefinition.view,
				position: getBalloonPositionData( this.editor, relatedElement ),
				balloonClassName: toolbarDefinition.balloonClassName
			} );

			// Update toolbar position each time stack with toolbar view is switched to visible.
			// This is in a case target element has changed when toolbar was in invisible stack
			// e.g. target image was wrapped by a block quote.
			// See https://github.com/ckeditor/ckeditor5-widget/issues/92.
			this.listenTo<ObservableChangeEvent>( this._balloon, 'change:visibleView', () => {
				for ( const definition of this._toolbarDefinitions.values() ) {
					if ( this._isToolbarVisible( definition ) ) {
						const relatedElement = definition.getRelatedElement( this.editor.editing.view.document.selection );
						repositionContextualBalloon( this.editor, relatedElement! );
					}
				}
			} );
		}
	}

	/**
	 * @private
	 * @param {Object} toolbar
	 * @returns {Boolean}
	 */
	private _isToolbarVisible( toolbar: WidgetRepositoryToolbarDefinition ) {
		return this._balloon.visibleView === toolbar.view;
	}

	/**
	 * @private
	 * @param {Object} toolbar
	 * @returns {Boolean}
	 */
	private _isToolbarInBalloon( toolbar: WidgetRepositoryToolbarDefinition ) {
		return this._balloon.hasView( toolbar.view );
	}
}

function repositionContextualBalloon( editor: Editor, relatedElement: ViewElement ) {
	const balloon: ContextualBalloon = editor.plugins.get( 'ContextualBalloon' );
	const position = getBalloonPositionData( editor, relatedElement );

	balloon.updatePosition( position );
}

function getBalloonPositionData( editor: Editor, relatedElement: ViewElement ) {
	const editingView = editor.editing.view;
	const defaultPositions = BalloonPanelView.defaultPositions;

	return {
		target: editingView.domConverter.mapViewToDom( relatedElement ) as RectSource | undefined,
		positions: [
			defaultPositions.northArrowSouth,
			defaultPositions.northArrowSouthWest,
			defaultPositions.northArrowSouthEast,
			defaultPositions.southArrowNorth,
			defaultPositions.southArrowNorthWest,
			defaultPositions.southArrowNorthEast,
			defaultPositions.viewportStickyNorth
		]
	};
}

function isWidgetSelected( selection: ViewDocumentSelection ) {
	const viewElement = selection.getSelectedElement();

	return !!( viewElement && isWidget( viewElement ) );
}

/**
 * The toolbar definition object used by the toolbar repository to manage toolbars.
 * It contains information necessary to display the toolbar in the
 * {@link module:ui/panel/balloon/contextualballoon~ContextualBalloon contextual balloon} and
 * update it during its life (display) cycle.
 *
 * @typedef {Object} module:widget/widgettoolbarrepository~WidgetRepositoryToolbarDefinition
 *
 * @property {module:ui/view~View} view The UI view of the toolbar.
 * @property {Function} getRelatedElement A function that returns an engine {@link module:engine/view/view~View}
 * element the toolbar is to be attached to. For instance, an image widget or a table widget (or `null` when
 * there is no such element). The function accepts an instance of {@link module:engine/view/selection~Selection}.
 * @property {String} balloonClassName CSS class for the widget balloon when a toolbar is displayed.
 */
interface WidgetRepositoryToolbarDefinition {
	view: ToolbarView;
	getRelatedElement: ( selection: ViewDocumentSelection ) => ViewElement | null | undefined;
	balloonClassName: string;
	itemsConfig: Array<ToolbarConfigItem>;
	initialized: boolean;
}

declare module '@ckeditor/ckeditor5-core' {
	interface PluginsMap {
		[ WidgetToolbarRepository.pluginName ]: WidgetToolbarRepository;
	}
}<|MERGE_RESOLUTION|>--- conflicted
+++ resolved
@@ -148,11 +148,7 @@
 		{ ariaLabel, items, getRelatedElement, balloonClassName = 'ck-toolbar-container' }: {
 			ariaLabel?: string;
 			items: Array<ToolbarConfigItem>;
-<<<<<<< HEAD
-			getRelatedElement: ( selection: ViewDocumentSelection ) => ViewElement | null;
-=======
 			getRelatedElement: ( selection: ViewDocumentSelection ) => ( ViewElement | null );
->>>>>>> d634c413
 			balloonClassName?: string;
 		}
 	): void {
