/**
 * @license Copyright (c) 2003-2023, CKSource Holding sp. z o.o. All rights reserved.
 * For licensing, see LICENSE.md or https://ckeditor.com/legal/ckeditor-oss-license
 */

/**
 * @module font/ui/colortableview
 */

import { icons } from 'ckeditor5/src/core';
import {
	ButtonView,
	ColorGridView,
	ColorTileView,
	FocusCycler,
	LabelView,
	Template,
	View,
	ViewCollection,
	ColorPickerView,
	type ColorDefinition,
	type ColorPickerOutputFormat
} from 'ckeditor5/src/ui';
import { FocusTracker, KeystrokeHandler, type Locale } from 'ckeditor5/src/utils';
import type { Model } from 'ckeditor5/src/engine';

import DocumentColorCollection from '../documentcolorcollection';

import '../../theme/fontcolor.css';

/**
 * A class which represents a view with the following sub–components:
 *
 * * A remove color button,
 * * A static {@link module:ui/colorgrid/colorgridview~ColorGridView} of colors defined in the configuration,
 * * A dynamic {@link module:ui/colorgrid/colorgridview~ColorGridView} of colors used in the document.
 */
export default class ColorTableView extends View {
	/**
	 * A collection of the children of the table.
	 */
	public readonly items: ViewCollection;

	/**
	 * An array with objects representing colors to be displayed in the grid.
	 */
	public colorDefinitions: Array<ColorDefinition>;

	/**
	 * Tracks information about the DOM focus in the list.
	 */
	public readonly focusTracker: FocusTracker;

	/**
	 * An instance of the {@link module:utils/keystrokehandler~KeystrokeHandler}.
	 */
	public readonly keystrokes: KeystrokeHandler;

	/**
	 * The label of the button responsible for removing color attributes.
	 */
	public removeButtonLabel: string;

	/**
	 * The number of columns in the color grid.
	 */
	public columns: number;

	/**
	 * A collection of definitions that store the document colors.
	 *
	 * @readonly
	 */
	public documentColors: DocumentColorCollection;

	/**
	 * The maximum number of colors in the document colors section.
	 * If it equals 0, the document colors section is not added.
	 *
	 */
	public documentColorsCount?: number;

	/**
	 * If true, color picker should not be displayed.
	 *
	 * @readonly
	 */
	public isColorPickerDisabled?: boolean;

	/**
	 * Color picker allows to select custom colors.
	 *
	 */
	public colorPickerView?: ColorPickerView;

	/**
	 * A collection of views that can be focused in the view.
	 *
	 * @readonly
	 */
	protected _focusables: ViewCollection;

	/**
	 * Helps cycling over focusable {@link #items} in the list.
	 *
	 * @readonly
	 */
	protected _focusCycler: FocusCycler;

	/**
	 * Document color section's label.
	 *
	 * @readonly
	 */
	private _documentColorsLabel?: string;

	/**
	 * Keeps the value of the command associated with the table for the current selection.
	 */
	declare public selectedColor?: string;

	/**
	 * Preserves the reference to {@link module:ui/colorgrid/colorgridview~ColorGridView} used to create
	 * the default (static) color set.
	 *
	 * The property is loaded once the the parent dropdown is opened the first time.
	 *
	 * @readonly
	 */
	public staticColorsGrid: ColorGridView | undefined;

	/**
	 * Preserves the reference to {@link module:ui/colorgrid/colorgridview~ColorGridView} used to create
	 * the document colors. It remains undefined if the document colors feature is disabled.
	 *
	 * The property is loaded once the the parent dropdown is opened the first time.
	 *
	 * @readonly
	 */
	public documentColorsGrid: ColorGridView | undefined;

	/**
	 * @TODO
	 */
	public colorPickerOutputFormat: ColorPickerOutputFormat | undefined;

	/**
	 * Creates a view to be inserted as a child of {@link module:ui/dropdown/dropdownview~DropdownView}.
	 *
	 * @param locale The localization services instance.
	 * @param colors An array with definitions of colors to be displayed in the table.
	 * @param columns The number of columns in the color grid.
	 * @param removeButtonLabel The label of the button responsible for removing the color.
	 * @param documentColorsLabel The label for the section with the document colors.
	 * @param documentColorsCount The number of colors in the document colors section inside the color dropdown.
	 */
	constructor(
		locale: Locale,
<<<<<<< HEAD
		{ colors, columns, removeButtonLabel, documentColorsLabel, documentColorsCount, colorPickerOutputFormat }: {
=======
		{ colors, columns, removeButtonLabel, documentColorsLabel, documentColorsCount, isColorPickerDisabled }: {
>>>>>>> 61b471ae

			colors: Array<ColorDefinition>;
			columns: number;
			removeButtonLabel: string;
			documentColorsLabel?: string;
			documentColorsCount?: number;
<<<<<<< HEAD
			colorPickerOutputFormat?: ColorPickerOutputFormat;
=======
			isColorPickerDisabled?: boolean;
>>>>>>> 61b471ae
		}
	) {
		super( locale );

		this.items = this.createCollection();
		this.colorDefinitions = colors;
		this.focusTracker = new FocusTracker();
		this.keystrokes = new KeystrokeHandler();

		this.set( 'selectedColor', undefined );

		this.removeButtonLabel = removeButtonLabel;
		this.columns = columns;
		this.documentColors = new DocumentColorCollection();
		this.documentColorsCount = documentColorsCount;
		this.isColorPickerDisabled = isColorPickerDisabled;

		this.colorPickerView = new ColorPickerView( locale );

		this.colorPickerOutputFormat = colorPickerOutputFormat;
		this._focusables = new ViewCollection();

		this._focusCycler = new FocusCycler( {
			focusables: this._focusables,
			focusTracker: this.focusTracker,
			keystrokeHandler: this.keystrokes,
			actions: {
				// Navigate list items backwards using the <kbd>Shift</kbd> + <kbd>Tab</kbd> keystroke.
				focusPrevious: 'shift + tab',

				// Navigate list items forwards using the <kbd>Tab</kbd> key.
				focusNext: 'tab'
			}
		} );

		this._documentColorsLabel = documentColorsLabel;

		this.setTemplate( {
			tag: 'div',
			attributes: {
				class: [
					'ck',
					'ck-color-table'
				]
			},
			children: this.items
		} );

		this.items.add( this._createRemoveColorButton() );
	}

	/**
	 * Scans through the editor model and searches for text node attributes with the given attribute name.
	 * Found entries are set as document colors.
	 *
	 * All the previously stored document colors will be lost in the process.
	 *
	 * @param model The model used as a source to obtain the document colors.
	 * @param attributeName Determines the name of the related model's attribute for a given dropdown.
	 */
	public updateDocumentColors( model: Model, attributeName: string ): void {
		const document = model.document;
		const maxCount = this.documentColorsCount;

		this.documentColors.clear();

		for ( const rootName of document.getRootNames() ) {
			const root = document.getRoot( rootName )!;
			const range = model.createRangeIn( root );

			for ( const node of range.getItems() ) {
				if ( node.is( '$textProxy' ) && node.hasAttribute( attributeName ) ) {
					this._addColorToDocumentColors( node.getAttribute( attributeName ) as string );

					if ( this.documentColors.length >= maxCount! ) {
						return;
					}
				}
			}
		}
	}

	/**
	 * Refreshes the state of the selected color in one or both {@link module:ui/colorgrid/colorgridview~ColorGridView}s
	 * available in the {@link module:font/ui/colortableview~ColorTableView}. It guarantees that the selection will occur only in one
	 * of them.
	 */
	public updateSelectedColors(): void {
		const documentColorsGrid = this.documentColorsGrid;
		const staticColorsGrid = this.staticColorsGrid!;
		const selectedColor = this.selectedColor;

		staticColorsGrid.selectedColor = selectedColor;

		if ( documentColorsGrid ) {
			documentColorsGrid.selectedColor = selectedColor;
		}

		if ( this.colorPickerView && selectedColor ) {
			this.colorPickerView.set( 'color', selectedColor );
		}
	}

	/**
	 * @inheritDoc
	 */
	public override render(): void {
		super.render();

		// Start listening for the keystrokes coming from #element.
		this.keystrokes.listenTo( this.element! );
	}

	/**
	 * @inheritDoc
	 */
	public override destroy(): void {
		super.destroy();

		this.focusTracker.destroy();
		this.keystrokes.destroy();
	}

	/**
	 * Appends {@link #staticColorsGrid} and {@link #documentColorsGrid} views.
	 */
	public appendGrids(): void {
		if ( this.staticColorsGrid ) {
			return;
		}
		this.staticColorsGrid = this._createStaticColorsGrid();

		this.items.add( this.staticColorsGrid );
		this.focusTracker.add( this.staticColorsGrid.element! );
		this._focusables.add( this.staticColorsGrid );

		if ( this.documentColorsCount ) {
			// Create a label for document colors.
			const bind = Template.bind( this.documentColors, this.documentColors );
			const label = new LabelView( this.locale );
			label.text = this._documentColorsLabel;
			label.extendTemplate( {
				attributes: {
					class: [
						'ck',
						'ck-color-grid__label',
						bind.if( 'isEmpty', 'ck-hidden' )
					]
				}
			} );
			this.items.add( label );
			this.documentColorsGrid = this._createDocumentColorsGrid();

			this.items.add( this.documentColorsGrid );
			this.focusTracker.add( this.documentColorsGrid.element! );
			this._focusables.add( this.documentColorsGrid );

			if ( !this.isColorPickerDisabled && this.colorPickerView ) {
				// Render a color picker
				this.colorPickerView.render();
				this.items.add( this.colorPickerView );
			}
		}
<<<<<<< HEAD

		this._colorPickerView = new ColorPickerView( this.locale, this.colorPickerOutputFormat );
		this._colorPickerView.delegate( 'change' ).to( this, 'colorChange' );
		this._colorPickerView.render();

		this.items.add( this._colorPickerView );
=======
>>>>>>> 61b471ae
	}

	/**
	 * Focuses the first focusable element in {@link #items}.
	 */
	public focus(): void {
		this._focusCycler.focusFirst();
	}

	/**
	 * Focuses the last focusable element in {@link #items}.
	 */
	public focusLast(): void {
		this._focusCycler.focusLast();
	}

	/**
	 * Adds the remove color button as a child of the current view.
	 */
	private _createRemoveColorButton(): ButtonView {
		const buttonView = new ButtonView();

		buttonView.set( {
			withText: true,
			icon: icons.eraser,
			label: this.removeButtonLabel
		} );

		buttonView.class = 'ck-color-table__remove-color';
		buttonView.on( 'execute', () => {
			this.fire( 'execute', { value: null } );
		} );

		buttonView.render();

		this.focusTracker.add( buttonView.element! );
		this._focusables.add( buttonView );

		return buttonView;
	}

	/**
	 * Creates a static color table grid based on the editor configuration.
	 */
	private _createStaticColorsGrid(): ColorGridView {
		const colorGrid = new ColorGridView( this.locale, {
			colorDefinitions: this.colorDefinitions,
			columns: this.columns
		} );

		colorGrid.delegate( 'execute' ).to( this );

		return colorGrid;
	}

	/**
	 * Creates the document colors section view and binds it to {@link #documentColors}.
	 */
	private _createDocumentColorsGrid(): ColorGridView {
		const bind = Template.bind( this.documentColors, this.documentColors );
		const documentColorsGrid = new ColorGridView( this.locale, {
			columns: this.columns
		} );

		documentColorsGrid.delegate( 'execute' ).to( this );

		documentColorsGrid.extendTemplate( {
			attributes: {
				class: bind.if( 'isEmpty', 'ck-hidden' )
			}
		} );

		documentColorsGrid.items.bindTo( this.documentColors ).using(
			colorObj => {
				const colorTile = new ColorTileView();

				colorTile.set( {
					color: colorObj.color,
					hasBorder: colorObj.options && colorObj.options.hasBorder
				} );

				if ( colorObj.label ) {
					colorTile.set( {
						label: colorObj.label,
						tooltip: true
					} );
				}

				colorTile.on( 'execute', () => {
					this.fire( 'execute', {
						value: colorObj.color
					} );
				} );

				return colorTile;
			}
		);

		// Selected color should be cleared when document colors became empty.
		this.documentColors.on( 'change:isEmpty', ( evt, name, val ) => {
			if ( val ) {
				documentColorsGrid.selectedColor = null;
			}
		} );

		return documentColorsGrid;
	}

	/**
	 * Adds a given color to the document colors list. If possible, the method will attempt to use
	 * data from the {@link #colorDefinitions} (label, color options).
	 *
	 * @param color A string that stores the value of the recently applied color.
	 */
	private _addColorToDocumentColors( color: string ): void {
		const predefinedColor = this.colorDefinitions
			.find( definition => definition.color === color );

		if ( !predefinedColor ) {
			this.documentColors.add( {
				color,
				label: color,
				options: {
					hasBorder: false
				}
			} );
		} else {
			this.documentColors.add( Object.assign( {}, predefinedColor ) );
		}
	}
}<|MERGE_RESOLUTION|>--- conflicted
+++ resolved
@@ -142,7 +142,7 @@
 	/**
 	 * @TODO
 	 */
-	public colorPickerOutputFormat: ColorPickerOutputFormat | undefined;
+	public colorPickerOutputFormat?: ColorPickerOutputFormat;
 
 	/**
 	 * Creates a view to be inserted as a child of {@link module:ui/dropdown/dropdownview~DropdownView}.
@@ -156,22 +156,14 @@
 	 */
 	constructor(
 		locale: Locale,
-<<<<<<< HEAD
-		{ colors, columns, removeButtonLabel, documentColorsLabel, documentColorsCount, colorPickerOutputFormat }: {
-=======
-		{ colors, columns, removeButtonLabel, documentColorsLabel, documentColorsCount, isColorPickerDisabled }: {
->>>>>>> 61b471ae
-
+		{ colors, columns, removeButtonLabel, documentColorsLabel, documentColorsCount, isColorPickerDisabled, colorPickerOutputFormat }: {
 			colors: Array<ColorDefinition>;
 			columns: number;
 			removeButtonLabel: string;
 			documentColorsLabel?: string;
 			documentColorsCount?: number;
-<<<<<<< HEAD
+			isColorPickerDisabled?: boolean;
 			colorPickerOutputFormat?: ColorPickerOutputFormat;
-=======
-			isColorPickerDisabled?: boolean;
->>>>>>> 61b471ae
 		}
 	) {
 		super( locale );
@@ -189,9 +181,9 @@
 		this.documentColorsCount = documentColorsCount;
 		this.isColorPickerDisabled = isColorPickerDisabled;
 
-		this.colorPickerView = new ColorPickerView( locale );
-
 		this.colorPickerOutputFormat = colorPickerOutputFormat;
+		this.colorPickerView = new ColorPickerView( locale, this.colorPickerOutputFormat );
+
 		this._focusables = new ViewCollection();
 
 		this._focusCycler = new FocusCycler( {
@@ -270,8 +262,8 @@
 			documentColorsGrid.selectedColor = selectedColor;
 		}
 
-		if ( this.colorPickerView && selectedColor ) {
-			this.colorPickerView.set( 'color', selectedColor );
+		if ( this.colorPickerView ) {
+			this.colorPickerView.setColor( selectedColor );
 		}
 	}
 
@@ -335,15 +327,6 @@
 				this.items.add( this.colorPickerView );
 			}
 		}
-<<<<<<< HEAD
-
-		this._colorPickerView = new ColorPickerView( this.locale, this.colorPickerOutputFormat );
-		this._colorPickerView.delegate( 'change' ).to( this, 'colorChange' );
-		this._colorPickerView.render();
-
-		this.items.add( this._colorPickerView );
-=======
->>>>>>> 61b471ae
 	}
 
 	/**
