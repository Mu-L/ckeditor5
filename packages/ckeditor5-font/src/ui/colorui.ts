--- conflicted
+++ resolved
@@ -118,13 +118,7 @@
 				columns: this.columns,
 				removeButtonLabel: t( 'Remove color' ),
 				documentColorsLabel: documentColorsCount !== 0 ? t( 'Document colors' ) : '',
-<<<<<<< HEAD
-				documentColorsCount: documentColorsCount === undefined ? this.columns : documentColorsCount,
-				isColorPickerDisabled,
-				colorPickerOutputFormat: this.editor.config.get( this.componentName )!.colorPickerFormat
-=======
 				documentColorsCount: documentColorsCount === undefined ? this.columns : documentColorsCount
->>>>>>> c5238a2f
 			} );
 
 			this.colorTableView.bind( 'selectedColor' ).to( command, 'value' );
