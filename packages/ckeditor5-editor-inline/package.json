{
  "name": "@ckeditor/ckeditor5-editor-inline",
  "version": "43.1.1",
  "description": "Inline editor implementation for CKEditor 5.",
  "keywords": [
    "ckeditor",
    "ckeditor5",
    "ckeditor 5",
    "ckeditor5-editor",
    "ckeditor5-dll"
  ],
  "type": "module",
  "main": "src/index.ts",
  "dependencies": {
    "@ckeditor/ckeditor5-core": "43.1.1",
    "@ckeditor/ckeditor5-engine": "43.1.1",
    "@ckeditor/ckeditor5-ui": "43.1.1",
    "@ckeditor/ckeditor5-utils": "43.1.1",
    "ckeditor5": "43.1.1",
    "lodash-es": "4.17.21"
  },
  "devDependencies": {
<<<<<<< HEAD
    "@ckeditor/ckeditor5-basic-styles": "43.1.0",
    "@ckeditor/ckeditor5-dev-utils": "^44.0.0-alpha.0",
    "@ckeditor/ckeditor5-enter": "43.1.0",
    "@ckeditor/ckeditor5-heading": "43.1.0",
    "@ckeditor/ckeditor5-image": "43.1.0",
    "@ckeditor/ckeditor5-paragraph": "43.1.0",
    "@ckeditor/ckeditor5-theme-lark": "43.1.0",
    "@ckeditor/ckeditor5-typing": "43.1.0",
    "@ckeditor/ckeditor5-undo": "43.1.0",
    "@ckeditor/ckeditor5-watchdog": "43.1.0",
=======
    "@ckeditor/ckeditor5-basic-styles": "43.1.1",
    "@ckeditor/ckeditor5-dev-utils": "^43.0.0",
    "@ckeditor/ckeditor5-enter": "43.1.1",
    "@ckeditor/ckeditor5-heading": "43.1.1",
    "@ckeditor/ckeditor5-image": "43.1.1",
    "@ckeditor/ckeditor5-paragraph": "43.1.1",
    "@ckeditor/ckeditor5-theme-lark": "43.1.1",
    "@ckeditor/ckeditor5-typing": "43.1.1",
    "@ckeditor/ckeditor5-undo": "43.1.1",
    "@ckeditor/ckeditor5-watchdog": "43.1.1",
>>>>>>> 0b53cf1f
    "typescript": "5.0.4",
    "webpack": "^5.94.0",
    "webpack-cli": "^5.1.4"
  },
  "author": "CKSource (http://cksource.com/)",
  "license": "GPL-2.0-or-later",
  "homepage": "https://ckeditor.com/ckeditor-5",
  "bugs": "https://github.com/ckeditor/ckeditor5/issues",
  "repository": {
    "type": "git",
    "url": "https://github.com/ckeditor/ckeditor5.git",
    "directory": "packages/ckeditor5-editor-inline"
  },
  "files": [
    "dist",
    "lang",
    "src/**/*.js",
    "src/**/*.d.ts",
    "theme",
    "build",
    "ckeditor5-metadata.json",
    "CHANGELOG.md"
  ],
  "scripts": {
    "dll:build": "webpack",
    "build": "tsc -p ./tsconfig.json",
    "build:dist": "node ../../scripts/nim/build-package.mjs"
  }
}<|MERGE_RESOLUTION|>--- conflicted
+++ resolved
@@ -20,20 +20,8 @@
     "lodash-es": "4.17.21"
   },
   "devDependencies": {
-<<<<<<< HEAD
-    "@ckeditor/ckeditor5-basic-styles": "43.1.0",
+    "@ckeditor/ckeditor5-basic-styles": "43.1.1",
     "@ckeditor/ckeditor5-dev-utils": "^44.0.0-alpha.0",
-    "@ckeditor/ckeditor5-enter": "43.1.0",
-    "@ckeditor/ckeditor5-heading": "43.1.0",
-    "@ckeditor/ckeditor5-image": "43.1.0",
-    "@ckeditor/ckeditor5-paragraph": "43.1.0",
-    "@ckeditor/ckeditor5-theme-lark": "43.1.0",
-    "@ckeditor/ckeditor5-typing": "43.1.0",
-    "@ckeditor/ckeditor5-undo": "43.1.0",
-    "@ckeditor/ckeditor5-watchdog": "43.1.0",
-=======
-    "@ckeditor/ckeditor5-basic-styles": "43.1.1",
-    "@ckeditor/ckeditor5-dev-utils": "^43.0.0",
     "@ckeditor/ckeditor5-enter": "43.1.1",
     "@ckeditor/ckeditor5-heading": "43.1.1",
     "@ckeditor/ckeditor5-image": "43.1.1",
@@ -42,7 +30,6 @@
     "@ckeditor/ckeditor5-typing": "43.1.1",
     "@ckeditor/ckeditor5-undo": "43.1.1",
     "@ckeditor/ckeditor5-watchdog": "43.1.1",
->>>>>>> 0b53cf1f
     "typescript": "5.0.4",
     "webpack": "^5.94.0",
     "webpack-cli": "^5.1.4"
