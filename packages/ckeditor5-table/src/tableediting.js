/**
 * @license Copyright (c) 2003-2022, CKSource Holding sp. z o.o. All rights reserved.
 * For licensing, see LICENSE.md or https://ckeditor.com/legal/ckeditor-oss-license
 */

/**
 * @module table/tableediting
 */

import { Plugin } from 'ckeditor5/src/core';

import upcastTable, { ensureParagraphInTableCell, skipEmptyTableRow, upcastTableFigure } from './converters/upcasttable';
import { convertParagraphInTableCell, downcastCell, downcastRow, downcastTable } from './converters/downcast';

import InsertTableCommand from './commands/inserttablecommand';
import InsertRowCommand from './commands/insertrowcommand';
import InsertColumnCommand from './commands/insertcolumncommand';
import SplitCellCommand from './commands/splitcellcommand';
import MergeCellCommand from './commands/mergecellcommand';
import RemoveRowCommand from './commands/removerowcommand';
import RemoveColumnCommand from './commands/removecolumncommand';
import SetHeaderRowCommand from './commands/setheaderrowcommand';
import SetHeaderColumnCommand from './commands/setheadercolumncommand';
import MergeCellsCommand from './commands/mergecellscommand';
import SelectRowCommand from './commands/selectrowcommand';
import SelectColumnCommand from './commands/selectcolumncommand';
import TableUtils from '../src/tableutils';

import injectTableLayoutPostFixer from './converters/table-layout-post-fixer';
import injectTableCellParagraphPostFixer from './converters/table-cell-paragraph-post-fixer';

import tableHeadingsRefreshHandler from './converters/table-headings-refresh-handler';
import tableCellRefreshHandler from './converters/table-cell-refresh-handler';

import '../theme/tableediting.css';

/**
 * The table editing feature.
 *
 * @extends module:core/plugin~Plugin
 */
export default class TableEditing extends Plugin {
	/**
	 * @inheritDoc
	 */
	static get pluginName() {
		return 'TableEditing';
	}

	static get requires() {
		return [ TableUtils ];
	}

	/**
	 * @inheritDoc
	 */
	static get requires() {
		return [ TableUtils ];
	}

	/**
	 * @inheritDoc
	 */
	init() {
		const editor = this.editor;
		const model = editor.model;
		const schema = model.schema;
		const conversion = editor.conversion;
		const tableUtils = editor.plugins.get( TableUtils );

		schema.register( 'table', {
			allowWhere: '$block',
			allowAttributes: [ 'headingRows', 'headingColumns' ],
			isObject: true,
			isBlock: true
		} );

		schema.register( 'tableRow', {
			allowIn: 'table',
			isLimit: true
		} );

		schema.register( 'tableCell', {
			allowIn: 'tableRow',
			allowChildren: '$block',
			allowAttributes: [ 'colspan', 'rowspan' ],
			isLimit: true,
			isSelectable: true
		} );

		// Figure conversion.
		conversion.for( 'upcast' ).add( upcastTableFigure() );

		// Table conversion.
		conversion.for( 'upcast' ).add( upcastTable() );

		conversion.for( 'editingDowncast' ).elementToStructure( {
			model: {
				name: 'table',
				attributes: [ 'headingRows' ]
			},
			view: downcastTable( tableUtils, { asWidget: true } )
		} );
		conversion.for( 'dataDowncast' ).elementToStructure( {
			model: {
				name: 'table',
				attributes: [ 'headingRows' ]
			},
			view: downcastTable( tableUtils )
		} );

		// Table row conversion.
		conversion.for( 'upcast' ).elementToElement( { model: 'tableRow', view: 'tr' } );
		conversion.for( 'upcast' ).add( skipEmptyTableRow() );

		conversion.for( 'downcast' ).elementToElement( {
			model: 'tableRow',
			view: downcastRow()
		} );

		// Table cell conversion.
		conversion.for( 'upcast' ).elementToElement( { model: 'tableCell', view: 'td' } );
		conversion.for( 'upcast' ).elementToElement( { model: 'tableCell', view: 'th' } );
		conversion.for( 'upcast' ).add( ensureParagraphInTableCell( 'td' ) );
		conversion.for( 'upcast' ).add( ensureParagraphInTableCell( 'th' ) );

		conversion.for( 'editingDowncast' ).elementToElement( {
			model: 'tableCell',
			view: downcastCell( { asWidget: true } )
		} );
		conversion.for( 'dataDowncast' ).elementToElement( {
			model: 'tableCell',
			view: downcastCell()
		} );

		// Duplicates code - needed to properly refresh paragraph inside a table cell.
		conversion.for( 'editingDowncast' ).elementToElement( {
			model: 'paragraph',
			view: convertParagraphInTableCell( { asWidget: true } ),
			converterPriority: 'high'
		} );
		conversion.for( 'dataDowncast' ).elementToElement( {
			model: 'paragraph',
			view: convertParagraphInTableCell(),
			converterPriority: 'high'
		} );

		// Table attributes conversion.
		conversion.for( 'downcast' ).attributeToAttribute( { model: 'colspan', view: 'colspan' } );
		conversion.for( 'upcast' ).attributeToAttribute( {
			model: { key: 'colspan', value: upcastCellSpan( 'colspan' ) },
			view: 'colspan'
		} );

		conversion.for( 'downcast' ).attributeToAttribute( { model: 'rowspan', view: 'rowspan' } );
		conversion.for( 'upcast' ).attributeToAttribute( {
			model: { key: 'rowspan', value: upcastCellSpan( 'rowspan' ) },
			view: 'rowspan'
		} );

		// Manually adjust model position mappings in a special case, when a table cell contains a paragraph, which is bound
		// to its parent (to the table cell). This custom model-to-view position mapping is necessary in data pipeline only,
		// because only during this conversion a paragraph can be bound to its parent.
		editor.data.mapper.on( 'modelToViewPosition', mapTableCellModelPositionToView() );

		// Define the config.
		editor.config.define( 'table.defaultHeadings.rows', 0 );
		editor.config.define( 'table.defaultHeadings.columns', 0 );

		// Define all the commands.
		editor.commands.add( 'insertTable', new InsertTableCommand( editor ) );
		editor.commands.add( 'insertTableRowAbove', new InsertRowCommand( editor, { order: 'above' } ) );
		editor.commands.add( 'insertTableRowBelow', new InsertRowCommand( editor, { order: 'below' } ) );
		editor.commands.add( 'insertTableColumnLeft', new InsertColumnCommand( editor, { order: 'left' } ) );
		editor.commands.add( 'insertTableColumnRight', new InsertColumnCommand( editor, { order: 'right' } ) );

		editor.commands.add( 'removeTableRow', new RemoveRowCommand( editor ) );
		editor.commands.add( 'removeTableColumn', new RemoveColumnCommand( editor ) );

		editor.commands.add( 'splitTableCellVertically', new SplitCellCommand( editor, { direction: 'vertically' } ) );
		editor.commands.add( 'splitTableCellHorizontally', new SplitCellCommand( editor, { direction: 'horizontally' } ) );

		editor.commands.add( 'mergeTableCells', new MergeCellsCommand( editor ) );

		editor.commands.add( 'mergeTableCellRight', new MergeCellCommand( editor, { direction: 'right' } ) );
		editor.commands.add( 'mergeTableCellLeft', new MergeCellCommand( editor, { direction: 'left' } ) );
		editor.commands.add( 'mergeTableCellDown', new MergeCellCommand( editor, { direction: 'down' } ) );
		editor.commands.add( 'mergeTableCellUp', new MergeCellCommand( editor, { direction: 'up' } ) );

		editor.commands.add( 'setTableColumnHeader', new SetHeaderColumnCommand( editor ) );
		editor.commands.add( 'setTableRowHeader', new SetHeaderRowCommand( editor ) );

		editor.commands.add( 'selectTableRow', new SelectRowCommand( editor ) );
		editor.commands.add( 'selectTableColumn', new SelectColumnCommand( editor ) );

		injectTableLayoutPostFixer( model );
		injectTableCellParagraphPostFixer( model );
<<<<<<< HEAD
=======

		this.listenTo( model.document, 'change:data', () => {
			tableHeadingsRefreshHandler( model, editor.editing );
			tableCellRefreshHandler( model, editor.editing );
		} );
>>>>>>> 1ec7ddde
	}
}

// Creates a mapper callback to adjust model position mappings in a table cell containing a paragraph, which is bound to its parent
// (to the table cell). Only positions after this paragraph have to be adjusted, because after binding this paragraph to the table cell,
// elements located after this paragraph would point either to a non-existent offset inside `tableCell` (if paragraph is empty), or after
// the first character of the paragraph's text. See https://github.com/ckeditor/ckeditor5/issues/10116.
//
// <tableCell><paragraph></paragraph>^</tableCell> -> <td>^&nbsp;</td>
//
// <tableCell><paragraph>foobar</paragraph>^</tableCell> -> <td>foobar^</td>
//
// @returns {Function}
function mapTableCellModelPositionToView() {
	return ( evt, data ) => {
		const modelParent = data.modelPosition.parent;
		const modelNodeBefore = data.modelPosition.nodeBefore;

		if ( !modelParent.is( 'element', 'tableCell' ) ) {
			return;
		}

		if ( !modelNodeBefore || !modelNodeBefore.is( 'element', 'paragraph' ) ) {
			return;
		}

		const viewNodeBefore = data.mapper.toViewElement( modelNodeBefore );
		const viewParent = data.mapper.toViewElement( modelParent );

		if ( viewNodeBefore === viewParent ) {
			// Since the paragraph has already been bound to its parent, update the current position in the model with paragraph's
			// max offset, so it points to the place which should normally (in all other cases) be the end position of this paragraph.
			data.viewPosition = data.mapper.findPositionIn( viewParent, modelNodeBefore.maxOffset );
		}
	};
}

// Returns fixed colspan and rowspan attrbutes values.
//
// @private
// @param {String} type colspan or rowspan.
// @returns {Function} conversion value function.
function upcastCellSpan( type ) {
	return cell => {
		const span = parseInt( cell.getAttribute( type ) );

		if ( Number.isNaN( span ) || span <= 0 ) {
			return null;
		}

		return span;
	};
}<|MERGE_RESOLUTION|>--- conflicted
+++ resolved
@@ -47,10 +47,6 @@
 		return 'TableEditing';
 	}
 
-	static get requires() {
-		return [ TableUtils ];
-	}
-
 	/**
 	 * @inheritDoc
 	 */
@@ -195,14 +191,11 @@
 
 		injectTableLayoutPostFixer( model );
 		injectTableCellParagraphPostFixer( model );
-<<<<<<< HEAD
-=======
 
 		this.listenTo( model.document, 'change:data', () => {
 			tableHeadingsRefreshHandler( model, editor.editing );
 			tableCellRefreshHandler( model, editor.editing );
 		} );
->>>>>>> 1ec7ddde
 	}
 }
 
