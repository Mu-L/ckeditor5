{
  "name": "@ckeditor/ckeditor5-table",
  "version": "44.2.1",
  "description": "Table feature for CKEditor 5.",
  "keywords": [
    "ckeditor",
    "ckeditor5",
    "ckeditor 5",
    "ckeditor5-feature",
    "ckeditor5-plugin",
    "ckeditor5-dll"
  ],
  "type": "module",
  "main": "src/index.ts",
  "dependencies": {
<<<<<<< HEAD
    "ckeditor5": "44.2.0",
    "@ckeditor/ckeditor5-clipboard": "44.2.0",
    "@ckeditor/ckeditor5-core": "44.2.0",
    "@ckeditor/ckeditor5-engine": "44.2.0",
    "@ckeditor/ckeditor5-icons": "0.0.1",
    "@ckeditor/ckeditor5-ui": "44.2.0",
    "@ckeditor/ckeditor5-utils": "44.2.0",
    "@ckeditor/ckeditor5-widget": "44.2.0",
    "es-toolkit": "1.32.0"
=======
    "ckeditor5": "44.2.1",
    "@ckeditor/ckeditor5-clipboard": "44.2.1",
    "@ckeditor/ckeditor5-core": "44.2.1",
    "@ckeditor/ckeditor5-engine": "44.2.1",
    "@ckeditor/ckeditor5-ui": "44.2.1",
    "@ckeditor/ckeditor5-utils": "44.2.1",
    "@ckeditor/ckeditor5-widget": "44.2.1",
    "lodash-es": "4.17.21"
>>>>>>> b4759c78
  },
  "devDependencies": {
    "@ckeditor/ckeditor5-alignment": "44.2.1",
    "@ckeditor/ckeditor5-basic-styles": "44.2.1",
    "@ckeditor/ckeditor5-block-quote": "44.2.1",
    "@ckeditor/ckeditor5-dev-utils": "^46.0.0",
    "@ckeditor/ckeditor5-editor-classic": "44.2.1",
    "@ckeditor/ckeditor5-editor-multi-root": "44.2.1",
    "@ckeditor/ckeditor5-heading": "44.2.1",
    "@ckeditor/ckeditor5-highlight": "44.2.1",
    "@ckeditor/ckeditor5-horizontal-line": "44.2.1",
    "@ckeditor/ckeditor5-html-support": "44.2.1",
    "@ckeditor/ckeditor5-image": "44.2.1",
    "@ckeditor/ckeditor5-indent": "44.2.1",
    "@ckeditor/ckeditor5-link": "44.2.1",
    "@ckeditor/ckeditor5-list": "44.2.1",
    "@ckeditor/ckeditor5-media-embed": "44.2.1",
    "@ckeditor/ckeditor5-paragraph": "44.2.1",
    "@ckeditor/ckeditor5-source-editing": "44.2.1",
    "@ckeditor/ckeditor5-theme-lark": "44.2.1",
    "@ckeditor/ckeditor5-typing": "44.2.1",
    "@ckeditor/ckeditor5-undo": "44.2.1",
    "@ckeditor/ckeditor5-source-editing": "44.2.1",
    "json-diff": "^0.5.4",
    "typescript": "5.0.4",
    "webpack": "^5.94.0",
    "webpack-cli": "^5.1.4"
  },
  "author": "CKSource (http://cksource.com/)",
  "license": "SEE LICENSE IN LICENSE.md",
  "homepage": "https://ckeditor.com/ckeditor-5",
  "bugs": "https://github.com/ckeditor/ckeditor5/issues",
  "repository": {
    "type": "git",
    "url": "https://github.com/ckeditor/ckeditor5.git",
    "directory": "packages/ckeditor5-table"
  },
  "files": [
    "dist",
    "lang",
    "src/**/*.js",
    "src/**/*.d.ts",
    "theme",
    "build",
    "ckeditor5-metadata.json",
    "CHANGELOG.md"
  ],
  "scripts": {
    "dll:build": "webpack",
    "build": "tsc -p ./tsconfig.json",
    "build:dist": "node ../../scripts/nim/build-package.mjs"
  }
}<|MERGE_RESOLUTION|>--- conflicted
+++ resolved
@@ -13,26 +13,15 @@
   "type": "module",
   "main": "src/index.ts",
   "dependencies": {
-<<<<<<< HEAD
-    "ckeditor5": "44.2.0",
-    "@ckeditor/ckeditor5-clipboard": "44.2.0",
-    "@ckeditor/ckeditor5-core": "44.2.0",
-    "@ckeditor/ckeditor5-engine": "44.2.0",
-    "@ckeditor/ckeditor5-icons": "0.0.1",
-    "@ckeditor/ckeditor5-ui": "44.2.0",
-    "@ckeditor/ckeditor5-utils": "44.2.0",
-    "@ckeditor/ckeditor5-widget": "44.2.0",
-    "es-toolkit": "1.32.0"
-=======
     "ckeditor5": "44.2.1",
     "@ckeditor/ckeditor5-clipboard": "44.2.1",
     "@ckeditor/ckeditor5-core": "44.2.1",
     "@ckeditor/ckeditor5-engine": "44.2.1",
+    "@ckeditor/ckeditor5-icons": "0.0.1",
     "@ckeditor/ckeditor5-ui": "44.2.1",
     "@ckeditor/ckeditor5-utils": "44.2.1",
     "@ckeditor/ckeditor5-widget": "44.2.1",
-    "lodash-es": "4.17.21"
->>>>>>> b4759c78
+    "es-toolkit": "1.32.0"
   },
   "devDependencies": {
     "@ckeditor/ckeditor5-alignment": "44.2.1",
