--- conflicted
+++ resolved
@@ -241,31 +241,6 @@
 					expect( positions[ 0 ].name ).to.equal( positionAfterFirstShow );
 				} );
 		} );
-<<<<<<< HEAD
-=======
-
-		it( 'does not fail if selection has no #editableElement', () => {
-			setData( model, '<paragraph>foo []</paragraph>' );
-			stubSelectionRects( [ caretRect ] );
-
-			expect( editor.model.markers.has( 'mention' ) ).to.be.false;
-
-			model.change( writer => {
-				writer.insertText( '@', doc.selection.getFirstPosition() );
-			} );
-
-			return waitForDebounce()
-				.then( () => {
-					const pinArgument = pinSpy.firstCall.args[ 0 ];
-					const { limiter } = pinArgument;
-
-					testUtils.sinon.stub( editingView.document.selection, 'editableElement' ).value( null );
-
-					// Should not break;
-					expect( limiter() ).to.be.null;
-				} );
-		} );
->>>>>>> b91e43eb
 	} );
 
 	describe( 'typing integration', () => {
