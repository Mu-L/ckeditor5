--- conflicted
+++ resolved
@@ -13,17 +13,10 @@
   "type": "module",
   "main": "src/index.ts",
   "dependencies": {
-<<<<<<< HEAD
-    "@ckeditor/ckeditor5-core": "44.1.0",
-    "@ckeditor/ckeditor5-engine": "44.1.0",
-    "@ckeditor/ckeditor5-utils": "44.1.0",
-    "es-toolkit": "1.32.0"
-=======
     "@ckeditor/ckeditor5-core": "44.2.0",
     "@ckeditor/ckeditor5-engine": "44.2.0",
     "@ckeditor/ckeditor5-utils": "44.2.0",
-    "lodash-es": "4.17.21"
->>>>>>> aae2c551
+    "es-toolkit": "1.32.0"
   },
   "devDependencies": {
     "@ckeditor/ckeditor5-autoformat": "44.2.0",
