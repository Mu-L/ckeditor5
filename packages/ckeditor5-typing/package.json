--- conflicted
+++ resolved
@@ -18,38 +18,23 @@
     "lodash-es": "^4.17.15"
   },
   "devDependencies": {
-<<<<<<< HEAD
-    "@ckeditor/ckeditor5-autoformat": "^35.1.0",
-    "@ckeditor/ckeditor5-basic-styles": "^35.1.0",
-    "@ckeditor/ckeditor5-block-quote": "^35.1.0",
-    "@ckeditor/ckeditor5-code-block": "^35.1.0",
-    "@ckeditor/ckeditor5-editor-classic": "^35.1.0",
-    "@ckeditor/ckeditor5-enter": "^35.1.0",
-    "@ckeditor/ckeditor5-essentials": "^35.1.0",
-    "@ckeditor/ckeditor5-heading": "^35.1.0",
-    "@ckeditor/ckeditor5-image": "^35.1.0",
-    "@ckeditor/ckeditor5-indent": "^35.1.0",
-    "@ckeditor/ckeditor5-link": "^35.1.0",
-    "@ckeditor/ckeditor5-list": "^35.1.0",
-    "@ckeditor/ckeditor5-media-embed":  "^35.1.0",
-    "@ckeditor/ckeditor5-mention": "^35.1.0",
-    "@ckeditor/ckeditor5-paragraph": "^35.1.0",
-    "@ckeditor/ckeditor5-table":  "^35.1.0",
-    "@ckeditor/ckeditor5-undo": "^35.1.0"
-=======
+    "@ckeditor/ckeditor5-autoformat": "^35.2.0",
     "@ckeditor/ckeditor5-basic-styles": "^35.2.0",
     "@ckeditor/ckeditor5-block-quote": "^35.2.0",
+    "@ckeditor/ckeditor5-code-block": "^35.2.0",
     "@ckeditor/ckeditor5-editor-classic": "^35.2.0",
     "@ckeditor/ckeditor5-enter": "^35.2.0",
     "@ckeditor/ckeditor5-essentials": "^35.2.0",
     "@ckeditor/ckeditor5-heading": "^35.2.0",
     "@ckeditor/ckeditor5-image": "^35.2.0",
+    "@ckeditor/ckeditor5-indent": "^35.2.0",
     "@ckeditor/ckeditor5-link": "^35.2.0",
     "@ckeditor/ckeditor5-list": "^35.2.0",
+    "@ckeditor/ckeditor5-media-embed":  "^35.2.0",
+    "@ckeditor/ckeditor5-mention": "^35.2.0",
     "@ckeditor/ckeditor5-paragraph": "^35.2.0",
-    "@ckeditor/ckeditor5-undo": "^35.2.0",
-    "@ckeditor/ckeditor5-code-block": "^35.2.0"
->>>>>>> 69b04ded
+    "@ckeditor/ckeditor5-table":  "^35.2.0",
+    "@ckeditor/ckeditor5-undo": "^35.2.0"
   },
   "engines": {
     "node": ">=14.0.0",
