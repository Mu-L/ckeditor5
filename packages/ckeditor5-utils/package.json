--- conflicted
+++ resolved
@@ -12,25 +12,13 @@
   "type": "module",
   "main": "src/index.ts",
   "dependencies": {
-<<<<<<< HEAD
-    "@ckeditor/ckeditor5-ui": "44.1.0",
+    "@ckeditor/ckeditor5-ui": "44.2.0",
     "es-toolkit": "1.32.0"
   },
   "devDependencies": {
-    "@ckeditor/ckeditor5-editor-classic": "44.1.0",
-    "@ckeditor/ckeditor5-core": "44.1.0",
-    "@ckeditor/ckeditor5-engine": "44.1.0",
-=======
-    "@ckeditor/ckeditor5-ui": "44.2.0",
-    "@types/lodash-es": "4.17.12",
-    "lodash-es": "4.17.21"
-  },
-  "devDependencies": {
-    "@ckeditor/ckeditor5-build-classic": "44.2.0",
     "@ckeditor/ckeditor5-editor-classic": "44.2.0",
     "@ckeditor/ckeditor5-core": "44.2.0",
     "@ckeditor/ckeditor5-engine": "44.2.0",
->>>>>>> aae2c551
     "typescript": "5.0.4"
   },
   "depcheckIgnore": [
