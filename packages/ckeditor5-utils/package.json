--- conflicted
+++ resolved
@@ -12,25 +12,13 @@
   "type": "module",
   "main": "src/index.ts",
   "dependencies": {
-<<<<<<< HEAD
-    "@ckeditor/ckeditor5-ui": "44.2.1",
+    "@ckeditor/ckeditor5-ui": "44.3.0",
     "es-toolkit": "1.32.0"
   },
   "devDependencies": {
-    "@ckeditor/ckeditor5-editor-classic": "44.2.1",
-    "@ckeditor/ckeditor5-core": "44.2.1",
-    "@ckeditor/ckeditor5-engine": "44.2.1",
-=======
-    "@ckeditor/ckeditor5-ui": "44.3.0",
-    "@types/lodash-es": "4.17.12",
-    "lodash-es": "4.17.21"
-  },
-  "devDependencies": {
-    "@ckeditor/ckeditor5-build-classic": "44.3.0",
     "@ckeditor/ckeditor5-editor-classic": "44.3.0",
     "@ckeditor/ckeditor5-core": "44.3.0",
     "@ckeditor/ckeditor5-engine": "44.3.0",
->>>>>>> 08f5a7e5
     "typescript": "5.0.4"
   },
   "depcheckIgnore": [
