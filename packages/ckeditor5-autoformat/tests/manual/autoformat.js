--- conflicted
+++ resolved
@@ -6,15 +6,15 @@
 /* globals console, window, document */
 
 import ClassicEditor from '@ckeditor/ckeditor5-editor-classic/src/classiceditor';
-
 import Autoformat from '../../src/autoformat';
-import Essentials from '@ckeditor/ckeditor5-essentials/src/essentials';
-import Widget from '@ckeditor/ckeditor5-widget/src/widget';
+import Enter from '@ckeditor/ckeditor5-enter/src/enter';
 import List from '@ckeditor/ckeditor5-list/src/list';
 import TodoList from '@ckeditor/ckeditor5-list/src/todolist';
 import BlockQuote from '@ckeditor/ckeditor5-block-quote/src/blockquote';
+import Typing from '@ckeditor/ckeditor5-typing/src/typing';
 import Heading from '@ckeditor/ckeditor5-heading/src/heading';
 import Paragraph from '@ckeditor/ckeditor5-paragraph/src/paragraph';
+import Undo from '@ckeditor/ckeditor5-undo/src/undo';
 import Bold from '@ckeditor/ckeditor5-basic-styles/src/bold';
 import Code from '@ckeditor/ckeditor5-basic-styles/src/code';
 import Strikethrough from '@ckeditor/ckeditor5-basic-styles/src/strikethrough';
@@ -26,12 +26,6 @@
 ClassicEditor
 	.create( document.querySelector( '#editor' ), {
 		plugins: [
-<<<<<<< HEAD
-			Essentials,	Widget,	Paragraph, Bold, Italic,
-			Code, Strikethrough, Heading, List, Autoformat,
-			BlockQuote, CodeBlock,
-			ShiftEnter, HorizontalLine
-=======
 			Enter,
 			Typing,
 			Paragraph,
@@ -46,30 +40,24 @@
 			Autoformat,
 			BlockQuote,
 			CodeBlock,
-			ShiftEnter
->>>>>>> 6e40289d
+			ShiftEnter,
+			HorizontalLine
 		],
 		toolbar: [
 			'heading',
 			'|',
-<<<<<<< HEAD
-			'numberedList', 'bulletedList', 'blockQuote', 'codeBlock', 'horizontalLine',
-			'bold', 'italic', 'code', 'strikethrough',
-			'|',
-			'undo', 'redo'
-=======
 			'numberedList',
 			'bulletedList',
 			'todoList',
 			'blockQuote',
 			'codeBlock',
+			'horizontalLine',
 			'bold',
 			'italic',
 			'code',
 			'strikethrough',
 			'undo',
 			'redo'
->>>>>>> 6e40289d
 		]
 	} )
 	.then( editor => {
