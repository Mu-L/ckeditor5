--- conflicted
+++ resolved
@@ -23,27 +23,6 @@
   ],
   "main": "src/index.ts",
   "dependencies": {
-<<<<<<< HEAD
-    "@ckeditor/ckeditor5-engine": "^35.4.0",
-    "@ckeditor/ckeditor5-utils": "^35.4.0",
-    "lodash-es": "^4.17.15"
-  },
-  "devDependencies": {
-    "@ckeditor/ckeditor5-autoformat": "^35.4.0",
-    "@ckeditor/ckeditor5-basic-styles": "^35.4.0",
-    "@ckeditor/ckeditor5-block-quote": "^35.4.0",
-    "@ckeditor/ckeditor5-editor-classic": "^35.4.0",
-    "@ckeditor/ckeditor5-essentials": "^35.4.0",
-    "@ckeditor/ckeditor5-heading": "^35.4.0",
-    "@ckeditor/ckeditor5-image": "^35.4.0",
-    "@ckeditor/ckeditor5-indent": "^35.4.0",
-    "@ckeditor/ckeditor5-link": "^35.4.0",
-    "@ckeditor/ckeditor5-list": "^35.4.0",
-    "@ckeditor/ckeditor5-media-embed": "^35.4.0",
-    "@ckeditor/ckeditor5-paragraph": "^35.4.0",
-    "@ckeditor/ckeditor5-table": "^35.4.0",
-    "@ckeditor/ckeditor5-ui": "^35.4.0",
-=======
     "@ckeditor/ckeditor5-engine": "^36.0.0",
     "@ckeditor/ckeditor5-utils": "^36.0.0",
     "lodash-es": "^4.17.15"
@@ -63,7 +42,6 @@
     "@ckeditor/ckeditor5-paragraph": "^36.0.0",
     "@ckeditor/ckeditor5-table": "^36.0.0",
     "@ckeditor/ckeditor5-ui": "^36.0.0",
->>>>>>> a5c9e384
     "typescript": "^4.8.4",
     "webpack": "^5.58.1",
     "webpack-cli": "^4.9.0"
