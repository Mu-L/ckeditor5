--- conflicted
+++ resolved
@@ -76,7 +76,65 @@
 		} );
 	} );
 
-<<<<<<< HEAD
+	describe( '#pageSessionId', () => {
+		beforeEach( () => {
+			delete global.window.CKEDITOR_PAGE_SESSION_ID;
+		} );
+
+		it( 'should return unique page session id', async () => {
+			editor = await ClassicTestEditor.create( domElement, {} );
+
+			const usageData = getEditorUsageData( editor );
+
+			expect( usageData.pageSessionId ).to.be.a( 'string' );
+		} );
+
+		it( 'should return the same page session id for the same editor instance', async () => {
+			editor = await ClassicTestEditor.create( domElement, {} );
+
+			const usageData1 = getEditorUsageData( editor );
+			const usageData2 = getEditorUsageData( editor );
+
+			expect( usageData1.pageSessionId ).to.be.equal( usageData2.pageSessionId );
+		} );
+
+		it( 'should return the same page session id for different editor instances', async () => {
+			const domElement1 = global.document.body.appendChild( global.document.createElement( 'div' ) );
+			const domElement2 = global.document.body.appendChild( global.document.createElement( 'div' ) );
+
+			const editor1 = await ClassicTestEditor.create( domElement1, {} );
+			const editor2 = await ClassicTestEditor.create( domElement2, {} );
+
+			const usageData1 = getEditorUsageData( editor1 );
+			const usageData2 = getEditorUsageData( editor2 );
+
+			expect( usageData1.pageSessionId ).to.be.equal( usageData2.pageSessionId );
+
+			await editor1.destroy();
+			await editor2.destroy();
+
+			domElement1.remove();
+			domElement2.remove();
+		} );
+
+		it( 'should store session id in global window object', async () => {
+			editor = await ClassicTestEditor.create( domElement, {} );
+
+			const usageData = getEditorUsageData( editor );
+
+			expect( global.window.CKEDITOR_PAGE_SESSION_ID ).to.be.equal( usageData.pageSessionId );
+		} );
+
+		it( 'should use crypto API to generate session id', async () => {
+			const cryptoStub = sinon.stub( global.window.crypto, 'randomUUID' ).returns( 'FooBar' );
+
+			editor = await ClassicTestEditor.create( domElement, {} );
+
+			expect( getEditorUsageData( editor ).pageSessionId ).to.be.equal( 'FooBar' );
+			expect( cryptoStub ).to.have.been.calledOnce;
+		} );
+	} );
+
 	describe( '#sessionId', () => {
 		it( 'should return unique sessionId when one is not present', async () => {
 			localStorage.removeItem( '__ckeditor-session-id' );
@@ -95,32 +153,12 @@
 		} );
 
 		it( 'should return the same session id for the same editor instance', async () => {
-=======
-	describe( '#pageSessionId', () => {
-		beforeEach( () => {
-			delete global.window.CKEDITOR_PAGE_SESSION_ID;
-		} );
-
-		it( 'should return unique page session id', async () => {
-			editor = await ClassicTestEditor.create( domElement, {} );
-
-			const usageData = getEditorUsageData( editor );
-
-			expect( usageData.pageSessionId ).to.be.a( 'string' );
-		} );
-
-		it( 'should return the same page session id for the same editor instance', async () => {
->>>>>>> c8771d78
 			editor = await ClassicTestEditor.create( domElement, {} );
 
 			const usageData1 = getEditorUsageData( editor );
 			const usageData2 = getEditorUsageData( editor );
 
-<<<<<<< HEAD
 			expect( usageData1.sessionId ).to.be.equal( usageData2.sessionId );
-=======
-			expect( usageData1.pageSessionId ).to.be.equal( usageData2.pageSessionId );
->>>>>>> c8771d78
 		} );
 
 		it( 'should return the same page session id for different editor instances', async () => {
@@ -133,11 +171,7 @@
 			const usageData1 = getEditorUsageData( editor1 );
 			const usageData2 = getEditorUsageData( editor2 );
 
-<<<<<<< HEAD
 			expect( usageData1.sessionId ).to.be.equal( usageData2.sessionId );
-=======
-			expect( usageData1.pageSessionId ).to.be.equal( usageData2.pageSessionId );
->>>>>>> c8771d78
 
 			await editor1.destroy();
 			await editor2.destroy();
@@ -145,26 +179,6 @@
 			domElement1.remove();
 			domElement2.remove();
 		} );
-<<<<<<< HEAD
-=======
-
-		it( 'should store session id in global window object', async () => {
-			editor = await ClassicTestEditor.create( domElement, {} );
-
-			const usageData = getEditorUsageData( editor );
-
-			expect( global.window.CKEDITOR_PAGE_SESSION_ID ).to.be.equal( usageData.pageSessionId );
-		} );
-
-		it( 'should use crypto API to generate session id', async () => {
-			const cryptoStub = sinon.stub( global.window.crypto, 'randomUUID' ).returns( 'FooBar' );
-
-			editor = await ClassicTestEditor.create( domElement, {} );
-
-			expect( getEditorUsageData( editor ).pageSessionId ).to.be.equal( 'FooBar' );
-			expect( cryptoStub ).to.have.been.calledOnce;
-		} );
->>>>>>> c8771d78
 	} );
 
 	describe( '#env', () => {
