/**
 * @license Copyright (c) 2003-2022, CKSource Holding sp. z o.o. All rights reserved.
 * For licensing, see LICENSE.md or https://ckeditor.com/legal/ckeditor-oss-license
 */

/**
 * @module core/editor/editor
 */

import Context from '../context';
import Config from '@ckeditor/ckeditor5-utils/src/config';
import EditingController from '@ckeditor/ckeditor5-engine/src/controller/editingcontroller';
import PluginCollection from '../plugincollection';
import CommandCollection from '../commandcollection';
import DataController from '@ckeditor/ckeditor5-engine/src/controller/datacontroller';
import Conversion from '@ckeditor/ckeditor5-engine/src/conversion/conversion';
import Model from '@ckeditor/ckeditor5-engine/src/model/model';
import EditingKeystrokeHandler from '../editingkeystrokehandler';

import ObservableMixin from '@ckeditor/ckeditor5-utils/src/observablemixin';
import mix from '@ckeditor/ckeditor5-utils/src/mix';
import CKEditorError from '@ckeditor/ckeditor5-utils/src/ckeditorerror';
import { StylesProcessor } from '@ckeditor/ckeditor5-engine/src/view/stylesmap';

/**
 * The class representing a basic, generic editor.
 *
 * Check out the list of its subclasses to learn about specific editor implementations.
 *
 * All editor implementations (like {@link module:editor-classic/classiceditor~ClassicEditor} or
 * {@link module:editor-inline/inlineeditor~InlineEditor}) should extend this class. They can add their
 * own methods and properties.
 *
 * When you are implementing a plugin, this editor represents the API
 * which your plugin can expect to get when using its {@link module:core/plugin~Plugin#editor} property.
 *
 * This API should be sufficient in order to implement the "editing" part of your feature
 * (schema definition, conversion, commands, keystrokes, etc.).
 * It does not define the editor UI, which is available only if
 * the specific editor implements also the {@link module:core/editor/editorwithui~EditorWithUI} interface
 * (as most editor implementations do).
 *
 * @abstract
 * @mixes module:utils/observablemixin~ObservableMixin
 */
export default class Editor {
	/**
	 * Creates a new instance of the editor class.
	 *
	 * Usually, not to be used directly. See the static {@link module:core/editor/editor~Editor.create `create()`} method.
	 *
	 * @param {Object} [config={}] The editor configuration.
	 */
	constructor( config = {} ) {
		// Prefer the language passed as the argument to the constructor instead of the constructor's `defaultConfig`, if both are set.
		const language = config.language || ( this.constructor.defaultConfig && this.constructor.defaultConfig.language );

		/**
		 * The editor context.
		 * When it is not provided through the configuration, the editor creates it.
		 *
		 * @protected
		 * @type {module:core/context~Context}
		 */
		this._context = config.context || new Context( { language } );
		this._context._addEditor( this, !config.context );

		// Clone the plugins to make sure that the plugin array will not be shared
		// between editors and make the watchdog feature work correctly.
		const availablePlugins = Array.from( this.constructor.builtinPlugins || [] );

		/**
		 * Stores all configurations specific to this editor instance.
		 *
		 *		editor.config.get( 'image.toolbar' );
		 *		// -> [ 'imageStyle:block', 'imageStyle:side', '|', 'toggleImageCaption', 'imageTextAlternative' ]
		 *
		 * @readonly
		 * @member {module:utils/config~Config}
		 */
		this.config = new Config( config, this.constructor.defaultConfig );
		this.config.define( 'plugins', availablePlugins );
		this.config.define( this._context._getEditorConfig() );

		/**
		 * The plugins loaded and in use by this editor instance.
		 *
		 *		editor.plugins.get( 'ClipboardPipeline' ); // -> An instance of the clipboard pipeline plugin.
		 *
		 * @readonly
		 * @member {module:core/plugincollection~PluginCollection}
		 */
		this.plugins = new PluginCollection( this, availablePlugins, this._context.plugins );

		/**
		 * The locale instance.
		 *
		 * @readonly
		 * @type {module:utils/locale~Locale}
		 */
		this.locale = this._context.locale;

		/**
		 * Shorthand for {@link module:utils/locale~Locale#t}.
		 *
		 * @see module:utils/locale~Locale#t
		 * @method #t
		 */
		this.t = this.locale.t;

		/**
		 * A set of lock IDs for the {@link #isReadOnly} getter.
		 *
		 * @private
		 * @type {Set.<String|Symbol>}
		 */
		this._readOnlyLocks = new Set();

		/**
		 * Commands registered to the editor.
		 *
		 * Use the shorthand {@link #execute `editor.execute()`} method to execute commands:
		 *
		 *		// Execute the bold command:
		 *		editor.execute( 'bold' );
		 *
		 *		// Check the state of the bold command:
		 *		editor.commands.get( 'bold' ).value;
		 *
		 * @readonly
		 * @member {module:core/commandcollection~CommandCollection}
		 */
		this.commands = new CommandCollection();

		/**
		 * Indicates the editor life-cycle state.
		 *
		 * The editor is in one of the following states:
		 *
		 * * `initializing` &ndash; During the editor initialization (before
		 * {@link module:core/editor/editor~Editor.create `Editor.create()`}) finished its job.
		 * * `ready` &ndash; After the promise returned by the {@link module:core/editor/editor~Editor.create `Editor.create()`}
		 * method is resolved.
		 * * `destroyed` &ndash; Once the {@link #destroy `editor.destroy()`} method was called.
		 *
		 * @observable
		 * @member {'initializing'|'ready'|'destroyed'} #state
		 */
		this.set( 'state', 'initializing' );
		this.once( 'ready', () => ( this.state = 'ready' ), { priority: 'high' } );
		this.once( 'destroy', () => ( this.state = 'destroyed' ), { priority: 'high' } );

		/**
		 * The editor's model.
		 *
		 * The central point of the editor's abstract data model.
		 *
		 * @readonly
		 * @member {module:engine/model/model~Model}
		 */
		this.model = new Model();

		const stylesProcessor = new StylesProcessor();

		/**
		 * The {@link module:engine/controller/datacontroller~DataController data controller}.
		 * Used e.g. for setting and retrieving the editor data.
		 *
		 * @readonly
		 * @member {module:engine/controller/datacontroller~DataController}
		 */
		this.data = new DataController( this.model, stylesProcessor );

		/**
		 * The {@link module:engine/controller/editingcontroller~EditingController editing controller}.
		 * Controls user input and rendering the content for editing.
		 *
		 * @readonly
		 * @member {module:engine/controller/editingcontroller~EditingController}
		 */
		this.editing = new EditingController( this.model, stylesProcessor );
		this.editing.view.document.bind( 'isReadOnly' ).to( this );

		/**
		 * Conversion manager through which you can register model-to-view and view-to-model converters.
		 *
		 * See the {@link module:engine/conversion/conversion~Conversion} documentation to learn how to add converters.
		 *
		 * @readonly
		 * @member {module:engine/conversion/conversion~Conversion}
		 */
		this.conversion = new Conversion( [ this.editing.downcastDispatcher, this.data.downcastDispatcher ], this.data.upcastDispatcher );
		this.conversion.addAlias( 'dataDowncast', this.data.downcastDispatcher );
		this.conversion.addAlias( 'editingDowncast', this.editing.downcastDispatcher );

		/**
		 * An instance of the {@link module:core/editingkeystrokehandler~EditingKeystrokeHandler}.
		 *
		 * It allows setting simple keystrokes:
		 *
		 *		// Execute the bold command on Ctrl+E:
		 *		editor.keystrokes.set( 'Ctrl+E', 'bold' );
		 *
		 *		// Execute your own callback:
		 *		editor.keystrokes.set( 'Ctrl+E', ( data, cancel ) => {
		 *			console.log( data.keyCode );
		 *
		 *			// Prevent the default (native) action and stop the underlying keydown event
		 *			// so no other editor feature will interfere.
		 *			cancel();
		 *		} );
		 *
		 * Note: Certain typing-oriented keystrokes (like <kbd>Backspace</kbd> or <kbd>Enter</kbd>) are handled
		 * by a low-level mechanism and trying to listen to them via the keystroke handler will not work reliably.
		 * To handle these specific keystrokes, see the events fired by the
		 * {@link module:engine/view/document~Document editing view document} (`editor.editing.view.document`).
		 *
		 * @readonly
		 * @member {module:core/editingkeystrokehandler~EditingKeystrokeHandler}
		 */
		this.keystrokes = new EditingKeystrokeHandler( this );
		this.keystrokes.listenTo( this.editing.view.document );
	}

	/**
	 * Defines whether the editor is in the read-only mode.
	 *
	 * In read-only mode the editor {@link #commands commands} are disabled so it is not possible
	 * to modify the document by using them. Also, the editable element(s) become non-editable.
	 *
	 * In order to make the editor read-only, you need to call the {@link #enableReadOnlyMode} method:
	 *
	 *		editor.enableReadOnlyMode( 'feature-id' );
	 *
     * Later, to turn off the read-only mode, call {@link #disableReadOnlyMode}:
	 *
	 * 		editor.disableReadOnlyMode( 'feature-id' );
	 *
	 * @readonly
	 * @observable
	 * @member {Boolean} #isReadOnly
	 */
	get isReadOnly() {
		return this._readOnlyLocks.size > 0;
	}

	set isReadOnly( value ) {
		/**
		 * `Editor#isReadOnly` does not have a setter and should be set using `Editor#enableReadOnlyMode( lockId )` and
		 * `Editor#disableReadOnlyMode( lockId )`.
		 *
		 * @error editor-isreadonly-has-no-setter
		 */
		throw new CKEditorError( 'editor-isreadonly-has-no-setter' );
	}

	/**
	 * Turns on the read-only mode in the editor.
	 *
	 * Editor can be switched to or out of the read-only mode by many features, under various circumstances. The editor supports locking
	 * mechanism for the read-only mode. It enables easy control over the read-only mode when many features wants to turn it on or off at
	 * the same time, without conflicting with each other. It guarantees that you will not make the editor editable accidentally (which
	 * could lead to errors).
	 *
	 * Each read-only mode request is identified by a unique id (also called "lock"). If multiple plugins requested to turn on the
	 * read-only mode, then, the editor will become editable only after all these plugins turn the read-only mode off (using the same ids).
	 *
	 * Note, that you cannot force the editor to disable the read-only mode if other plugins set it.
	 *
	 * After the first `enableReadOnlyMode()` call, the {@link #isReadOnly `isReadOnly` property} will be set to `true`:
	 *
	 *		editor.isReadOnly; // `false`.
	 * 		editor.enableReadOnlyMode( 'my-feature-id' );
	 * 		editor.isReadOnly; // `true`.
	 *
	 * You can turn off the read-only mode ("clear the lock") using the {@link #disableReadOnlyMode `disableReadOnlyMode()`} method:
	 *
	 * 		editor.enableReadOnlyMode( 'my-feature-id' );
	 * 		// ...
	 * 		editor.disableReadOnlyMode( 'my-feature-id' );
	 * 		editor.isReadOnly; // `false`.
	 *
	 * All "locks" need to be removed to enable editing:
	 *
	 * 		editor.enableReadOnlyMode( 'my-feature-id' );
	 * 		editor.enableReadOnlyMode( 'my-other-feature-id' );
	 * 		// ...
	 * 		editor.disableReadOnlyMode( 'my-feature-id' );
	 * 		editor.isReadOnly; // `true`.
	 * 		editor.disableReadOnlyMode( 'my-other-feature-id' );
	 * 		editor.isReadOnly; // `false`.
	 *
<<<<<<< HEAD
	 * It is possible to pass an additional argument - `value` - to determine if the lock should be set or removed.
	 * Passing `false` works the same way as calling {@link #disableReadOnlyMode `disableReadOnlyMode()`}:
	 *
	 *		// Assuming `isConnected` is an observable property in `myFeature`.
	 * 		myFeature.on( 'change:isConnected', () => {
	 * 			editor.enableReadOnlyMode( 'my-feature-id', !myFeature.isConnected );
	 * 		} );
	 *
	 * 		myFeature.isConnected = false; // editor.isReadOnly -> true.
	 * 		myFeature.isConnected = true; // editor.isReadOnly -> false.
	 *
	 * @param {String|Symbol} lockId A unique ID for setting the editor to the read-only state.
	 * @param {Boolean} [value=true] An optional value indicating whether the lock should be set or removed.
	 */
	enableReadOnlyMode( lockId, value = true ) {
=======
	 * @param {String|Symbol} lockId A unique ID for setting the editor to the read-only state.
	 */
	enableReadOnlyMode( lockId ) {
>>>>>>> 37433d10
		if ( typeof lockId !== 'string' && typeof lockId !== 'symbol' ) {
			/**
			 * The lock ID is missing or it is not a string or symbol.
			 *
			 * @error editor-read-only-lock-id-invalid
			 */
			throw new CKEditorError( 'editor-read-only-lock-id-invalid', null, { lockId } );
		}

<<<<<<< HEAD
		if ( value === false ) {
			this.disableReadOnlyMode( lockId );

			return;
		}

=======
>>>>>>> 37433d10
		if ( this._readOnlyLocks.has( lockId ) ) {
			return;
		}

		this._readOnlyLocks.add( lockId );

		if ( this._readOnlyLocks.size === 1 ) {
			// Manually fire the `change:isReadOnly` event as only getter is provided.
			this.fire( 'change:isReadOnly', 'isReadOnly', true, false );
		}
	}

	/**
	 * Removes the read-only lock from the editor with given lock ID.
	 *
	 * When no lock is present on the editor anymore, then the {@link #isReadOnly `isReadOnly` property} will be set to `false`.
	 *
	 * @param {String|Symbol} lockId The lock ID for setting the editor to the read-only state.
	 */
	disableReadOnlyMode( lockId ) {
		if ( typeof lockId !== 'string' && typeof lockId !== 'symbol' ) {
			throw new CKEditorError( 'editor-read-only-lock-id-invalid', null, { lockId } );
		}

		if ( !this._readOnlyLocks.has( lockId ) ) {
			return;
		}

		this._readOnlyLocks.delete( lockId );

		if ( this._readOnlyLocks.size === 0 ) {
			// Manually fire the `change:isReadOnly` event as only getter is provided.
			this.fire( 'change:isReadOnly', 'isReadOnly', false, true );
		}
	}

	/**
	 * Loads and initializes plugins specified in the configuration.
	 *
	 * @returns {Promise.<module:core/plugin~LoadedPlugins>} A promise which resolves
	 * once the initialization is completed, providing an array of loaded plugins.
	 */
	initPlugins() {
		const config = this.config;
		const plugins = config.get( 'plugins' );
		const removePlugins = config.get( 'removePlugins' ) || [];
		const extraPlugins = config.get( 'extraPlugins' ) || [];
		const substitutePlugins = config.get( 'substitutePlugins' ) || [];

		return this.plugins.init( plugins.concat( extraPlugins ), removePlugins, substitutePlugins );
	}

	/**
	 * Destroys the editor instance, releasing all resources used by it.
	 *
	 * **Note** The editor cannot be destroyed during the initialization phase so if it is called
	 * while the editor {@link #state is being initialized}, it will wait for the editor initialization before destroying it.
	 *
	 * @fires destroy
	 * @returns {Promise} A promise that resolves once the editor instance is fully destroyed.
	 */
	destroy() {
		let readyPromise = Promise.resolve();

		if ( this.state == 'initializing' ) {
			readyPromise = new Promise( resolve => this.once( 'ready', resolve ) );
		}

		return readyPromise
			.then( () => {
				this.fire( 'destroy' );
				this.stopListening();
				this.commands.destroy();
			} )
			.then( () => this.plugins.destroy() )
			.then( () => {
				this.model.destroy();
				this.data.destroy();
				this.editing.destroy();
				this.keystrokes.destroy();
			} )
			// Remove the editor from the context.
			// When the context was created by this editor, the context will be destroyed.
			.then( () => this._context._removeEditor( this ) );
	}

	/**
	 * Executes the specified command with given parameters.
	 *
	 * Shorthand for:
	 *
	 *		editor.commands.get( commandName ).execute( ... );
	 *
	 * @param {String} commandName The name of the command to execute.
	 * @param {*} [...commandParams] Command parameters.
	 * @returns {*} The value returned by the {@link module:core/commandcollection~CommandCollection#execute `commands.execute()`}.
	 */
	execute( ...args ) {
		try {
			return this.commands.execute( ...args );
		} catch ( err ) {
			// @if CK_DEBUG // throw err;
			/* istanbul ignore next */
			CKEditorError.rethrowUnexpectedError( err, this );
		}
	}

	/**
	 * Focuses the editor.
	 *
	 * **Note** To explicitly focus the editing area of the editor, use the
	 * {@link module:engine/view/view~View#focus `editor.editing.view.focus()`} method of the editing view.
	 *
	 * Check out the {@glink framework/guides/deep-dive/ui/focus-tracking#focus-in-the-editor-ui Focus in the editor UI} section
	 * of the {@glink framework/guides/deep-dive/ui/focus-tracking Deep dive into focus tracking} guide to learn more.
	 */
	focus() {
		this.editing.view.focus();
	}

	/**
	 * Creates and initializes a new editor instance.
	 *
	 * This is an abstract method. Every editor type needs to implement its own initialization logic.
	 *
	 * See the `create()` methods of the existing editor types to learn how to use them:
	 *
	 * * {@link module:editor-classic/classiceditor~ClassicEditor.create `ClassicEditor.create()`}
	 * * {@link module:editor-balloon/ballooneditor~BalloonEditor.create `BalloonEditor.create()`}
	 * * {@link module:editor-decoupled/decouplededitor~DecoupledEditor.create `DecoupledEditor.create()`}
	 * * {@link module:editor-inline/inlineeditor~InlineEditor.create `InlineEditor.create()`}
	 *
	 * @abstract
	 * @method module:core/editor/editor~Editor.create
	 */
}

mix( Editor, ObservableMixin );

/**
 * Fired when the {@link module:engine/controller/datacontroller~DataController#event:ready data} and all additional
 * editor components are ready.
 *
 * Note: This event is most useful for plugin developers. When integrating the editor with your website or
 * application, you do not have to listen to `editor#ready` because when the promise returned by the static
 * {@link module:core/editor/editor~Editor.create `Editor.create()`} event is resolved, the editor is already ready.
 * In fact, since the first moment when the editor instance is available to you is inside `then()`'s callback,
 * you cannot even add a listener to the `editor#ready` event.
 *
 * See also the {@link #state `editor.state`} property.
 *
 * @event ready
 */

/**
 * Fired when this editor instance is destroyed. The editor at this point is not usable and this event should be used to
 * perform the clean-up in any plugin.
 *
 *
 * See also the {@link #state `editor.state`} property.
 *
 * @event destroy
 */

/**
 * This error is thrown when trying to pass a `<textarea>` element to a `create()` function of an editor class.
 *
 * The only editor type which can be initialized on `<textarea>` elements is
 * the {@glink installation/advanced/alternative-setups/predefined-builds#classic-editor classic editor}.
 * This editor hides the passed element and inserts its own UI next to it. Other types of editors reuse the passed element as their root
 * editable element and therefore `<textarea>` is not appropriate for them. Use a `<div>` or another text container instead:
 *
 *		<div id="editor">
 *			<p>Initial content.</p>
 *		</div>
 *
 * @error editor-wrong-element
 */

/**
 * An array of plugins built into this editor class.
 *
 * It is used in CKEditor 5 builds to provide a list of plugins which are later automatically initialized
 * during the editor initialization.
 *
 * They will be automatically initialized by the editor, unless listed in `config.removePlugins` and
 * unless `config.plugins` is passed.
 *
 *		// Build some plugins into the editor class first.
 *		ClassicEditor.builtinPlugins = [ FooPlugin, BarPlugin ];
 *
 *		// Normally, you need to define config.plugins, but since ClassicEditor.builtinPlugins was
 *		// defined, now you can call create() without any configuration.
 *		ClassicEditor
 *			.create( sourceElement )
 *			.then( editor => {
 *				editor.plugins.get( FooPlugin ); // -> An instance of the Foo plugin.
 *				editor.plugins.get( BarPlugin ); // -> An instance of the Bar plugin.
 *			} );
 *
 *		ClassicEditor
 *			.create( sourceElement, {
 *				// Do not initialize these plugins (note: it is defined by a string):
 *				removePlugins: [ 'Foo' ]
 *			} )
 *			.then( editor => {
 *				editor.plugins.get( FooPlugin ); // -> Undefined.
 *				editor.config.get( BarPlugin ); // -> An instance of the Bar plugin.
 *			} );
 *
 *		ClassicEditor
 *			.create( sourceElement, {
 *				// Load only this plugin. It can also be defined by a string if
 *				// this plugin was built into the editor class.
 *				plugins: [ FooPlugin ]
 *			} )
 *			.then( editor => {
 *				editor.plugins.get( FooPlugin ); // -> An instance of the Foo plugin.
 *				editor.config.get( BarPlugin ); // -> Undefined.
 *			} );
 *
 * See also {@link module:core/editor/editor~Editor.defaultConfig}.
 *
 * @static
 * @member {Array.<Function>} module:core/editor/editor~Editor.builtinPlugins
 */

/**
 * The default configuration which is built into the editor class.
 *
 * It is used in CKEditor 5 builds to provide the default configuration options which are later used during the editor initialization.
 *
 *		ClassicEditor.defaultConfig = {
 *			foo: 1,
 *			bar: 2
 *		};
 *
 *		ClassicEditor
 *			.create( sourceElement )
 *			.then( editor => {
 *				editor.config.get( 'foo' ); // -> 1
 *				editor.config.get( 'bar' ); // -> 2
 *			} );
 *
 *		// The default options can be overridden by the configuration passed to create().
 *		ClassicEditor
 *			.create( sourceElement, { bar: 3 } )
 *			.then( editor => {
 *				editor.config.get( 'foo' ); // -> 1
 *				editor.config.get( 'bar' ); // -> 3
 *			} );
 *
 * See also {@link module:core/editor/editor~Editor.builtinPlugins}.
 *
 * @static
 * @member {Object} module:core/editor/editor~Editor.defaultConfig
 */<|MERGE_RESOLUTION|>--- conflicted
+++ resolved
@@ -290,27 +290,9 @@
 	 * 		editor.disableReadOnlyMode( 'my-other-feature-id' );
 	 * 		editor.isReadOnly; // `false`.
 	 *
-<<<<<<< HEAD
-	 * It is possible to pass an additional argument - `value` - to determine if the lock should be set or removed.
-	 * Passing `false` works the same way as calling {@link #disableReadOnlyMode `disableReadOnlyMode()`}:
-	 *
-	 *		// Assuming `isConnected` is an observable property in `myFeature`.
-	 * 		myFeature.on( 'change:isConnected', () => {
-	 * 			editor.enableReadOnlyMode( 'my-feature-id', !myFeature.isConnected );
-	 * 		} );
-	 *
-	 * 		myFeature.isConnected = false; // editor.isReadOnly -> true.
-	 * 		myFeature.isConnected = true; // editor.isReadOnly -> false.
-	 *
 	 * @param {String|Symbol} lockId A unique ID for setting the editor to the read-only state.
-	 * @param {Boolean} [value=true] An optional value indicating whether the lock should be set or removed.
-	 */
-	enableReadOnlyMode( lockId, value = true ) {
-=======
-	 * @param {String|Symbol} lockId A unique ID for setting the editor to the read-only state.
 	 */
 	enableReadOnlyMode( lockId ) {
->>>>>>> 37433d10
 		if ( typeof lockId !== 'string' && typeof lockId !== 'symbol' ) {
 			/**
 			 * The lock ID is missing or it is not a string or symbol.
@@ -320,15 +302,6 @@
 			throw new CKEditorError( 'editor-read-only-lock-id-invalid', null, { lockId } );
 		}
 
-<<<<<<< HEAD
-		if ( value === false ) {
-			this.disableReadOnlyMode( lockId );
-
-			return;
-		}
-
-=======
->>>>>>> 37433d10
 		if ( this._readOnlyLocks.has( lockId ) ) {
 			return;
 		}
