--- conflicted
+++ resolved
@@ -266,9 +266,6 @@
 	}
 
 	/**
-<<<<<<< HEAD
-	 * Returns a new instance of `Position`, that has same {@link module:engine/model/position~Position#parent parent} but it's offset
-=======
 	 * Returns the slice of two position {@link #path paths} which is identical. The {@link #root roots}
 	 * of these two paths must be identical.
 	 *
@@ -290,7 +287,6 @@
 
 	/**
 	 * Returns a new instance of `Position`, that has same {@link engine.model.Position#parent parent} but it's offset
->>>>>>> 977a1f75
 	 * is shifted by `shift` value (can be a negative value).
 	 *
 	 * @param {Number} shift Offset shift. Can be a negative value.
