--- conflicted
+++ resolved
@@ -7,21 +7,6 @@
  * @module engine/model/schema
  */
 
-<<<<<<< HEAD
-import Element from './element';
-import Position from './position';
-import Range from './range';
-import Text from './text';
-import TreeWalker from './treewalker';
-
-import type DocumentFragment from './documentfragment';
-import type DocumentSelection from './documentselection';
-import type Item from './item';
-import type Model from './model';
-import type Node from './node';
-import type Selection from './selection';
-import type Writer from './writer';
-=======
 import Element from './element.js';
 import Position from './position.js';
 import Range from './range.js';
@@ -31,10 +16,10 @@
 import type DocumentFragment from './documentfragment.js';
 import type DocumentSelection from './documentselection.js';
 import type Item from './item.js';
+import type Model from './model.js';
 import type Node from './node.js';
 import type Selection from './selection.js';
 import type Writer from './writer.js';
->>>>>>> 36453ab8
 
 import { CKEditorError, first, ObservableMixin } from '@ckeditor/ckeditor5-utils';
 
