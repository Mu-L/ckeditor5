--- conflicted
+++ resolved
@@ -8,10 +8,6 @@
  */
 
 import type Element from './element.js';
-<<<<<<< HEAD
-
-=======
->>>>>>> 5da80201
 import { logWarning } from '@ckeditor/ckeditor5-utils';
 
 /**
@@ -321,13 +317,9 @@
 	if ( Array.isArray( patterns ) ) {
 		return patterns.map( pattern => {
 			if ( typeof pattern !== 'object' || pattern instanceof RegExp ) {
-<<<<<<< HEAD
 				return prefix ?
 					[ prefix, pattern, true ] :
 					[ pattern, true ];
-=======
-				return [ pattern, true ];
->>>>>>> 5da80201
 			}
 
 			if ( pattern.key === undefined || pattern.value === undefined ) {
@@ -335,18 +327,13 @@
 				logWarning( 'matcher-pattern-missing-key-or-value', pattern );
 			}
 
-<<<<<<< HEAD
 			return prefix ?
 				[ prefix, pattern.key, pattern.value ] :
 				[ pattern.key, pattern.value ];
-=======
-			return [ pattern.key, pattern.value ];
->>>>>>> 5da80201
 		} );
 	}
 
 	if ( typeof patterns !== 'object' || patterns instanceof RegExp ) {
-<<<<<<< HEAD
 		return [
 			prefix ?
 				[ prefix, patterns, true ] :
@@ -366,46 +353,6 @@
 					[ key, patterns[ key ] ]
 			);
 		}
-=======
-		return [ [ patterns, true ] ];
-	}
-
-	// Below we do what Object.entries() does, but faster.
-	const normalizedPatterns: Array<[ string, true | string | RegExp ]> = [];
-
-	for ( const key in patterns ) {
-		// Replace with Object.hasOwn() when we upgrade to es2022.
-		if ( Object.prototype.hasOwnProperty.call( patterns, key ) ) {
-			normalizedPatterns.push( [ key, patterns[ key ] ] );
-		}
-	}
-
-	return normalizedPatterns;
-}
-
-/**
- * @param patternKey A pattern representing a key we want to match.
- * @param itemKey An actual item key (e.g. `'src'`, `'background-color'`, `'ck-widget'`) we're testing against pattern.
- */
-function isKeyMatched( patternKey: true | string | RegExp, itemKey: string ): unknown {
-	return patternKey === true ||
-		patternKey === itemKey ||
-		patternKey instanceof RegExp && itemKey.match( patternKey );
-}
-
-/**
- * @param patternValue A pattern representing a value we want to match.
- * @param itemKey An item key, e.g. `background`, `href`, 'rel', etc.
- * @param valueGetter A function used to provide a value for a given `itemKey`.
- */
-function isValueMatched(
-	patternValue: true | string | RegExp,
-	itemKey: string,
-	valueGetter: ( itemKey: string ) => unknown
-): boolean {
-	if ( patternValue === true ) {
-		return true;
->>>>>>> 5da80201
 	}
 
 	return normalizedPatterns;
