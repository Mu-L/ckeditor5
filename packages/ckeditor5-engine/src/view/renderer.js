--- conflicted
+++ resolved
@@ -1,9 +1,5 @@
 /**
-<<<<<<< HEAD
- * @license Copyright (c) 2003-2022, CKSource - Frederico Knabben. All rights reserved.
-=======
  * @license Copyright (c) 2003-2022, CKSource Holding sp. z o.o. All rights reserved.
->>>>>>> e391ddb7
  * For licensing, see LICENSE.md or https://ckeditor.com/legal/ckeditor-oss-license
  */
 
@@ -24,7 +20,6 @@
 import ObservableMixin from '@ckeditor/ckeditor5-utils/src/observablemixin';
 import CKEditorError from '@ckeditor/ckeditor5-utils/src/ckeditorerror';
 import isText from '@ckeditor/ckeditor5-utils/src/dom/istext';
-import isComment from '@ckeditor/ckeditor5-utils/src/dom/iscomment';
 import isNode from '@ckeditor/ckeditor5-utils/src/dom/isnode';
 import fastDiff from '@ckeditor/ckeditor5-utils/src/fastdiff';
 import env from '@ckeditor/ckeditor5-utils/src/env';
@@ -994,7 +989,7 @@
 function areSimilar( node1, node2 ) {
 	return isNode( node1 ) && isNode( node2 ) &&
 		!isText( node1 ) && !isText( node2 ) &&
-		!isComment( node1 ) && !isComment( node2 ) &&
+		node1.nodeType !== Node.COMMENT_NODE && node2.nodeType !== Node.COMMENT_NODE &&
 		node1.tagName.toLowerCase() === node2.tagName.toLowerCase();
 }
 
