---
category: framework-deep-dive
meta-title: Event system | CKEditor 5 Framework Documentation
---
# Event system

{@link module:utils/emittermixin~Emitter Emitters} are objects that can fire events. They also provide means to listen to other emitters' events.

Emitters are heavily used throughout the entire editor architecture. They are the building blocks for mechanisms such as the {@link framework/deep-dive/observables observables}, {@link framework/architecture/editing-engine#observers engine's view observers}, and {@link framework/architecture/editing-engine#conversion conversion}.

Any class can become an event emitter. All you need to do is mix the {@link module:utils/emittermixin~Emitter} into it:

```js
import { EmitterMixin, mix } from '@ckeditor/ckeditor5-utils';

class AnyClass {
	// Class's code.
	// ...
}

mix( AnyClass, EmitterMixin );
```

## Listening to events

Adding a callback to an event is simple. You can listen directly on the emitter object and use an anonymous function:

```js
emitter.on( 'eventName', ( eventInfo, ...args ) => { /* ... */ } );
```

However, a function object is needed if you want to be able to remove the event listener:

```js
emitter.off( 'eventName', handler );
```

There is also another way to add an event listener &ndash; by using {@link module:utils/emittermixin~Emitter#listenTo `listenTo()`}. This way one emitter can listen to events on another emitter:

```js
foo.listenTo( bar, 'eventName', ( eventInfo, ...args ) => { /* ... */ } );
```

Now you can easily detach the `foo` from `bar` simply by {@link module:utils/emittermixin~Emitter#stopListening `stopListening()`}.

```js
// Stop listening to a specific handler.
foo.stopListening( bar, 'eventName', handler );

// Stop listening to a specific event.
foo.stopListening( bar, 'eventName' );

// Stop listening to all events fired by a specific emitter.
foo.stopListening( bar );

// Stop listening to all events fired by all bound emitters.
foo.stopListening();
```

<info-box>
	The {@link module:utils/emittermixin~Emitter#on `on()`} and {@link module:utils/emittermixin~Emitter#off `off()`} methods are shorthands for {@link module:utils/emittermixin~Emitter#listenTo `listenTo( this, /* ... */ )`} and {@link module:utils/emittermixin~Emitter#stopListening `stopListening( this, /* ... */ )`} (the emitter is bound to itself).
</info-box>

### Listener priorities

By default, all listeners are bound on the {@link module:utils/priorities~PriorityString `normal`} priority, but you can specify the priority when registering a listener:

```js
this.on( 'eventName', () => { /* ... */ }, { priority: 'high' } );
this.listenTo( emitter, 'eventName', () => { /* ... */ }, { priority: 'high' } );
```

There are 5 named priorities:

* `highest`
* `high`
* `normal`
* `low`
* `lowest`

Listeners are triggered in the order of these priorities (first `highest`, then `high`, etc.). For multiple listeners attached on the same priority, they are fired in the order of the registration.

**Note**: If any listener {@link module:utils/eventinfo~EventInfo#stop stops} the event, no other listeners including those on lower priorities will be called.

It is possible to use relative priorities {@link module:utils/priorities~PrioritiesType#get `priorities.get( 'high' ) + 10`} but this is strongly discouraged.

### Stopping events and returned value

The first argument passed to an event handler is always an instance of the {@link module:utils/eventinfo~EventInfo}. There you can check the event {@link module:utils/eventinfo~EventInfo#name `name`}, the {@link module:utils/eventinfo~EventInfo#source `source` emitter} of the event, and you can {@link module:utils/eventinfo~EventInfo#stop `stop()`} the event from further processing.

```js
emitter.on( 'eventName', ( eventInfo, data ) => {
	console.log( 'foo' );
	eventInfo.stop();
} );

emitter.on( 'eventName', ( eventInfo, data ) => {
	console.log( 'bar' ); // This won't be called.
} );

emitter.fire( 'eventName' ); // Logs "foo" only.
```

Listeners can set the {@link module:utils/eventinfo~EventInfo#return `return`} value. This value will be returned by {@link module:utils/emittermixin~Emitter#fire `fire()`} after all callbacks are processed.

```js
emitter.on( 'eventName', ( eventInfo, data ) => {
	eventInfo.return = 123;
} );

emitter.fire( 'eventName' ); // -> 123
```

### Listening on namespaced events

The event system supports namespaced events to give you the possibility to build a structure of callbacks. You can achieve namespacing by using `:` in the event name:

```js
this.fire( 'foo:bar:baz', data );
```

Then the listeners can be bound to a specific event or the whole namespace:

```js
this.on( 'foo', () => { /* ... */ } );
this.on( 'foo:bar', () => { /* ... */ } );
this.on( 'foo:bar:baz', () => { /* ... */ } );
```

This way you can have more general events, listening to a broader event (`'foo'` in this case), or more detailed callbacks listening to specified events (`'foo:bar'` or `'foo:bar:baz'`).

This mechanism is used for instance in the conversion, where thanks to events named `'insert:<elementName>'` you can listen to the insertion of a specific element (like `'insert:p'`) or all elements insertion (`'insert'`).

**Note**: Listeners registered on the same priority will be fired in the order of the registration (no matter if listening to a whole namespace or to a specific event).

## Firing events

Once you mix the {@link module:utils/emittermixin~Emitter} into your class, you can fire events the following way:

```js
this.fire( 'eventName', argA, argB, /* ... */ );
```

All passed arguments will be available in all listeners that are added to the event.

**Note**: Most base classes (like {@link module:core/command~Command} or {@link module:core/plugin~Plugin}) are {@link module:utils/emittermixin~Emitter emitters} already and fire their own events.

### Stopped events

It is sometimes useful to know if an event was stopped by any of the listeners. There is an alternative way of firing an event just for that:

```js
import { EventInfo } from '@ckeditor/ckeditor5-utils';

// Prepare the event info...
const eventInfo = new EventInfo( this, 'eventName' );

// ...and fire the event.
this.fire( eventInfo, argA, argB, /* ... */ );

// Here you can check if the event was stopped.
if ( eventInfo.stop.called ) {
	// The event was stopped.
}
```

Note that {@link module:utils/eventinfo~EventInfo} expects the source object in the first parameter as the origin of the event.

### Event return value

If any handler set the {@link module:utils/eventinfo~EventInfo#return `eventInfo.return`} field, this value will be returned by {@link module:utils/emittermixin~Emitter#fire `fire()`} after all callbacks are processed.

```js
emitter.on( 'eventName', ( eventInfo, ...args ) => {
	eventInfo.return = 123;
} );

const result = emitter.fire( 'eventName', argA, argB, /* ... */ );

console.log( result ); // -> 123
```

## Delegating events

The {@link module:utils/emittermixin~Emitter `Emitter`} interface also provides the {@link module:utils/emittermixin~Emitter#delegate event delegation} mechanism, so that selected events are fired by another {@link module:utils/emittermixin~Emitter}.

### Setting events delegation

Delegate specific events to another emitter:

```js
emitterA.delegate( 'foo' ).to( emitterB );
emitterA.delegate( 'foo', 'bar' ).to( emitterC );
```

You can delegate events with a different name:

```js
emitterA.delegate( 'foo' ).to( emitterB, 'bar' );
emitterA.delegate( 'foo' ).to( emitterB, name => `delegated:${ name }` );
```

It is also possible to delegate all the events:

```js
emitterA.delegate( '*' ).to( emitterB );
```

**Note**: Delegated events are fired from the target emitter no matter if they were stopped in any handler on the source emitter.

### Stopping delegation

You can stop delegation by calling the {@link module:utils/emittermixin~Emitter#stopDelegating `stopDelegating()`} method. It can be used at different levels:

```js
// Stop delegating all events.
emitterA.stopDelegating();

// Stop delegating a specific event to all emitters.
emitterA.stopDelegating( 'foo' );

// Stop delegating a specific event to a specific emitter.
emitterA.stopDelegating( 'foo', emitterB );
```

### Delegated event info

The delegated events provide the {@link module:utils/eventinfo~EventInfo#path} of emitters that this event met along the delegation path.

```js
emitterA.delegate( 'foo' ).to( emitterB, 'bar' );
emitterB.delegate( 'bar' ).to( emitterC, 'baz' );

emitterA.on( 'foo', eventInfo => console.log( 'event', eventInfo.name, 'emitted by A; source:', eventInfo.source, 'path:', eventInfo.path ) );
emitterB.on( 'bar', eventInfo => console.log( 'event', eventInfo.name, 'emitted by B; source:', eventInfo.source, 'path:', eventInfo.path ) );
emitterC.on( 'baz', eventInfo => console.log( 'event', eventInfo.name, 'emitted by C; source:', eventInfo.source, 'path:', eventInfo.path ) );

emitterA.fire( 'foo' );

// Outputs:
//   event "foo" emitted by A; source: emitterA; path: [ emitterA ]
//   event "bar" emitted by B; source: emitterA; path: [ emitterA, emitterB ]
//   event "baz" emitted by C; source: emitterA; path: [ emitterA, emitterB, emitterC ]
```

## View events bubbling

The {@link module:engine/view/document~Document `view.Document`} is not only an {@link module:utils/observablemixin~Observable Observable} and an {@link module:utils/emittermixin~Emitter emitter} but it also implements the special {@link module:engine/view/observer/bubblingemittermixin~BubblingEmitter} interface (implemented by {@link module:engine/view/observer/bubblingemittermixin~BubblingEmitterMixin}). It provides a mechanism for bubbling events over the virtual DOM tree.

It is different from the bubbling that you know from the DOM tree event bubbling. You do not register listeners on specific instances of the elements in the view document tree. Instead, you can register handlers for specific contexts. A context is either a name of an element, or one of the virtual contexts (`'$capture'`, `'$text'`, `'$root'`, `'$document'`), or a callback to match desired nodes.

### Listening to bubbling events

Listeners registered in the context of the view element names:

```js
this.listenTo( view.document, 'enter', ( evt, data ) => {
	// Listener's code.
	// ...
}, { context: 'blockquote' } );

this.listenTo( view.document, 'enter', ( evt, data ) => {
	// Listener's code.
	// ...
}, { context: 'li' } );
```

Listeners registered in the virtual contexts:

```js
this.listenTo( view.document, 'arrowKey', ( evt, data ) => {
	// Listener's code.
	// ...
}, { context: '$text', priority: 'high' } );

this.listenTo( view.document, 'arrowKey', ( evt, data ) => {
	// Listener's code.
	// ...
}, { context: '$root' } );

this.listenTo( view.document, 'arrowKey', ( evt, data ) => {
	// Listener's code.
	// ...
}, { context: '$capture' } );
```

Listeners registered in the context of a custom callback function:

```js
import { isWidget } from '@ckeditor/ckeditor5-widget';

this.listenTo( view.document, 'arrowKey', ( evt, data ) => {
	// Listener's code.
	// ...
}, { context: isWidget } );

this.listenTo( view.document, 'arrowKey', ( evt, data ) => {
	// Listener's code.
	// ...
}, { context: isWidget, priority: 'high' } );
```

**Note**: Without specifying the `context`, events are bound to the `'$document'` context.

### Bubbling events flow

Bubbling always starts from the virtual `'$capture'` context. All listeners attached to this context are triggered first (and in the order of their priorities).

Then, the real bubbling starts from the selection position (either its anchor or focus &ndash; depending on what is deeper).

If text nodes are allowed at the selection position, then the first context is `'$text'`. Then the event bubbles through all elements up to the `'$root'` and finally `'$document'`.

In all contexts listeners can be registered at desired priorities. If a listener stops an event, this event is not fired for the remaining contexts.

### Examples

Assuming the given content and selection:

```html
<blockquote>
	<p>
		Foo[]bar
	</p>
</blockquote>
```

Events will be fired for the following contexts:

1. `'$capture'`
1. `'$text'`
1. `'p'`
1. `'blockquote'`
1. `'$root'`
1. `'$document'`

Assuming the given content and selection (on a widget):

```html
<blockquote>
	<p>
		Foo
		[<img />]	// enhanced with toWidget()
		bar
	</p>
</blockquote>
```

Events will be fired for the following contexts:

1. `'$capture'`
1. `'img'`
1. *widget* (assuming a custom matcher was used)
1. `'p'`
1. `'blockquote'`
1. `'$root'`
1. `'$document'`

An even more complex example:

```html
<blockquote>
	<figure class="table">	// enhanced with toWidget()
		<table>
			<tr>
				<td>
					<p>
						foo[]bar
					</p>
				</td>
			</tr>
		</table>
	</figure>
</blockquote>
```

Events that will be fired:

1. `'$capture'`
1. `'$text'`
1. `'p'`
1. `'td'`
1. `'tr'`
1. `'table'`
1. `'figure'`
1. *widget* (assuming a custom matcher was used)
1. `'blockquote'`
1. `'$root'`
1. `'$document'`

### `BubblingEventInfo`

In some events the first parameter is not the standard `EventInfo`, but {@link module:engine/view/observer/bubblingeventinfo~BubblingEventInfo `BubblingEventInfo`}. This is an extension that provides the current {@link module:engine/view/observer/bubblingeventinfo~BubblingEventInfo#eventPhase} and {@link module:engine/view/observer/bubblingeventinfo~BubblingEventInfo#currentTarget}.

Currently, this information is available for the following events:

* {@link module:engine/view/document~Document#event:enter `enter`},
* {@link module:engine/view/document~Document#event:delete `delete`},
* {@link module:engine/view/document~Document#event:arrowKey `arrowKey`}.

Hence the events from the above example would be extended with the following `eventPhase` data:

1. `'$capture'` - *capturing*
1. `'$text'` - *at target*
1. `'p'` - *bubbling*
1. `'td'` - *bubbling*
1. `'tr'` - *bubbling*
1. `'table'` - *bubbling*
1. `'figure'` - *bubbling*
1. *widget* - *bubbling*
1. `'blockquote'` - *bubbling*
1. `'$root'` - *bubbling*
1. `'$document'` - *bubbling*

And for the example with the widget selected:

```html
<blockquote>
	<p>
		Foo
<<<<<<< HEAD
		[<img />]	// enhanced with toWidget()
=======
		[<img />]	 // Enhanced with toWidget().
>>>>>>> 53eb40d8
		bar
	</p>
</blockquote>
```

Events that will be fired:

1. `'$capture'` - *capturing*
1. `'img'` - *at target*
1. *widget* - *at target* (assuming a custom matcher was used)
1. `'p'` - *bubbling*
1. `'blockquote'` - *bubbling*
1. `'$root'` - *bubbling*
1. `'$document'` - *bubbling*<|MERGE_RESOLUTION|>--- conflicted
+++ resolved
@@ -417,11 +417,7 @@
 <blockquote>
 	<p>
 		Foo
-<<<<<<< HEAD
-		[<img />]	// enhanced with toWidget()
-=======
 		[<img />]	 // Enhanced with toWidget().
->>>>>>> 53eb40d8
 		bar
 	</p>
 </blockquote>
