--- conflicted
+++ resolved
@@ -28,10 +28,7 @@
 			model.schema.register( 'table', {
 				allowWhere: '$block',
 				allowAttributes: [ 'headingRows', 'headingColumns' ],
-<<<<<<< HEAD
-=======
 				isLimit: true,
->>>>>>> f3c0a13b
 				isObject: true
 			} );
 
@@ -43,11 +40,7 @@
 			model.schema.register( 'tableCell', {
 				allowIn: 'tableRow',
 				allowAttributes: [ 'colspan', 'rowspan' ],
-<<<<<<< HEAD
-				isObject: true
-=======
 				isLimit: true
->>>>>>> f3c0a13b
 			} );
 
 			model.schema.extend( '$block', { allowIn: 'tableCell' } );
@@ -204,8 +197,6 @@
 				);
 			} );
 
-<<<<<<< HEAD
-=======
 			it( 'should fix #5', () => {
 				setModelData( model,
 					'<paragraph>foo</paragraph>' +
@@ -243,7 +234,6 @@
 				);
 			} );
 
->>>>>>> f3c0a13b
 			// There's a chance that this and the following test will not be up to date with
 			// how the table feature is really implemented once we'll introduce row/cells/columns selection
 			// in which case all these elements will need to be marked as objects.
@@ -295,15 +285,6 @@
 					'<paragraph>foo</paragraph>' +
 					'[<table>' +
 						'<tableRow>' +
-<<<<<<< HEAD
-							'<tableCell><paragraph>1</paragraph></tableCell><tableCell><paragraph>2</paragraph></tableCell>' +
-						'</tableRow>' +
-						'<tableRow>' +
-							'<tableCell><paragraph>3</paragraph></tableCell><tableCell><paragraph>4</paragraph></tableCell>' +
-						'</tableRow>' +
-						'<tableRow>' +
-							'<tableCell><paragraph>5</paragraph></tableCell><tableCell><paragraph>6</paragraph></tableCell>' +
-=======
 							'<tableCell><paragraph>1</paragraph></tableCell>' +
 							'<tableCell><paragraph>2</paragraph></tableCell>' +
 						'</tableRow>' +
@@ -314,7 +295,6 @@
 						'<tableRow>' +
 							'<tableCell><paragraph>5</paragraph></tableCell>' +
 							'<tableCell><paragraph>6</paragraph></tableCell>' +
->>>>>>> f3c0a13b
 						'</tableRow>' +
 					'</table>]' +
 					'<paragraph>baz</paragraph>'
@@ -347,11 +327,7 @@
 				);
 			} );
 
-<<<<<<< HEAD
-			it( 'should not fix #1 (selection after a table)', () => {
-=======
 			it( 'should not fix #1 - selection over paragraphs outside table', () => {
->>>>>>> f3c0a13b
 				setModelData( model,
 					'<paragraph>foo</paragraph>' +
 					'<table>' +
@@ -1071,14 +1047,9 @@
 				setModelData( model,
 					'<paragraph>foo</paragraph>' +
 					'<table>' +
-<<<<<<< HEAD
-						'[]<tableRow>' +
-							'<tableCell><paragraph>aaa</paragraph></tableCell>' +
-=======
-						'<tableRow>' +
-							'<tableCell><paragraph>aaa</paragraph></tableCell>' +
-							'<tableCell><paragraph>bbb</paragraph></tableCell>' +
->>>>>>> f3c0a13b
+						'<tableRow>' +
+							'<tableCell><paragraph>aaa</paragraph></tableCell>' +
+							'<tableCell><paragraph>bbb</paragraph></tableCell>' +
 						'</tableRow>' +
 					'</table>' +
 					'<paragraph>bar</paragraph>'
@@ -1098,10 +1069,7 @@
 					'<table>' +
 						'<tableRow>' +
 							'<tableCell><paragraph>aaa</paragraph></tableCell>' +
-<<<<<<< HEAD
-=======
-							'<tableCell><paragraph>bbb</paragraph></tableCell>' +
->>>>>>> f3c0a13b
+							'<tableCell><paragraph>bbb</paragraph></tableCell>' +
 						'</tableRow>' +
 					'</table>' +
 					'<paragraph>bar</paragraph>'
@@ -1123,10 +1091,7 @@
 					'<table>' +
 						'<tableRow>' +
 							'<tableCell><paragraph>[]aaa</paragraph></tableCell>' +
-<<<<<<< HEAD
-=======
-							'<tableCell><paragraph>bbb</paragraph></tableCell>' +
->>>>>>> f3c0a13b
+							'<tableCell><paragraph>bbb</paragraph></tableCell>' +
 						'</tableRow>' +
 					'</table>' +
 					'<paragraph>bar</paragraph>'
@@ -1159,7 +1124,6 @@
 				setModelData( model,
 					'[]<paragraph>foo</paragraph>[]' +
 					'<table>' +
-<<<<<<< HEAD
 					'<tableRow>' +
 					'<tableCell><paragraph>aaa</paragraph></tableCell>' +
 					'</tableRow>' +
@@ -1172,11 +1136,7 @@
 					'<table>' +
 						'<tableRow>' +
 							'<tableCell><paragraph>aaa</paragraph></tableCell>' +
-=======
-						'<tableRow>' +
-							'<tableCell><paragraph>aaa</paragraph></tableCell>' +
-							'<tableCell><paragraph>bbb</paragraph></tableCell>' +
->>>>>>> f3c0a13b
+							'<tableCell><paragraph>bbb</paragraph></tableCell>' +
 						'</tableRow>' +
 					'</table>' +
 					'<paragraph>bar</paragraph>'
