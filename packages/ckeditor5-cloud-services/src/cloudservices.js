--- conflicted
+++ resolved
@@ -106,21 +106,7 @@
  * {@glink @cs guides/token-endpoints/tokenendpoint Creating token endpoint} guide
  * in {@glink @cs index Cloud Services documentation}.
  *
-<<<<<<< HEAD
- *		ClassicEditor
- *			.create( document.querySelector( '#editor' ), {
- *				cloudServices: {
- *					tokenUrl: TOKEN_URL
- *				},
- * 				plugins: [ ArticlePluginSet, EasyImage ],
- *				toolbar: [ 'headings', '|', 'undo', 'redo', 'uploadImage' ],
- *				image: {
- *					toolbar: [ 'imageStyleFull', 'imageStyleSide', '|', 'imageTextAlternative' ]
- *				}
- *			} );
-=======
  * See [Cloud Services Quick Start](https://docs.ckeditor.com/cs/latest/guides/quick-start.html).
->>>>>>> 2b14dd4c
  *
  * @member {String} module:cloudservices/cloudservices~CloudServicesConfig#tokenUrl
  */
