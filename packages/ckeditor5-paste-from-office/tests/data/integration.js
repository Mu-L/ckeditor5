/**
<<<<<<< HEAD
 * @license Copyright (c) 2003-2022, CKSource - Frederico Knabben. All rights reserved.
=======
 * @license Copyright (c) 2003-2022, CKSource Holding sp. z o.o. All rights reserved.
>>>>>>> e391ddb7
 * For licensing, see LICENSE.md or https://ckeditor.com/legal/ckeditor-oss-license
 */

import Clipboard from '@ckeditor/ckeditor5-clipboard/src/clipboard';
import Paragraph from '@ckeditor/ckeditor5-paragraph/src/paragraph';
import ShiftEnter from '@ckeditor/ckeditor5-enter/src/shiftenter';
import Heading from '@ckeditor/ckeditor5-heading/src/heading';
import Bold from '@ckeditor/ckeditor5-basic-styles/src/bold';
import Underline from '@ckeditor/ckeditor5-basic-styles/src/underline';
import Italic from '@ckeditor/ckeditor5-basic-styles/src/italic';
import Link from '@ckeditor/ckeditor5-link/src/link';
import Strikethrough from '@ckeditor/ckeditor5-basic-styles/src/strikethrough';
import List from '@ckeditor/ckeditor5-list/src/list';
import ListProperties from '@ckeditor/ckeditor5-list/src/listproperties';
import Image from '@ckeditor/ckeditor5-image/src/image';
import Table from '@ckeditor/ckeditor5-table/src/table';
import TableProperties from '@ckeditor/ckeditor5-table/src/tableproperties';
import TableCellProperties from '@ckeditor/ckeditor5-table/src/tablecellproperties';
import FontBackgroundColor from '@ckeditor/ckeditor5-font/src/fontbackgroundcolor';
import FontColor from '@ckeditor/ckeditor5-font/src/fontcolor';
import PageBreak from '@ckeditor/ckeditor5-page-break/src/pagebreak';

import PasteFromOffice from '../../src/pastefromoffice';
import { generateTests } from '../_utils/utils';

const browsers = [ 'chrome', 'firefox', 'safari', 'edge' ];

describe( 'PasteFromOffice - integration', () => {
	generateTests( {
		input: 'basic-styles',
		type: 'integration',
		browsers,
		editorConfig: {
			plugins: [ Clipboard, Paragraph, Heading, Bold, Italic, Underline, Strikethrough, PasteFromOffice ]
		},
		skip: {
			safari: [ 'italicStartingText', 'multipleStylesSingleLine', 'multipleStylesMultiline' ] // Skip due to spacing issue (#13).
		}
	} );

	generateTests( {
		input: 'image',
		type: 'integration',
		browsers,
		editorConfig: {
			plugins: [ Clipboard, Paragraph, Image, Table, PasteFromOffice ]
		},
		skip: {
			chrome: [],
			firefox: [],
			safari: [],
			edge: [ 'adjacentGroups' ]
		}
	} );

	generateTests( {
		input: 'link',
		type: 'integration',
		browsers,
		editorConfig: {
			plugins: [ Clipboard, Paragraph, Heading, Bold, Link, ShiftEnter, PasteFromOffice ]
		},
		skip: {
			safari: [ 'combined' ] // Skip due to spacing issue (#13).
		}
	} );

	generateTests( {
		input: 'list',
		type: 'integration',
		browsers,
		editorConfig: {
			plugins: [ Clipboard, Paragraph, Heading, Bold, Italic, Underline, Link, List, ListProperties, PasteFromOffice ]
		},
		skip: {
			safari: [ 'heading3Styled' ] // Skip due to spacing issue (#13).
		}
	} );

	generateTests( {
		input: 'spacing',
		type: 'integration',
		browsers,
		editorConfig: {
			plugins: [ Clipboard, Paragraph, Bold, Italic, Underline, PasteFromOffice ]
		}
	} );

	generateTests( {
		input: 'google-docs-bold-wrapper',
		type: 'integration',
		browsers,
		editorConfig: {
			plugins: [ Clipboard, Paragraph, Bold, PasteFromOffice ]
		}
	} );

	generateTests( {
		input: 'google-docs-list',
		type: 'integration',
		browsers,
		editorConfig: {
			plugins: [ Clipboard, Paragraph, List, PasteFromOffice ]
		}
	} );

	generateTests( {
		input: 'generic-list-in-table',
		type: 'integration',
		browsers,
		editorConfig: {
			plugins: [ Clipboard, Paragraph, List, Table, Bold, PasteFromOffice ]
		}
	} );

	generateTests( {
		input: 'table',
		type: 'integration',
		browsers,
		editorConfig: {
			plugins: [ Clipboard, Paragraph, Table, TableProperties, TableCellProperties, Bold, PasteFromOffice,
				FontColor, FontBackgroundColor ]
		}
	} );

	// See: https://github.com/ckeditor/ckeditor5/issues/7684.
	generateTests( {
		input: 'font-without-table-properties',
		type: 'integration',
		browsers,
		editorConfig: {
			plugins: [ Clipboard, Paragraph, Table, Bold, PasteFromOffice, FontColor, FontBackgroundColor ]
		}
	} );

	generateTests( {
		input: 'page-break',
		type: 'integration',
		browsers,
		editorConfig: {
			plugins: [ Clipboard, Paragraph, Bold, PasteFromOffice, PageBreak ]
		}
	} );
} );<|MERGE_RESOLUTION|>--- conflicted
+++ resolved
@@ -1,9 +1,5 @@
 /**
-<<<<<<< HEAD
- * @license Copyright (c) 2003-2022, CKSource - Frederico Knabben. All rights reserved.
-=======
  * @license Copyright (c) 2003-2022, CKSource Holding sp. z o.o. All rights reserved.
->>>>>>> e391ddb7
  * For licensing, see LICENSE.md or https://ckeditor.com/legal/ckeditor-oss-license
  */
 
@@ -17,7 +13,7 @@
 import Link from '@ckeditor/ckeditor5-link/src/link';
 import Strikethrough from '@ckeditor/ckeditor5-basic-styles/src/strikethrough';
 import List from '@ckeditor/ckeditor5-list/src/list';
-import ListProperties from '@ckeditor/ckeditor5-list/src/listproperties';
+import ListStyle from '@ckeditor/ckeditor5-list/src/liststyle';
 import Image from '@ckeditor/ckeditor5-image/src/image';
 import Table from '@ckeditor/ckeditor5-table/src/table';
 import TableProperties from '@ckeditor/ckeditor5-table/src/tableproperties';
@@ -76,7 +72,7 @@
 		type: 'integration',
 		browsers,
 		editorConfig: {
-			plugins: [ Clipboard, Paragraph, Heading, Bold, Italic, Underline, Link, List, ListProperties, PasteFromOffice ]
+			plugins: [ Clipboard, Paragraph, Heading, Bold, Italic, Underline, Link, List, ListStyle, PasteFromOffice ]
 		},
 		skip: {
 			safari: [ 'heading3Styled' ] // Skip due to spacing issue (#13).
