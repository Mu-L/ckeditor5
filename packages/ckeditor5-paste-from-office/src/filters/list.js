--- conflicted
+++ resolved
@@ -1,9 +1,5 @@
 /**
-<<<<<<< HEAD
- * @license Copyright (c) 2003-2022, CKSource - Frederico Knabben. All rights reserved.
-=======
  * @license Copyright (c) 2003-2022, CKSource Holding sp. z o.o. All rights reserved.
->>>>>>> e391ddb7
  * For licensing, see LICENSE.md or https://ckeditor.com/legal/ckeditor-oss-license
  */
 
@@ -159,20 +155,17 @@
 // @param {String} stylesString CSS stylesheet.
 // @returns {Object} result
 // @returns {String} result.type List type, could be `ul` or `ol`.
-// @returns {Number} result.startIndex List start index, valid only for ordered lists.
 // @returns {String|null} result.style List style, for example: `decimal`, `lower-roman`, etc. It is extracted
 // directly from Word stylesheet and adjusted to represent proper values for the CSS `list-style-type` property.
 // If it cannot be adjusted, the `null` value is returned.
 function detectListStyle( listLikeItem, stylesString ) {
 	const listStyleRegexp = new RegExp( `@list l${ listLikeItem.id }:level${ listLikeItem.indent }\\s*({[^}]*)`, 'gi' );
 	const listStyleTypeRegex = /mso-level-number-format:([^;]{0,100});/gi;
-	const listStartIndexRegex = /mso-level-start-at:\s{0,100}([0-9]{0,10})\s{0,100};/gi;
 
 	const listStyleMatch = listStyleRegexp.exec( stylesString );
 
 	let listStyleType = 'decimal'; // Decimal is default one.
 	let type = 'ol'; // <ol> is default list.
-	let startIndex = null;
 
 	if ( listStyleMatch && listStyleMatch[ 1 ] ) {
 		const listStyleTypeMatch = listStyleTypeRegex.exec( listStyleMatch[ 1 ] );
@@ -192,18 +185,11 @@
 			if ( bulletedStyle ) {
 				listStyleType = bulletedStyle;
 			}
-		} else {
-			const listStartIndexMatch = listStartIndexRegex.exec( listStyleMatch[ 1 ] );
-
-			if ( listStartIndexMatch && listStartIndexMatch[ 1 ] ) {
-				startIndex = parseInt( listStartIndexMatch[ 1 ] );
-			}
 		}
 	}
 
 	return {
 		type,
-		startIndex,
 		style: mapListStyleDefinition( listStyleType )
 	};
 }
@@ -211,7 +197,7 @@
 // Tries to extract the `list-style-type` value based on the marker element for bulleted list.
 //
 // @param {module:engine/view/element~Element} element
-// @returns {String|null}
+// @returns {module:engine/view/element~Element|null}
 function findBulletedListStyle( element ) {
 	const listMarkerElement = findListMarkerNode( element );
 
@@ -268,11 +254,9 @@
 // @param {String|null} value
 // @returns {String|null}
 function mapListStyleDefinition( value ) {
-	if ( value.startsWith( 'arabic-leading-zero' ) ) {
-		return 'decimal-leading-zero';
-	}
-
 	switch ( value ) {
+		case 'arabic-leading-zero':
+			return 'decimal-leading-zero';
 		case 'alpha-upper':
 			return 'upper-alpha';
 		case 'alpha-lower':
@@ -311,10 +295,6 @@
 		writer.setStyle( 'list-style-type', listStyle.style, list );
 	}
 
-	if ( listStyle.startIndex && listStyle.startIndex > 1 ) {
-		writer.setAttribute( 'start', listStyle.startIndex, list );
-	}
-
 	return list;
 }
 
