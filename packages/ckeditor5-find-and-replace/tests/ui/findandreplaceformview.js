--- conflicted
+++ resolved
@@ -1,9 +1,5 @@
 /**
-<<<<<<< HEAD
- * @license Copyright (c) 2003-2022, CKSource - Frederico Knabben. All rights reserved.
-=======
  * @license Copyright (c) 2003-2022, CKSource Holding sp. z o.o. All rights reserved.
->>>>>>> e391ddb7
  * For licensing, see LICENSE.md or https://ckeditor.com/legal/ckeditor-oss-license
  */
 
@@ -48,11 +44,9 @@
 	beforeEach( () => {
 		view = new FindAndReplaceFormView( { t: val => val } );
 		view.render();
-		document.body.appendChild( view.element );
 	} );
 
 	afterEach( () => {
-		view.element.remove();
 		view.destroy();
 	} );
 
@@ -391,7 +385,7 @@
 			} );
 
 			it( 'should register child views\' #element in #focusTracker', () => {
-				const view = new FindAndReplaceFormView( { t: val => val } );
+				view = new FindAndReplaceFormView( { t: val => val } );
 
 				const spy = testUtils.sinon.spy( view._focusTracker, 'add' );
 
@@ -405,20 +399,16 @@
 				sinon.assert.calledWithExactly( spy.getCall( 5 ), view._optionsDropdown.element );
 				sinon.assert.calledWithExactly( spy.getCall( 6 ), view._replaceButtonView.element );
 				sinon.assert.calledWithExactly( spy.getCall( 7 ), view._replaceAllButtonView.element );
-
-				view.destroy();
 			} );
 
 			it( 'starts listening for #keystrokes coming from #element', () => {
-				const view = new FindAndReplaceFormView( { t: val => val } );
+				view = new FindAndReplaceFormView( { t: val => val } );
 
 				const spy = sinon.spy( view._keystrokes, 'listenTo' );
 
 				view.render();
 				sinon.assert.calledOnce( spy );
 				sinon.assert.calledWithExactly( spy, view.element );
-
-				view.destroy();
 			} );
 
 			describe( 'activates keyboard navigation in the form', () => {
