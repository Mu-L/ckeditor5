--- conflicted
+++ resolved
@@ -1,9 +1,5 @@
 /**
-<<<<<<< HEAD
- * @license Copyright (c) 2003-2022, CKSource - Frederico Knabben. All rights reserved.
-=======
  * @license Copyright (c) 2003-2022, CKSource Holding sp. z o.o. All rights reserved.
->>>>>>> e391ddb7
  * For licensing, see LICENSE.md or https://ckeditor.com/legal/ckeditor-oss-license
  */
 
@@ -192,7 +188,7 @@
 			// Wrap this call in the transparent batch to make it easier to undo the above deletion only.
 			// In real life scenario the above deletion would be a transparent batch from the remote user,
 			// and undo would also be triggered by the remote user.
-			model.enqueueChange( { isUndoable: false }, () => {
+			model.enqueueChange( 'transparent', () => {
 				editor.execute( 'replaceAll', 'aa', results );
 			} );
 
