/**
 * @license Copyright (c) 2003-2024, CKSource Holding sp. z o.o. All rights reserved.
 * For licensing, see LICENSE.md or https://ckeditor.com/legal/ckeditor-oss-license
 */

/**
 * @module find-and-replace/ui/findandreplaceformview
 */

import {
	View,
	ButtonView,
	LabeledFieldView,

<<<<<<< HEAD
	ViewModel,
=======
>>>>>>> dfb04b5c
	FocusCycler,
	createLabeledInputText,
	submitHandler,
	ViewCollection,

	type Template,
	type InputView,
	type FocusableView,
	SwitchButtonView,
	CollapsibleView
} from 'ckeditor5/src/ui.js';

import {
	FocusTracker,
	KeystrokeHandler,
	Rect,
	isVisible,
	type Locale
} from 'ckeditor5/src/utils.js';

// See: #8833.
// eslint-disable-next-line ckeditor5-rules/ckeditor-imports
import '@ckeditor/ckeditor5-ui/theme/components/responsive-form/responsiveform.css';
import '../../theme/findandreplaceform.css';
import { icons } from 'ckeditor5/src/core.js';

/**
 * The find and replace form view class.
 *
 * See {@link module:find-and-replace/ui/findandreplaceformview~FindAndReplaceFormView}.
 */
export default class FindAndReplaceFormView extends View {
	/**
	 * A collection of child views.
	 */
	public children: ViewCollection;

	/**
	 * Stores the number of matched search results.
	 *
	 * @readonly
	 * @observable
	 */
	declare public matchCount: number;

	/**
	 * The offset of currently highlighted search result in {@link #matchCount matched results}.
	 *
	 * @observable
	 */
	declare public readonly highlightOffset: number;

	/**
	 * `true` when the search params (find text, options) has been changed by the user since
	 * the last time find was executed. `false` otherwise.
	 *
	 * @readonly
	 * @observable
	 */
	declare public isDirty: boolean;

	/**
	 * A live object with the aggregated `isEnabled` states of editor commands related to find and
	 * replace. For instance, it may look as follows:
	 *
	 * ```json
	 * {
	 * 	findNext: true,
	 * 	findPrevious: true,
	 * 	replace: false,
	 * 	replaceAll: false
	 * }
	 * ```
	 *
	 * @internal
	 * @observable
	 */
	declare public readonly _areCommandsEnabled: Record<string, boolean>;

	/**
	 * The content of the counter label displaying the index of the current highlighted match
	 * on top of the find input, for instance "3 of 50".
	 *
	 * @internal
	 * @readonly
	 * @observable
	 */
	declare public _resultsCounterText: string;

	/**
	 * The flag reflecting the state of the "Match case" switch button in the search options
	 * dropdown.
	 *
	 * @internal
	 * @readonly
	 * @observable
	 */
	declare public _matchCase: boolean;

	/**
	 * The flag reflecting the state of the "Whole words only" switch button in the search options
	 * dropdown.
	 *
	 * @internal
	 * @readonly
	 * @observable
	 */
	declare public _wholeWordsOnly: boolean;

	/**
	 * This flag is set `true` when some matches were found and the user didn't change the search
	 * params (text to find, options) yet. This is only possible immediately after hitting the "Find" button.
	 * `false` when there were no matches (see {@link #matchCount}) or the user changed the params (see {@link #isDirty}).
	 *
	 * It is used to control the enabled state of the replace UI (input and buttons); replacing text is only possible
	 * if this flag is `true`.
	 *
	 * @internal
	 * @observable
	 */
	declare public readonly _searchResultsFound: boolean;

	/**
	 * The find in text input view that stores the searched string.
	 *
	 * @internal
	 */
	public readonly _findInputView: LabeledFieldView<InputView>;

	/**
	 * The replace input view.
	 */
	private readonly _replaceInputView: LabeledFieldView;

	/**
	 * The find button view that initializes the search process.
	 */
	private readonly _findButtonView: ButtonView;

	/**
	 * The find previous button view.
	 */
	private readonly _findPrevButtonView: ButtonView;

	/**
	 * The find next button view.
	 */
	private readonly _findNextButtonView: ButtonView;

	/**
	 * A collapsible view aggregating the advanced search options.
	 */
	private readonly _advancedOptionsCollapsibleView: CollapsibleView;

	/**
	 * A switch button view controlling the "Match case" option.
	 */
	private readonly _matchCaseSwitchView: SwitchButtonView;

	/**
	 * A switch button view controlling the "Whole words only" option.
	 */
	private readonly _wholeWordsOnlySwitchView: SwitchButtonView;

	/**
	 * The replace button view.
	 */
	private readonly _replaceButtonView: ButtonView;

	/**
	 * The replace all button view.
	 */
	private readonly _replaceAllButtonView: ButtonView;

	/**
	 * The `div` aggregating the inputs.
	 */
	private readonly _inputsDivView: View;

	/**
	 * The `div` aggregating the action buttons.
	 */
	private readonly _actionButtonsDivView: View;

	/**
	 * Tracks information about the DOM focus in the form.
	 */
	private readonly _focusTracker: FocusTracker;

	/**
	 * An instance of the {@link module:utils/keystrokehandler~KeystrokeHandler}.
	 */
	private readonly _keystrokes: KeystrokeHandler;

	/**
	 * A collection of views that can be focused in the form.
	 */
	private readonly _focusables: ViewCollection<FocusableView>;

	/**
	 * Helps cycling over {@link #_focusables} in the form.
	 */
	public readonly focusCycler: FocusCycler;

	public declare locale: Locale;

	/**
	 * Creates a view of find and replace form.
	 *
	 * @param locale The localization services instance.
	 */
	constructor( locale: Locale ) {
		super( locale );

		const t = locale.t;

		this.children = this.createCollection();

		this.set( 'matchCount', 0 );

		this.set( 'highlightOffset', 0 );

		this.set( 'isDirty', false );

		this.set( '_areCommandsEnabled', {} );

		this.set( '_resultsCounterText', '' );

		this.set( '_matchCase', false );

		this.set( '_wholeWordsOnly', false );

		this.bind( '_searchResultsFound' ).to(
			this, 'matchCount',
			this, 'isDirty',
			( matchCount, isDirty ) => {
				return matchCount > 0 && !isDirty;
			}
		);

		this._findInputView = this._createInputField( t( 'Find in text…' ) );

		this._findPrevButtonView = this._createButton( {
			label: t( 'Previous result' ),
			class: 'ck-button-prev',
			icon: icons.previousArrow,
			keystroke: 'Shift+F3',
			tooltip: true
		} );

		this._findNextButtonView = this._createButton( {
			label: t( 'Next result' ),
			class: 'ck-button-next',
			icon: icons.previousArrow,
			keystroke: 'F3',
			tooltip: true
		} );

		this._replaceInputView = this._createInputField( t( 'Replace with…' ), 'ck-labeled-field-replace' );

		this._inputsDivView = this._createInputsDiv();

		this._matchCaseSwitchView = this._createMatchCaseSwitch();
		this._wholeWordsOnlySwitchView = this._createWholeWordsOnlySwitch();

		this._advancedOptionsCollapsibleView = this._createAdvancedOptionsCollapsible();

		this._replaceAllButtonView = this._createButton( {
			label: t( 'Replace all' ),
			class: 'ck-button-replaceall',
			withText: true
		} );

		this._replaceButtonView = this._createButton( {
			label: t( 'Replace' ),
			class: 'ck-button-replace',
			withText: true
		} );

		this._findButtonView = this._createButton( {
			label: t( 'Find' ),
			class: 'ck-button-find ck-button-action',
			withText: true
		} );

		this._actionButtonsDivView = this._createActionButtonsDiv();

		this._focusTracker = new FocusTracker();

		this._keystrokes = new KeystrokeHandler();

		this._focusables = new ViewCollection();

		this.focusCycler = new FocusCycler( {
			focusables: this._focusables,
			focusTracker: this._focusTracker,
			keystrokeHandler: this._keystrokes,
			actions: {
				// Navigate form fields backwards using the <kbd>Shift</kbd> + <kbd>Tab</kbd> keystroke.
				focusPrevious: 'shift + tab',

				// Navigate form fields forwards using the <kbd>Tab</kbd> key.
				focusNext: 'tab'
			}
		} );

		this.children.addMany( [
			this._inputsDivView,
			this._advancedOptionsCollapsibleView,
			this._actionButtonsDivView
		] );

		this.setTemplate( {
			tag: 'form',
			attributes: {
				class: [
					'ck',
					'ck-find-and-replace-form'
				],

				tabindex: '-1'
			},
			children: this.children
		} );
	}

	/**
	 * @inheritDoc
	 */
	public override render(): void {
		super.render();

		submitHandler( { view: this } );

		this._initFocusCycling();
		this._initKeystrokeHandling();
	}

	/**
	 * @inheritDoc
	 */
	public override destroy(): void {
		super.destroy();

		this._focusTracker.destroy();
		this._keystrokes.destroy();
	}

	/**
	 * @inheritDoc
	 */
	public focus( direction?: 1 | -1 ): void {
		if ( direction === -1 ) {
			this.focusCycler.focusLast();
		} else {
			this.focusCycler.focusFirst();
		}
	}

	/**
	 * Resets the form before re-appearing.
	 *
	 * It clears error messages, hides the match counter and disables the replace feature
	 * until the next hit of the "Find" button.
	 *
	 * **Note**: It does not reset inputs and options, though. This way the form works better in editors with
	 * disappearing toolbar (e.g. BalloonEditor): hiding the toolbar by accident (together with the find and replace UI)
	 * does not require filling the entire form again.
	 */
	public reset(): void {
		this._findInputView.errorText = null;
		this.isDirty = true;
	}

	/**
	 * Returns the value of the find input.
	 */
	private get _textToFind(): string {
		return ( this._findInputView.fieldView.element as HTMLInputElement ).value;
	}

	/**
	 * Returns the value of the replace input.
	 */
	private get _textToReplace() {
		return ( this._replaceInputView.fieldView.element as HTMLInputElement ).value;
	}

	/**
	 * Configures and returns the `<div>` aggregating all form inputs.
	 */
	private _createInputsDiv(): View {
		const locale = this.locale;
		const t = locale.t;
		const inputsDivView = new View( locale );

		// Typing in the find field invalidates all previous results (the form is "dirty").
		this._findInputView.fieldView.on( 'input', () => {
			this.isDirty = true;
		} );

		// Pressing prev/next buttons fires related event on the form.
		this._findPrevButtonView.delegate( 'execute' ).to( this, 'findPrevious' );
		this._findNextButtonView.delegate( 'execute' ).to( this, 'findNext' );

		// Prev/next buttons will be disabled when related editor command gets disabled.
		this._findPrevButtonView.bind( 'isEnabled' ).to( this, '_areCommandsEnabled', ( { findPrevious } ) => findPrevious );
		this._findNextButtonView.bind( 'isEnabled' ).to( this, '_areCommandsEnabled', ( { findNext } ) => findNext );

		this._injectFindResultsCounter();

		this._replaceInputView.bind( 'isEnabled' ).to(
			this, '_areCommandsEnabled',
			this, '_searchResultsFound',
			( { replace }, resultsFound ) => replace && resultsFound );

		this._replaceInputView.bind( 'infoText' ).to(
			this._replaceInputView, 'isEnabled',
			this._replaceInputView, 'isFocused',
			( isEnabled, isFocused ) => {
				if ( isEnabled || !isFocused ) {
					return '';
				}

				return t( 'Tip: Find some text first in order to replace it.' );
			} );

		inputsDivView.setTemplate( {
			tag: 'div',
			attributes: {
				class: [ 'ck', 'ck-find-and-replace-form__inputs' ]
			},
			children: [
				this._findInputView,
				this._findPrevButtonView,
				this._findNextButtonView,
				this._replaceInputView
			]
		} );

		return inputsDivView;
	}

	/**
	 * The action performed when the {@link #_findButtonView} is pressed.
	 */
	private _onFindButtonExecute() {
		// When hitting "Find" in an empty input, an error should be displayed.
		// Also, if the form was "dirty", it should remain so.
		if ( !this._textToFind ) {
			const t = this.t!;

			this._findInputView.errorText = t( 'Text to find must not be empty.' );

			return;
		}

		// Hitting "Find" automatically clears the dirty state.
		this.isDirty = false;

		this.fire<FindNextEvent>( 'findNext', {
			searchText: this._textToFind,
			matchCase: this._matchCase,
			wholeWords: this._wholeWordsOnly
		} );
	}

	/**
	 * Configures an injects the find results counter displaying a "N of M" label of the {@link #_findInputView}.
	 */
	private _injectFindResultsCounter() {
		const locale = this.locale;
		const t = locale.t;
		const bind = this.bindTemplate;
		const resultsCounterView = new View( this.locale );

		this.bind( '_resultsCounterText' ).to( this, 'highlightOffset', this, 'matchCount',
			( highlightOffset, matchCount ) => t( '%0 of %1', [ highlightOffset, matchCount ] )
		);

		resultsCounterView.setTemplate( {
			tag: 'span',
			attributes: {
				class: [
					'ck',
					'ck-results-counter',
					// The counter only makes sense when the field text corresponds to search results in the editing.
					bind.if( 'isDirty', 'ck-hidden' )
				]
			},
			children: [
				{
					text: bind.to( '_resultsCounterText' )
				}
			]
		} );

		// The whole idea is that when the text of the counter changes, its width also increases/decreases and
		// it consumes more or less space over the input. The input, on the other hand, should adjust it's right
		// padding so its *entire* text always remains visible and available to the user.
		const updateFindInputPadding = () => {
			const inputElement = this._findInputView.fieldView.element;

			// Don't adjust the padding if the input (also: counter) were not rendered or not inserted into DOM yet.
			if ( !inputElement || !isVisible( inputElement ) ) {
				return;
			}

			const counterWidth = new Rect( resultsCounterView.element! ).width;
			const paddingPropertyName = locale.uiLanguageDirection === 'ltr' ? 'paddingRight' : 'paddingLeft';

			if ( !counterWidth ) {
				inputElement.style[ paddingPropertyName ] = '';
			} else {
				inputElement.style[ paddingPropertyName ] = `calc( 2 * var(--ck-spacing-standard) + ${ counterWidth }px )`;
			}
		};

		// Adjust the input padding when the text of the counter changes, for instance "1 of 200" is narrower than "123 of 200".
		// Using "low" priority to let the text be set by the template binding first.
		this.on( 'change:_resultsCounterText', updateFindInputPadding, { priority: 'low' } );

		// Adjust the input padding when the counter shows or hides. When hidden, there should be no padding. When it shows, the
		// padding should be set according to the text of the counter.
		// Using "low" priority to let the text be set by the template binding first.
		this.on( 'change:isDirty', updateFindInputPadding, { priority: 'low' } );

		// Put the counter element next to the <input> in the find field.
		( this._findInputView.template!.children![ 0 ] as Template ).children!.push( resultsCounterView );
	}

	/**
	 * Creates the collapsible view aggregating the advanced search options.
	 */
	private _createAdvancedOptionsCollapsible(): CollapsibleView {
		const t = this.locale.t;
		const collapsible = new CollapsibleView( this.locale, [
			this._matchCaseSwitchView,
			this._wholeWordsOnlySwitchView
		] );

		collapsible.set( {
			label: t( 'Advanced options' ),
			isCollapsed: true
		} );

		return collapsible;
	}

	/**
	 * Configures and returns the `<div>` element aggregating all form action buttons.
	 */
	private _createActionButtonsDiv(): View {
		const actionsDivView = new View( this.locale );

		this._replaceButtonView.bind( 'isEnabled' ).to(
			this, '_areCommandsEnabled',
			this, '_searchResultsFound',
			( { replace }, resultsFound ) => replace && resultsFound );

		this._replaceAllButtonView.bind( 'isEnabled' ).to(
			this, '_areCommandsEnabled',
			this, '_searchResultsFound',
			( { replaceAll }, resultsFound ) => replaceAll && resultsFound );

		this._replaceButtonView.on( 'execute', () => {
			this.fire( 'replace', {
				searchText: this._textToFind,
				replaceText: this._textToReplace
			} );
		} );

		this._replaceAllButtonView.on( 'execute', () => {
			this.fire( 'replaceAll', {
				searchText: this._textToFind,
				replaceText: this._textToReplace
			} );

			this.focus();
		} );

		this._findButtonView.on( 'execute', this._onFindButtonExecute.bind( this ) );

		actionsDivView.setTemplate( {
			tag: 'div',
			attributes: {
				class: [ 'ck', 'ck-find-and-replace-form__actions' ]
			},
			children: [
				this._replaceAllButtonView,
				this._replaceButtonView,
				this._findButtonView
			]
		} );

		return actionsDivView;
	}

	/**
	 * Creates, configures and returns and instance of a dropdown allowing users to narrow
	 * the search criteria down. The dropdown has a list with switch buttons for each option.
	 */
	private _createMatchCaseSwitch(): SwitchButtonView {
		const t = this.locale.t;

		const matchCaseSwitchButton = new SwitchButtonView( this.locale );

		matchCaseSwitchButton.set( {
			label: t( 'Match case' ),
			withText: true
		} );

<<<<<<< HEAD
		const matchCaseModel = new ViewModel( {
			withText: true,
			label: t( 'Match case' ),
=======
		// Let the switch be controlled by form's observable property.
		matchCaseSwitchButton.bind( 'isOn' ).to( this, '_matchCase' );
>>>>>>> dfb04b5c

		// // Update the state of the form when a switch is toggled.
		matchCaseSwitchButton.on( 'execute', () => {
			this._matchCase = !this._matchCase;
			// Toggling a switch makes the form dirty because this changes search criteria
			// just like typing text of the find input.
			this.isDirty = true;
		} );

<<<<<<< HEAD
		const wholeWordsOnlyModel = new ViewModel( {
			withText: true,
			label: t( 'Whole words only' )
		} );
=======
		return matchCaseSwitchButton;
	}
>>>>>>> dfb04b5c

	/**
	 * Creates, configures and returns and instance of a dropdown allowing users to narrow
	 * the search criteria down. The dropdown has a list with switch buttons for each option.
	 */
	private _createWholeWordsOnlySwitch(): SwitchButtonView {
		const t = this.locale.t;

		const wholeWordsOnlySwitchButton = new SwitchButtonView( this.locale );

		wholeWordsOnlySwitchButton.set( {
			label: t( 'Whole words only' ),
			withText: true
		} );

		// Let the switch be controlled by form's observable property.
		wholeWordsOnlySwitchButton.bind( 'isOn' ).to( this, '_wholeWordsOnly' );

		// // Update the state of the form when a switch is toggled.
		wholeWordsOnlySwitchButton.on( 'execute', () => {
			this._wholeWordsOnly = !this._wholeWordsOnly;
			// Toggling a switch makes the form dirty because this changes search criteria
			// just like typing text of the find input.
			this.isDirty = true;
		} );

		return wholeWordsOnlySwitchButton;
	}

	/**
	 * Initializes the {@link #_focusables} and {@link #_focusTracker} to allow navigation
	 * using <kbd>Tab</kbd> and <kbd>Shift</kbd>+<kbd>Tab</kbd> keystrokes in the right order.
	 */
	private _initFocusCycling() {
		const childViews = [
			this._findInputView,
			this._findPrevButtonView,
			this._findNextButtonView,
			this._replaceInputView,
			this._advancedOptionsCollapsibleView.buttonView,
			this._matchCaseSwitchView,
			this._wholeWordsOnlySwitchView,
			this._replaceAllButtonView,
			this._replaceButtonView,
			this._findButtonView
		];

		childViews.forEach( v => {
			// Register the view as focusable.
			this._focusables.add( v );

			// Register the view in the focus tracker.
			this._focusTracker.add( v.element! );
		} );
	}

	/**
	 * Initializes the keystroke handling in the form.
	 */
	private _initKeystrokeHandling() {
		const stopPropagation = ( data: Event ) => data.stopPropagation();
		const stopPropagationAndPreventDefault = ( data: Event ) => {
			data.stopPropagation();
			data.preventDefault();
		};

		// Start listening for the keystrokes coming from #element.
		this._keystrokes.listenTo( this.element! );

		// Find the next result upon F3.
		this._keystrokes.set( 'f3', event => {
			stopPropagationAndPreventDefault( event );

			this._findNextButtonView.fire( 'execute' );
		} );

		// Find the previous result upon F3.
		this._keystrokes.set( 'shift+f3', event => {
			stopPropagationAndPreventDefault( event );

			this._findPrevButtonView.fire( 'execute' );
		} );

		// Find or replace upon pressing Enter in the find and replace fields.
		this._keystrokes.set( 'enter', event => {
			const target = event.target;

			if ( target === this._findInputView.fieldView.element ) {
				if ( this._areCommandsEnabled.findNext ) {
					this._findNextButtonView.fire( 'execute' );
				} else {
					this._findButtonView.fire( 'execute' );
				}
				stopPropagationAndPreventDefault( event );
			} else if ( target === this._replaceInputView.fieldView.element && !this.isDirty ) {
				this._replaceButtonView.fire( 'execute' );
				stopPropagationAndPreventDefault( event );
			}
		} );

		// Find previous upon pressing Shift+Enter in the find field.
		this._keystrokes.set( 'shift+enter', event => {
			const target = event.target;

			if ( target !== this._findInputView.fieldView.element ) {
				return;
			}

			if ( this._areCommandsEnabled.findPrevious ) {
				this._findPrevButtonView.fire( 'execute' );
			} else {
				this._findButtonView.fire( 'execute' );
			}

			stopPropagationAndPreventDefault( event );
		} );

		// Since the form is in the dropdown panel which is a child of the toolbar, the toolbar's
		// keystroke handler would take over the key management in the URL input.
		// We need to prevent this ASAP. Otherwise, the basic caret movement using the arrow keys will be impossible.
		this._keystrokes.set( 'arrowright', stopPropagation );
		this._keystrokes.set( 'arrowleft', stopPropagation );
		this._keystrokes.set( 'arrowup', stopPropagation );
		this._keystrokes.set( 'arrowdown', stopPropagation );
	}

	/**
	 * Creates a button view.
	 *
	 * @param options The properties of the `ButtonView`.
	 * @returns The button view instance.
	 */
	private _createButton( options: object ): ButtonView {
		const button = new ButtonView( this.locale );

		button.set( options );

		return button;
	}

	/**
	 * Creates a labeled input view.
	 *
	 * @param label The input label.
	 * @returns The labeled input view instance.
	 */
	private _createInputField( label: string, className?: string ): LabeledFieldView<InputView> {
		const labeledInput = new LabeledFieldView( this.locale, createLabeledInputText );

		labeledInput.label = label;
		labeledInput.class = className;

		return labeledInput;
	}
}

/**
 * Fired when the find next button is triggered.
 *
 * @eventName ~FindAndReplaceFormView#findNext
 * @param data The event data.
 */
export type FindNextEvent = {
	name: 'findNext';
	args: [ data?: FindNextEventData ];
};

export type FindNextEventData = FindEventBaseData & {
	matchCase: boolean;
	wholeWords: boolean;
};

/**
 * Fired when the find previous button is triggered.
 *
 * @eventName ~FindAndReplaceFormView#findPrevious
 * @param data The event data.
 */
export type FindPreviousEvent = {
	name: 'findPrevious';
	args: [ data?: FindEventBaseData ];
};

/**
 * Base type for all find/replace events.
 */
export type FindEventBaseData = {
	searchText: string;
};

/**
 * Fired when the replace button is triggered.
 *
 * @eventName ~FindAndReplaceFormView#replace
 * @param data The event data.
 */
export type ReplaceEvent = {
	name: 'replace';
	args: [ data: ReplaceEventData ];
};

export type ReplaceEventData = FindEventBaseData & {
	replaceText: string;
};

/**
 * Fired when the replaceAll button is triggered.
 *
 * @eventName ~FindAndReplaceFormView#replaceAll
 * @param data The event data.
 */
export type ReplaceAllEvent = {
	name: 'replaceAll';
	args: [ data: ReplaceEventData ];
};<|MERGE_RESOLUTION|>--- conflicted
+++ resolved
@@ -12,10 +12,6 @@
 	ButtonView,
 	LabeledFieldView,
 
-<<<<<<< HEAD
-	ViewModel,
-=======
->>>>>>> dfb04b5c
 	FocusCycler,
 	createLabeledInputText,
 	submitHandler,
@@ -628,14 +624,8 @@
 			withText: true
 		} );
 
-<<<<<<< HEAD
-		const matchCaseModel = new ViewModel( {
-			withText: true,
-			label: t( 'Match case' ),
-=======
 		// Let the switch be controlled by form's observable property.
 		matchCaseSwitchButton.bind( 'isOn' ).to( this, '_matchCase' );
->>>>>>> dfb04b5c
 
 		// // Update the state of the form when a switch is toggled.
 		matchCaseSwitchButton.on( 'execute', () => {
@@ -645,15 +635,8 @@
 			this.isDirty = true;
 		} );
 
-<<<<<<< HEAD
-		const wholeWordsOnlyModel = new ViewModel( {
-			withText: true,
-			label: t( 'Whole words only' )
-		} );
-=======
 		return matchCaseSwitchButton;
 	}
->>>>>>> dfb04b5c
 
 	/**
 	 * Creates, configures and returns and instance of a dropdown allowing users to narrow
