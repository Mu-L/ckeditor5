--- conflicted
+++ resolved
@@ -13,17 +13,12 @@
   "type": "module",
   "main": "src/index.ts",
   "dependencies": {
-<<<<<<< HEAD
-    "ckeditor5": "42.0.1"
-=======
     "@ckeditor/ckeditor5-core": "42.0.2",
     "@ckeditor/ckeditor5-engine": "42.0.2",
     "@ckeditor/ckeditor5-enter": "42.0.2",
     "@ckeditor/ckeditor5-ui": "42.0.2",
     "@ckeditor/ckeditor5-utils": "42.0.2",
-    "ckeditor5": "42.0.2",
-    "lodash-es": "4.17.21"
->>>>>>> 1172d577
+    "ckeditor5": "42.0.2"
   },
   "devDependencies": {
     "@ckeditor/ckeditor5-alignment": "42.0.2",
