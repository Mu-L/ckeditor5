--- conflicted
+++ resolved
@@ -296,11 +296,11 @@
 				}
 
 				if ( name === '-' ) {
-					// Toolbar line breaks must not be rendered when toolbar grouping is enabled.
+					// The toolbar line breaks must not be rendered when toolbar grouping is enabled.
 					// (https://github.com/ckeditor/ckeditor5/issues/8582)
 					if ( this.options.shouldGroupWhenFull ) {
 						/**
-						 * Toolbar line breaks (`-` items) can only work when the automatic button grouping
+						 * The toolbar multiline breaks (`-` items) only work when the automatic button grouping
 						 * is disabled in the toolbar configuration.
 						 * To do this, set the `shouldNotGroupWhenFull` option to `true` in the editor configuration:
 						 *
@@ -326,7 +326,6 @@
 				// For the items that cannot be instantiated we are sending warning message. We also filter them out.
 				if ( !factory.has( name ) ) {
 					/**
-<<<<<<< HEAD
 					 * There was a problem processing the configuration of the toolbar. The item with the given
 					 * name does not exist so it was omitted when rendering the toolbar.
 					 *
@@ -335,11 +334,6 @@
 					 *
 					 * Make sure the plugin responsible for this toolbar item is loaded and the toolbar configuration
 					 * is correct, e.g. {@link module:basic-styles/bold~Bold} is loaded for the `'bold'` toolbar item.
-=======
-					 * The toolbar multiline breaks (`-` items) only work when the automatic button grouping
-					 * is disabled in the toolbar configuration.
-					 * To do this, set the `shouldNotGroupWhenFull` option to `true` in the editor configuration:
->>>>>>> c073df8e
 					 *
 					 * You can use the following snippet to retrieve all available toolbar items:
 					 *
