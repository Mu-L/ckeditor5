/**
 * @license Copyright (c) 2003-2024, CKSource Holding sp. z o.o. All rights reserved.
 * For licensing, see LICENSE.md or https://ckeditor.com/legal/ckeditor-oss-license
 */

/**
 * @module ui/textarea/textareaview
 */

import { Rect, type Locale, toUnit, getBorderWidths, global, CKEditorError, isVisible, ResizeObserver } from '@ckeditor/ckeditor5-utils';
import InputBase from '../input/inputbase.js';

import '../../theme/components/input/input.css';
import '../../theme/components/textarea/textarea.css';

/**
 * The textarea view class.
 *
 * ```ts
 * const textareaView = new TextareaView();
 *
 * textareaView.minRows = 2;
 * textareaView.maxRows = 10;
 *
 * textareaView.render();
 *
 * document.body.append( textareaView.element );
 * ```
 */
export default class TextareaView extends InputBase<HTMLTextAreaElement> {
	/**
	 * Specifies the visible height of a text area, in lines.
	 *
	 * @observable
	 * @default 2
	 */
	declare public minRows: number;

	/**
	 * Specifies the maximum number of rows.
	 *
	 * @observable
	 * @default 5
	 */
	declare public maxRows: number;

	/**
	 * Specifies the value of HTML attribute that indicates whether the user can resize the element.
	 *
	 * @observable
	 * @default 'none'
	*/
	declare public resize: 'both' | 'horizontal' | 'vertical' | 'none';

	/**
	 * An internal property that stores the current height of the textarea. Used for the DOM binding.
	 *
	 * @observable
	 * @default null
	 * @internal
	 */
	declare public _height: number | null;

	/**
	 * An instance of the resize observer used to detect when the view is visible or not and update
	 * its height if any changes that affect it were made while it was invisible.
	 *
	 * **Note:** Created in {@link #render}.
	 */
	private _resizeObserver: ResizeObserver | null;

	/**
	 * A flag that indicates whether the {@link #_updateAutoGrowHeight} method should be called when the view becomes
	 * visible again. See {@link #_resizeObserver}.
	 */
	private _isUpdateAutoGrowHeightPending: boolean = false;

	/**
	 * @inheritDoc
	 */
	constructor( locale?: Locale ) {
		super( locale );

		const toPx = toUnit( 'px' );

		this.set( 'minRows', 2 );
		this.set( 'maxRows', 5 );
		this.set( '_height', null );
		this.set( 'resize', 'none' );
		this._resizeObserver = null;

		this.on( 'change:minRows', this._validateMinMaxRows.bind( this ) );
		this.on( 'change:maxRows', this._validateMinMaxRows.bind( this ) );

		const bind = this.bindTemplate;

		this.template!.tag = 'textarea';

		this.extendTemplate( {
			attributes: {
				class: [ 'ck-textarea' ],
				style: {
					height: bind.to( '_height', height => height ? toPx( height ) : null ),
					resize: bind.to( 'resize' )
				},
				rows: bind.to( 'minRows' )
			}
		} );
	}

	/**
	 * @inheritDoc
	 */
	public override render(): void {
		super.render();

		let wasVisible: boolean = false;

		this.on( 'input', () => {
			this._updateAutoGrowHeight( true );
			this.fire<TextareaViewUpdateEvent>( 'update' );
		} );

		this.on( 'change:value', () => {
			// The content needs to be updated by the browser after the value is changed. It takes a few ms.
			global.window.requestAnimationFrame( () => {
				if ( !isVisible( this.element ) ) {
					this._isUpdateAutoGrowHeightPending = true;

					return;
				}

				this._updateAutoGrowHeight();
				this.fire<TextareaViewUpdateEvent>( 'update' );
			} );
		} );

<<<<<<< HEAD
		// This logic handles cases when textarea has been hidden while changes were made to its content but they could not
		// be reflected to its height (auto-grown) because it was invisible or detached from DOM. The auto-grow logic
		// gets executed as soon as the textarea becomes visible again.
=======
		// It may occur that the Textarea size needs to be updated (e.g. because it's content was changed)
		// when it is not visible or detached from DOM.
		// In such case, we need to detect the moment when it becomes visible again and update its height then.
		// We're using ResizeObserver for that as it is the most reliable way to detect when the element becomes visible.
		// IntersectionObserver didn't work well with the absolute positioned containers.
>>>>>>> 3c613a6a
		this._resizeObserver = new ResizeObserver( this.element!, evt => {
			const isVisible = !!evt.contentRect.width && !!evt.contentRect.height;

			if ( !wasVisible && isVisible && this._isUpdateAutoGrowHeightPending ) {
				// We're wrapping the auto-grow logic in RAF because otherwise there is an error thrown
				// by the browser about recursive calls to the ResizeObserver. It used to happen in unit
				// tests only, though. Since there is no risk of infinite loop here, it can stay here.
				global.window.requestAnimationFrame( () => {
					this._updateAutoGrowHeight();
					this.fire<TextareaViewUpdateEvent>( 'update' );
				} );
			}

			wasVisible = isVisible;
		} );
	}

	/**
	 * @inheritDoc
	 */
	public override destroy(): void {
		if ( this._resizeObserver ) {
			this._resizeObserver.destroy();
		}
	}

	/**
	 * @inheritDoc
	 */
	public override reset(): void {
		super.reset();

		this._updateAutoGrowHeight();
		this.fire<TextareaViewUpdateEvent>( 'update' );
	}

	/**
	 * Updates the {@link #_height} of the view depending on {@link #minRows}, {@link #maxRows}, and the current content size.
	 *
	 * **Note**: This method overrides manual resize done by the user using a handle. It's a known bug.
	 */
	private _updateAutoGrowHeight( shouldScroll?: boolean ): void {
		const viewElement = this.element!;

		if ( !viewElement.offsetParent ) {
			this._isUpdateAutoGrowHeightPending = true;

			return;
		}

		this._isUpdateAutoGrowHeightPending = false;

		const singleLineContentClone = getTextareaElementClone( viewElement, '1' );
		const fullTextValueClone = getTextareaElementClone( viewElement, viewElement.value );
		const singleLineContentStyles = singleLineContentClone.ownerDocument.defaultView!.getComputedStyle( singleLineContentClone );

		const verticalPaddings = parseFloat( singleLineContentStyles.paddingTop ) + parseFloat( singleLineContentStyles.paddingBottom );
		const borders = getBorderWidths( singleLineContentClone );
		const lineHeight = parseFloat( singleLineContentStyles.lineHeight );
		const verticalBorder = borders.top + borders.bottom;

		const singleLineAreaDefaultHeight = new Rect( singleLineContentClone ).height;
		const numberOfLines = Math.round( ( fullTextValueClone.scrollHeight - verticalPaddings ) / lineHeight );

		const maxHeight = this.maxRows * lineHeight + verticalPaddings + verticalBorder;

		// There's a --ck-ui-component-min-height CSS custom property that enforces min height of the component.
		// This min-height is relevant only when there's one line of text. Other than that, we can rely on line-height.
		const minHeight = numberOfLines === 1 ? singleLineAreaDefaultHeight : this.minRows * lineHeight + verticalPaddings + verticalBorder;

		// The size of textarea is controlled by height style instead of rows attribute because event though it is
		// a more complex solution, it is immune to the layout textarea has been rendered in (gird, flex).
		this._height = Math.min(
			Math.max(
				Math.max( numberOfLines, this.minRows ) * lineHeight + verticalPaddings + verticalBorder,
				minHeight
			),
			maxHeight
		);

		if ( shouldScroll ) {
			viewElement.scrollTop = viewElement.scrollHeight;
		}

		singleLineContentClone.remove();
		fullTextValueClone.remove();
	}

	/**
	 * Validates the {@link #minRows} and {@link #maxRows} properties and warns in the console if the configuration is incorrect.
	 */
	private _validateMinMaxRows() {
		if ( this.minRows > this.maxRows ) {
			/**
			 * The minimum number of rows is greater than the maximum number of rows.
			 *
			 * @error ui-textarea-view-min-rows-greater-than-max-rows
			 * @param textareaView The misconfigured textarea view instance.
			 * @param minRows The value of `minRows` property.
			 * @param maxRows The value of `maxRows` property.
			 */
			throw new CKEditorError( 'ui-textarea-view-min-rows-greater-than-max-rows', {
				textareaView: this,
				minRows: this.minRows,
				maxRows: this.maxRows
			} );
		}
	}
}

function getTextareaElementClone( element: HTMLTextAreaElement, value: string ): HTMLTextAreaElement {
	const clone = element.cloneNode() as HTMLTextAreaElement;

	clone.style.position = 'absolute';
	clone.style.top = '-99999px';
	clone.style.left = '-99999px';
	clone.style.height = 'auto';
	clone.style.overflow = 'hidden';
	clone.style.width = element.ownerDocument.defaultView!.getComputedStyle( element ).width;
	clone.tabIndex = -1;
	clone.rows = 1;
	clone.value = value;

	element.parentNode!.insertBefore( clone, element );

	return clone;
}

/**
 * Fired every time the layout of the {@link module:ui/textarea/textareaview~TextareaView} possibly changed as a result
 * of the user input or the value change via {@link module:ui/textarea/textareaview~TextareaView#value}.
 *
 * @eventName ~TextareaView#update
 */
export type TextareaViewUpdateEvent = {
	name: 'update';
	args: [];
};<|MERGE_RESOLUTION|>--- conflicted
+++ resolved
@@ -135,17 +135,11 @@
 			} );
 		} );
 
-<<<<<<< HEAD
-		// This logic handles cases when textarea has been hidden while changes were made to its content but they could not
-		// be reflected to its height (auto-grown) because it was invisible or detached from DOM. The auto-grow logic
-		// gets executed as soon as the textarea becomes visible again.
-=======
 		// It may occur that the Textarea size needs to be updated (e.g. because it's content was changed)
 		// when it is not visible or detached from DOM.
 		// In such case, we need to detect the moment when it becomes visible again and update its height then.
 		// We're using ResizeObserver for that as it is the most reliable way to detect when the element becomes visible.
 		// IntersectionObserver didn't work well with the absolute positioned containers.
->>>>>>> 3c613a6a
 		this._resizeObserver = new ResizeObserver( this.element!, evt => {
 			const isVisible = !!evt.contentRect.width && !!evt.contentRect.height;
 
