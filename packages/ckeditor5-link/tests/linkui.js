/**
 * @license Copyright (c) 2003-2025, CKSource Holding sp. z o.o. All rights reserved.
 * For licensing, see LICENSE.md or https://ckeditor.com/legal/ckeditor-licensing-options
 */

/* globals document, window, Event */

import { IconLink } from 'ckeditor5/src/icons.js';
import ClassicTestEditor from '@ckeditor/ckeditor5-core/tests/_utils/classictesteditor.js';
import ClassicEditor from '@ckeditor/ckeditor5-editor-classic/src/classiceditor.js';

import testUtils from '@ckeditor/ckeditor5-core/tests/_utils/utils.js';
import indexOf from '@ckeditor/ckeditor5-utils/src/dom/indexof.js';
import isRange from '@ckeditor/ckeditor5-utils/src/dom/isrange.js';
import { keyCodes } from '@ckeditor/ckeditor5-utils/src/keyboard.js';
import { getData as getModelData, setData as setModelData } from '@ckeditor/ckeditor5-engine/src/dev-utils/model.js';
import { getData as getViewData } from '@ckeditor/ckeditor5-engine/src/dev-utils/view.js';
import env from '@ckeditor/ckeditor5-utils/src/env.js';
import Essentials from '@ckeditor/ckeditor5-essentials/src/essentials.js';
import Paragraph from '@ckeditor/ckeditor5-paragraph/src/paragraph.js';
import BlockQuote from '@ckeditor/ckeditor5-block-quote/src/blockquote.js';
import BoldEditing from '@ckeditor/ckeditor5-basic-styles/src/bold/boldediting.js';
import ClickObserver from '@ckeditor/ckeditor5-engine/src/view/observer/clickobserver.js';
import ContextualBalloon from '@ckeditor/ckeditor5-ui/src/panel/balloon/contextualballoon.js';
import ButtonView from '@ckeditor/ckeditor5-ui/src/button/buttonview.js';
import View from '@ckeditor/ckeditor5-ui/src/view.js';
import { toWidget } from '@ckeditor/ckeditor5-widget';

import LinkEditing from '../src/linkediting.js';
import LinkUI from '../src/linkui.js';
import LinkFormView from '../src/ui/linkformview.js';
import LinkPreviewButtonView from '../src/ui/linkpreviewbuttonview.js';
import LinkPropertiesView from '../src/ui/linkpropertiesview.js';
import ManualDecorator from '../src/utils/manualdecorator.js';
import { MenuBarMenuListItemButtonView, ToolbarView } from '@ckeditor/ckeditor5-ui';

<<<<<<< HEAD
import linkIcon from '../theme/icons/link.svg';
import { icons } from '@ckeditor/ckeditor5-core';

=======
>>>>>>> e6e06e75
describe( 'LinkUI', () => {
	let editor, model, linkUIFeature, linkButton, balloon, formView, toolbarView, editorElement, propertiesView;

	testUtils.createSinonSandbox();

	beforeEach( async () => {
		editorElement = document.createElement( 'div' );
		document.body.appendChild( editorElement );

		editor = await ClassicTestEditor.create( editorElement, {
			plugins: [ Essentials, LinkEditing, LinkUI, Paragraph, BlockQuote, BoldEditing ]
		} );

		model = editor.model;
		linkUIFeature = editor.plugins.get( LinkUI );
		linkButton = editor.ui.componentFactory.create( 'link' );
		balloon = editor.plugins.get( ContextualBalloon );

		// There is no point to execute BalloonPanelView attachTo and pin methods so lets override it.
		testUtils.sinon.stub( balloon.view, 'attachTo' ).returns( {} );
		testUtils.sinon.stub( balloon.view, 'pin' ).returns( {} );
	} );

	afterEach( () => {
		editorElement.remove();

		return editor.destroy();
	} );

	it( 'should be named', () => {
		expect( LinkUI.pluginName ).to.equal( 'LinkUI' );
	} );

	it( 'should have `isOfficialPlugin` static flag set to `true`', () => {
		expect( LinkUI.isOfficialPlugin ).to.be.true;
	} );

	it( 'should have `isPremiumPlugin` static flag set to `false`', () => {
		expect( LinkUI.isPremiumPlugin ).to.be.false;
	} );

	it( 'should load ContextualBalloon', () => {
		expect( editor.plugins.get( ContextualBalloon ) ).to.be.instanceOf( ContextualBalloon );
	} );

	it( 'should add keystroke accessibility info', () => {
		expect( editor.accessibility.keystrokeInfos.get( 'contentEditing' ).groups.get( 'common' ).keystrokes ).to.deep.include( {
			label: 'Create link',
			keystroke: 'Ctrl+K'
		} );

		expect( editor.accessibility.keystrokeInfos.get( 'contentEditing' ).groups.get( 'common' ).keystrokes ).to.deep.include( {
			label: 'Move out of a link',
			keystroke: [
				[ 'arrowleft', 'arrowleft' ],
				[ 'arrowright', 'arrowright' ]
			]
		} );
	} );

	describe( 'init', () => {
		it( 'should register click observer', () => {
			expect( editor.editing.view.getObserver( ClickObserver ) ).to.be.instanceOf( ClickObserver );
		} );

		it( 'should not create #toolbarView', () => {
			expect( linkUIFeature.toolbarView ).to.be.null;
		} );

		it( 'should not create #formView', () => {
			expect( linkUIFeature.formView ).to.be.null;
		} );

		describe( 'the "link" toolbar button', () => {
			beforeEach( () => {
				linkButton = editor.ui.componentFactory.create( 'link' );
			} );

			testButton( 'link', 'Link', ButtonView );

			it( 'should have #tooltip', () => {
				expect( linkButton.tooltip ).to.be.true;
			} );

			it( 'should have #isToggleable', () => {
				expect( linkButton.isToggleable ).to.be.true;
			} );
		} );

		describe( 'the "menuBar:link" menu bar button', () => {
			beforeEach( () => {
				linkButton = editor.ui.componentFactory.create( 'menuBar:link' );
			} );

			testButton( 'link', 'Link', MenuBarMenuListItemButtonView );
		} );

		function testButton( featureName, label, Component ) {
			it( 'should register feature component', () => {
				expect( linkButton ).to.be.instanceOf( Component );
			} );

			it( 'should create UI component with correct attribute values', () => {
				expect( linkButton.isOn ).to.be.false;
				expect( linkButton.label ).to.equal( label );
				expect( linkButton.icon ).to.equal( IconLink );
				expect( linkButton.keystroke ).to.equal( 'Ctrl+K' );
			} );

			it( 'should display the link UI when executed', () => {
				const spy = testUtils.sinon.stub( linkUIFeature, '_showUI' ).returns( {} );

				linkButton.fire( 'execute' );

				sinon.assert.calledWithExactly( spy, true );
			} );

			it( `should bind #isEnabled to ${ featureName } command`, () => {
				const command = editor.commands.get( featureName );

				expect( linkButton.isOn ).to.be.false;

				const initState = command.isEnabled;
				expect( linkButton.isEnabled ).to.equal( initState );

				command.isEnabled = !initState;
				expect( linkButton.isEnabled ).to.equal( !initState );
			} );

			it( 'should toggle the link UI with hidden back button', () => {
				linkButton.fire( 'execute' );

				expect( linkUIFeature.formView.backButtonView.isVisible ).to.be.false;
			} );

			it( 'should open on-top of the toolbar if the link is selected', () => {
				setModelData( editor.model, '<paragraph><$text linkHref="url">f[]oo</$text></paragraph>' );

				linkButton.fire( 'execute' );

				expect( balloon.visibleView ).to.equal( linkUIFeature.formView );
			} );
		}

		describe( 'the "linkPreview" toolbar button', () => {
			let button;

			beforeEach( () => {
				button = editor.ui.componentFactory.create( 'linkPreview' );
			} );

			it( 'should be a LinkPreviewButtonView instance', () => {
				expect( button ).to.be.instanceOf( LinkPreviewButtonView );
			} );

			it( 'should bind "href" to link command value', () => {
				const linkCommand = editor.commands.get( 'link' );

				linkCommand.value = 'foo';
				expect( button.href ).to.equal( 'foo' );

				linkCommand.value = 'bar';
				expect( button.href ).to.equal( 'bar' );
			} );

			it( 'should not use unsafe href', () => {
				const linkCommand = editor.commands.get( 'link' );

				linkCommand.value = 'javascript:alert(1)';

				expect( button.href ).to.equal( '#' );
			} );

			it( 'should be enabled when command has a value', () => {
				const linkCommand = editor.commands.get( 'link' );

				linkCommand.value = null;
				expect( button.isEnabled ).to.be.false;

				linkCommand.value = 'foo';
				expect( button.isEnabled ).to.be.true;
			} );

			it( 'should use tooltip text depending on the command value', () => {
				const linkCommand = editor.commands.get( 'link' );

				linkCommand.value = 'foo';
				expect( button.tooltip ).to.equal( 'Open link in new tab' );

				linkCommand.value = '#foo';
				expect( button.tooltip ).to.equal( 'Open link in new tab' );
			} );

			it( 'should not use icon', () => {
				const linkCommand = editor.commands.get( 'link' );

				linkCommand.value = 'foo';
				expect( button.icon ).to.equal( undefined );

				linkCommand.value = '#foo';
				expect( button.icon ).to.equal( undefined );
			} );

			it( 'should reset button labels when command is empty', () => {
				const linkCommand = editor.commands.get( 'link' );

				linkCommand.value = 'foo';
				expect( button.icon ).to.equal( undefined );

				linkCommand.value = '';
				expect( button.icon ).to.equal( undefined );
				expect( button.label ).to.be.undefined;
				expect( button.tooltip ).to.equal( 'Open link in new tab' );
			} );
		} );

		describe( 'the "unlink" toolbar button', () => {
			let button;

			beforeEach( () => {
				button = editor.ui.componentFactory.create( 'unlink' );
			} );

			it( 'should be a ButtonView instance', () => {
				expect( button ).to.be.instanceOf( ButtonView );
			} );

			it( 'should set button properties', () => {
				expect( button.label ).to.equal( 'Unlink' );
				expect( button.tooltip ).to.be.true;
				expect( button.icon ).to.not.be.undefined;
			} );

			it( 'should bind enabled state to unlink command', () => {
				const unlinkCommand = editor.commands.get( 'unlink' );

				unlinkCommand.isEnabled = true;
				expect( button.isEnabled ).to.be.true;

				unlinkCommand.isEnabled = false;
				expect( button.isEnabled ).to.be.false;
			} );

			it( 'should trigger unlink command and hide UI on execute', () => {
				const unlinkCommand = editor.commands.get( 'unlink' );
				const stubCommand = sinon.stub( unlinkCommand, 'execute' );
				const stubHideUI = sinon.stub( linkUIFeature, '_hideUI' );

				button.fire( 'execute' );

				sinon.assert.calledOnce( stubCommand );
				sinon.assert.calledOnce( stubHideUI );
			} );
		} );

		describe( 'the "editLink" toolbar button', () => {
			let button;

			beforeEach( () => {
				button = editor.ui.componentFactory.create( 'editLink' );
			} );

			it( 'should be a ButtonView instance', () => {
				expect( button ).to.be.instanceOf( ButtonView );
			} );

			it( 'should set button properties', () => {
				expect( button.label ).to.equal( 'Edit link' );
				expect( button.tooltip ).to.be.true;
				expect( button.icon ).to.not.be.undefined;
			} );

			it( 'should bind enabled state to link command', () => {
				const linkCommand = editor.commands.get( 'link' );

				linkCommand.isEnabled = true;
				expect( button.isEnabled ).to.be.true;

				linkCommand.isEnabled = false;
				expect( button.isEnabled ).to.be.false;
			} );

			it( 'should add form view to the balloon on execute', () => {
				const stubAddForm = sinon.stub( linkUIFeature, '_addFormView' );

				button.fire( 'execute' );

				sinon.assert.calledOnce( stubAddForm );
			} );

			it( 'should open link form view with back button', () => {
				const linkCommand = editor.commands.get( 'link' );

				// Simulate link selection.
				linkCommand.isEnabled = true;
				linkCommand.value = 'http://ckeditor.com';

				button.fire( 'execute' );

				expect( linkUIFeature.formView.backButtonView.isVisible ).to.be.true;
			} );
		} );

		describe( 'the "linkProperties" toolbar button', () => {
			let button;

			beforeEach( () => {
				button = editor.ui.componentFactory.create( 'linkProperties' );
				editor.commands.get( 'link' ).manualDecorators.add( new ManualDecorator( {
					id: 'linkIsBar',
					label: 'Bar',
					attributes: {
						target: '_blank'
					}
				} ) );
			} );

			it( 'should be a ButtonView instance', () => {
				expect( button ).to.be.instanceOf( ButtonView );
			} );

			it( 'should set button properties', () => {
				expect( button.label ).to.equal( 'Link properties' );
				expect( button.tooltip ).to.be.true;
				expect( button.icon ).to.not.be.undefined;
			} );

			it( 'should be disabled if link value is empty or command is disabled', () => {
				const linkCommand = editor.commands.get( 'link' );

				linkCommand.value = 'http://ckeditor.com';
				expect( button.isEnabled ).to.be.true;

				linkCommand.isEnabled = false;
				expect( button.isEnabled ).to.be.false;

				linkCommand.isEnabled = true;
				linkCommand.value = '';
				expect( button.isEnabled ).to.be.false;

				linkCommand.value = null;
				expect( button.isEnabled ).to.be.false;
			} );

			it( 'should be disabled if there are no manual decorators', () => {
				const linkCommand = editor.commands.get( 'link' );

				linkCommand.isEnabled = false;

				expect( button.isEnabled ).to.be.false;

				linkCommand.manualDecorators.clear();
				linkCommand.isEnabled = true;

				expect( button.isEnabled ).to.be.false;
			} );

			it( 'should add properties view to the balloon on execute', () => {
				const stubAddProperties = sinon.stub( linkUIFeature, '_addPropertiesView' );

				button.fire( 'execute' );

				sinon.assert.calledOnce( stubAddProperties );
			} );

			it( 'should not be available in the toolbar if there are no manual decorators', () => {
				let items = Array.from( linkUIFeature._createToolbarView().items ).map( item => item.label );

				expect( items ).to.include( 'Link properties' );

				editor.commands.get( 'link' ).manualDecorators.clear();
				items = Array.from( linkUIFeature._createToolbarView().items ).map( item => item.label );
				expect( items ).not.to.include( 'Link properties' );
			} );
		} );
	} );

	describe( '_showUI()', () => {
		let balloonAddSpy;

		beforeEach( () => {
			balloonAddSpy = testUtils.sinon.spy( balloon, 'add' );
			editor.editing.view.document.isFocused = true;
		} );

		it( 'should create #toolbarView', () => {
			setModelData( editor.model, '<paragraph>f[o]o</paragraph>' );

			linkUIFeature._showUI();

			expect( linkUIFeature.toolbarView ).to.be.instanceOf( ToolbarView );
		} );

		it( 'should create #formView', () => {
			setModelData( editor.model, '<paragraph>f[o]o</paragraph>' );

			linkUIFeature._showUI();

			expect( linkUIFeature.formView ).to.be.instanceOf( LinkFormView );
		} );

		it( 'should not throw if the UI is already visible', () => {
			setModelData( editor.model, '<paragraph>f[o]o</paragraph>' );

			linkUIFeature._showUI();

			expect( () => {
				linkUIFeature._showUI();
			} ).to.not.throw();
		} );

		it( 'should add #formView to the balloon and attach the balloon to the selection when text fragment is selected', () => {
			setModelData( editor.model, '<paragraph>f[o]o</paragraph>' );

			linkUIFeature._showUI();
			formView = linkUIFeature.formView;

			const expectedRange = getMarkersRange( editor );

			expect( balloon.visibleView ).to.equal( formView );
			sinon.assert.calledWithExactly( balloonAddSpy, {
				view: formView,
				position: {
					target: sinon.match( isRange )
				}
			} );

			assertDomRange( expectedRange, balloonAddSpy.args[ 0 ][ 0 ].position.target );
		} );

		it( 'should add #formView to the balloon and attach the balloon to the marker element when selection is collapsed', () => {
			// (#7926)
			setModelData( editor.model, '<paragraph>f[]oo</paragraph>' );
			linkUIFeature._showUI();
			formView = linkUIFeature.formView;
			toolbarView = linkUIFeature.toolbarView;

			const expectedRange = getMarkersRange( editor );

			expect( balloon.visibleView ).to.equal( formView );
			sinon.assert.calledWithExactly( balloonAddSpy, {
				view: formView,
				position: {
					target: sinon.match( isRange )
				}
			} );
			assertDomRange( expectedRange, balloonAddSpy.args[ 0 ][ 0 ].position.target );
		} );

		it( 'should add #toolbarView to the balloon and attach the balloon to the link element when collapsed selection is inside ' +
			'that link',
		() => {
			setModelData( editor.model, '<paragraph><$text linkHref="url">f[]oo</$text></paragraph>' );
			const linkElement = editor.editing.view.getDomRoot().querySelector( 'a' );

			linkUIFeature._showUI();
			formView = linkUIFeature.formView;
			toolbarView = linkUIFeature.toolbarView;

			expect( balloon.visibleView ).to.equal( toolbarView );

			const addSpyCallArgs = balloonAddSpy.firstCall.args[ 0 ];

			expect( addSpyCallArgs.view ).to.equal( toolbarView );
			expect( addSpyCallArgs.position.target ).to.be.a( 'function' );
			expect( addSpyCallArgs.position.target() ).to.equal( linkElement );
		} );

		// #https://github.com/ckeditor/ckeditor5-link/issues/181
		it( 'should add #formView to the balloon when collapsed selection is inside the link and #toolbarView is already visible', () => {
			setModelData( editor.model, '<paragraph><$text linkHref="url">f[]oo</$text></paragraph>' );
			const linkElement = editor.editing.view.getDomRoot().querySelector( 'a' );

			linkUIFeature._showUI();
			formView = linkUIFeature.formView;
			toolbarView = linkUIFeature.toolbarView;

			expect( balloon.visibleView ).to.equal( toolbarView );

			const addSpyFirstCallArgs = balloonAddSpy.firstCall.args[ 0 ];

			expect( addSpyFirstCallArgs.view ).to.equal( toolbarView );
			expect( addSpyFirstCallArgs.position.target ).to.be.a( 'function' );
			expect( addSpyFirstCallArgs.position.target() ).to.equal( linkElement );

			linkUIFeature._showUI();

			const addSpyCallSecondCallArgs = balloonAddSpy.secondCall.args[ 0 ];

			expect( addSpyCallSecondCallArgs.view ).to.equal( formView );
			expect( addSpyCallSecondCallArgs.position.target ).to.be.a( 'function' );
			expect( addSpyCallSecondCallArgs.position.target() ).to.equal( linkElement );
		} );

		it( 'should disable #formView and #toolbarView elements when link and unlink commands are disabled', () => {
			setModelData( editor.model, '<paragraph>f[o]o</paragraph>' );

			linkUIFeature._showUI();
			formView = linkUIFeature.formView;
			toolbarView = linkUIFeature.toolbarView;

			const editButtonView = toolbarView.items.get( 2 );
			const unlinkButtonView = toolbarView.items.get( 3 );

			formView.urlInputView.fieldView.value = 'ckeditor.com';

			editor.commands.get( 'link' ).isEnabled = true;
			editor.commands.get( 'unlink' ).isEnabled = true;

			expect( formView.urlInputView.isEnabled ).to.be.true;
			expect( formView.urlInputView.fieldView.isReadOnly ).to.be.false;
			expect( formView.saveButtonView.isEnabled ).to.be.true;

			expect( unlinkButtonView.isEnabled ).to.be.true;
			expect( editButtonView.isEnabled ).to.be.true;

			editor.commands.get( 'link' ).isEnabled = false;
			editor.commands.get( 'unlink' ).isEnabled = false;

			expect( formView.urlInputView.isEnabled ).to.be.false;
			expect( formView.urlInputView.fieldView.isReadOnly ).to.be.true;
			expect( formView.saveButtonView.isEnabled ).to.be.false;

			expect( unlinkButtonView.isEnabled ).to.be.false;
			expect( editButtonView.isEnabled ).to.be.false;
		} );

		// https://github.com/ckeditor/ckeditor5-link/issues/78
		it( 'should make sure the URL input in the #formView always stays in sync with the value of the command (selected link)', () => {
			linkUIFeature._createViews();
			formView = linkUIFeature.formView;
			toolbarView = linkUIFeature.toolbarView;
			formView.render();

			setModelData( editor.model, '<paragraph><$text linkHref="url">f[]oo</$text></paragraph>' );

			// Open the link balloon.
			linkUIFeature._showUI();

			// Simulate clicking the "edit" button.
			toolbarView.items.get( 2 ).fire( 'execute' );

			// Change text in the URL field.
			formView.urlInputView.fieldView.element.value = 'to-be-discarded';

			// Cancel link editing.
			formView.fire( 'cancel' );

			// Open the editing panel again.
			toolbarView.items.get( 2 ).fire( 'execute' );

			// Expect original value in the URL field.
			expect( formView.urlInputView.fieldView.element.value ).to.equal( 'url' );

			// Expect "save" button to be enabled, despite not making any changes.
			expect( formView.saveButtonView.isEnabled ).to.equal( true );

			// Expect entire content of the URL field to be selected.
			const elem = formView.urlInputView.fieldView.element;
			expect( elem.value.substring( elem.selectionStart, elem.selectionEnd ) ).to.equal( 'url' );
		} );

		// https://github.com/ckeditor/ckeditor5-link/issues/123
		it( 'should make sure the URL input in the #formView always stays in sync with the value of the command (no link selected)', () => {
			linkUIFeature._createViews();
			formView = linkUIFeature.formView;
			toolbarView = linkUIFeature.toolbarView;
			formView.render();

			setModelData( editor.model, '<paragraph>f[]oo</paragraph>' );

			linkUIFeature._showUI();
			expect( formView.urlInputView.fieldView.element.value ).to.equal( '' );
		} );

		it( 'should optionally force `main` stack to be visible', () => {
			linkUIFeature._createViews();
			formView = linkUIFeature.formView;
			toolbarView = linkUIFeature.toolbarView;
			formView.render();

			setModelData( editor.model, '<paragraph>f[o]o</paragraph>' );

			balloon.add( {
				view: new View(),
				stackId: 'secondary'
			} );

			linkUIFeature._showUI( true );

			expect( balloon.visibleView ).to.equal( formView );
		} );

		// https://github.com/ckeditor/ckeditor5-link/issues/242.
		it( 'should update balloon position when is switched in rotator to a visible panel', () => {
			linkUIFeature._createViews();
			formView = linkUIFeature.formView;
			toolbarView = linkUIFeature.toolbarView;
			formView.render();

			setModelData( editor.model, '<paragraph>fo<$text linkHref="foo">o[] b</$text>ar</paragraph>' );
			linkUIFeature._showUI();

			const customView = new View();
			const linkViewElement = editor.editing.view.document.getRoot().getChild( 0 ).getChild( 1 );
			const linkDomElement = editor.editing.view.domConverter.mapViewToDom( linkViewElement );

			expect( balloon.visibleView ).to.equal( toolbarView );
			expect( balloon.view.pin.lastCall.args[ 0 ].target() ).to.equal( linkDomElement );

			balloon.add( {
				stackId: 'custom',
				view: customView,
				position: { target: {} }
			} );

			balloon.showStack( 'custom' );

			expect( balloon.visibleView ).to.equal( customView );
			expect( balloon.hasView( toolbarView ) ).to.equal( true );

			editor.execute( 'blockQuote' );
			balloon.showStack( 'main' );

			expect( balloon.visibleView ).to.equal( toolbarView );
			expect( balloon.hasView( customView ) ).to.equal( true );
			expect( balloon.view.pin.lastCall.args[ 0 ].target() ).to.not.equal( linkDomElement );

			const newLinkViewElement = editor.editing.view.document.getRoot().getChild( 0 ).getChild( 0 ).getChild( 1 );
			const newLinkDomElement = editor.editing.view.domConverter.mapViewToDom( newLinkViewElement );

			expect( balloon.view.pin.lastCall.args[ 0 ].target() ).to.equal( newLinkDomElement );
		} );

		describe( 'form status', () => {
			it( 'should update ui on error due to change balloon position', () => {
				const updateSpy = sinon.spy( editor.ui, 'update' );

				linkUIFeature._createViews();
				formView = linkUIFeature.formView;
				toolbarView = linkUIFeature.toolbarView;
				formView.render();

				setModelData( editor.model, '<paragraph>[foo]</paragraph>' );

				linkUIFeature._showUI();

				expect( updateSpy ).not.to.be.called;
				formView.fire( 'submit' );
				expect( updateSpy ).to.be.calledOnce;
			} );

			it( 'should show error form status if passed empty link', () => {
				linkUIFeature._createViews();
				formView = linkUIFeature.formView;
				toolbarView = linkUIFeature.toolbarView;
				formView.render();

				setModelData( editor.model, '<paragraph>[foo]</paragraph>' );
				linkUIFeature._showUI();

				formView.fire( 'submit' );

				expect( formView.urlInputView.errorText ).to.be.equal( 'Link URL must not be empty.' );
			} );

			it( 'should reset error form status after filling empty link', () => {
				linkUIFeature._createViews();
				formView = linkUIFeature.formView;
				toolbarView = linkUIFeature.toolbarView;
				formView.render();

				setModelData( editor.model, '<paragraph>[foo]</paragraph>' );

				linkUIFeature._showUI();

				formView.fire( 'submit' );
				expect( formView.urlInputView.errorText ).to.be.equal( 'Link URL must not be empty.' );

				formView.urlInputView.fieldView.value = 'http://cksource.com';
				formView.fire( 'submit' );

				expect( formView.urlInputView.errorText ).to.be.null;
			} );

			it( 'should reset form status on show', () => {
				linkUIFeature._createViews();
				formView = linkUIFeature.formView;
				toolbarView = linkUIFeature.toolbarView;
				formView.render();

				setModelData( editor.model, '<paragraph>[foo]</paragraph>' );
				linkUIFeature._showUI();

				formView.fire( 'submit' );
				expect( formView.urlInputView.errorText ).to.be.equal( 'Link URL must not be empty.' );

				linkUIFeature._hideUI();
				linkUIFeature._showUI();
				expect( formView.urlInputView.errorText ).to.be.null;
			} );
		} );

		describe( 'response to ui#update', () => {
			let view, viewDocument;

			beforeEach( () => {
				view = editor.editing.view;
				viewDocument = view.document;
			} );

			it( 'should not duplicate #update listeners', () => {
				setModelData( editor.model, '<paragraph>f[]oo</paragraph>' );

				const spy = testUtils.sinon.stub( balloon, 'updatePosition' ).returns( {} );

				linkUIFeature._showUI();
				editor.ui.fire( 'update' );
				linkUIFeature._hideUI();

				linkUIFeature._showUI();
				editor.ui.fire( 'update' );
				sinon.assert.calledTwice( spy );
			} );

			// https://github.com/ckeditor/ckeditor5-link/issues/113
			it( 'updates the position of the panel – editing a link, then the selection remains in the link', () => {
				setModelData( editor.model, '<paragraph><$text linkHref="url">f[]oo</$text></paragraph>' );

				linkUIFeature._showUI();
				const spy = testUtils.sinon.stub( balloon, 'updatePosition' ).returns( {} );

				expect( getViewData( view ) ).to.equal(
					'<p><a class="ck-link_selected" href="url">f{}oo</a></p>'
				);

				const root = viewDocument.getRoot();
				const linkElement = root.getChild( 0 ).getChild( 0 );
				const text = linkElement.getChild( 0 );

				// Move selection to foo[].
				view.change( writer => {
					writer.setSelection( text, 3, true );
				} );

				sinon.assert.calledOnce( spy );

				expect( spy.firstCall.args[ 0 ].target() ).to.equal( view.domConverter.mapViewToDom( linkElement ) );
			} );

			// https://github.com/ckeditor/ckeditor5-link/issues/113
			it( 'updates the position of the panel – creating a new link, then the selection moved', () => {
				setModelData( editor.model, '<paragraph>f[o]o</paragraph>' );

				linkUIFeature._showUI();
				const spy = testUtils.sinon.stub( balloon, 'updatePosition' ).returns( {} );

				const root = viewDocument.getRoot();
				const text = root.getChild( 0 ).getChild( 2 );

				view.change( writer => {
					writer.setSelection( text, 1, true );
				} );

				const expectedRange = getMarkersRange( editor );

				sinon.assert.calledOnce( spy );
				sinon.assert.calledWithExactly( spy, {
					target: sinon.match( isRange )
				} );

				assertDomRange( expectedRange, spy.args[ 0 ][ 0 ].target );
			} );

			it( 'not update the position when is in not visible stack', () => {
				linkUIFeature._createViews();
				formView = linkUIFeature.formView;
				toolbarView = linkUIFeature.toolbarView;
				formView.render();

				setModelData( editor.model, '<paragraph><$text linkHref="url">f[]oo</$text></paragraph>' );

				linkUIFeature._showUI();

				const customView = new View();

				balloon.add( {
					stackId: 'custom',
					view: customView,
					position: { target: {} }
				} );

				balloon.showStack( 'custom' );

				expect( balloon.visibleView ).to.equal( customView );
				expect( balloon.hasView( toolbarView ) ).to.equal( true );

				const spy = testUtils.sinon.spy( balloon, 'updatePosition' );

				editor.ui.fire( 'update' );

				sinon.assert.notCalled( spy );
			} );

			// https://github.com/ckeditor/ckeditor5-link/issues/113
			it( 'hides of the panel – editing a link, then the selection moved out of the link', () => {
				setModelData( editor.model, '<paragraph><$text linkHref="url">f[]oo</$text>bar</paragraph>' );

				linkUIFeature._showUI();

				const spyUpdate = testUtils.sinon.stub( balloon, 'updatePosition' ).returns( {} );
				const spyHide = testUtils.sinon.spy( linkUIFeature, '_hideUI' );

				const root = viewDocument.getRoot();
				const text = root.getChild( 0 ).getChild( 1 );

				// Move selection to b[]ar.
				view.change( writer => {
					writer.setSelection( text, 1, true );
				} );

				sinon.assert.calledOnce( spyHide );
				sinon.assert.notCalled( spyUpdate );
			} );

			// https://github.com/ckeditor/ckeditor5-link/issues/113
			it( 'hides the panel – editing a link, then the selection expands', () => {
				setModelData( editor.model, '<paragraph><$text linkHref="url">f[]oo</$text></paragraph>' );

				linkUIFeature._showUI();

				const spyUpdate = testUtils.sinon.stub( balloon, 'updatePosition' ).returns( {} );
				const spyHide = testUtils.sinon.spy( linkUIFeature, '_hideUI' );

				expect( getViewData( view ) ).to.equal( '<p><a class="ck-link_selected" href="url">f{}oo</a></p>' );

				const root = viewDocument.getRoot();
				const text = root.getChild( 0 ).getChild( 0 ).getChild( 0 );

				// Move selection to f[o]o.
				view.change( writer => {
					writer.setSelection( writer.createRange(
						writer.createPositionAt( text, 1 ),
						writer.createPositionAt( text, 2 )
					), true );
				} );

				sinon.assert.calledOnce( spyHide );
				sinon.assert.notCalled( spyUpdate );
			} );

			// https://github.com/ckeditor/ckeditor5-link/issues/113
			it( 'hides the panel – creating a new link, then the selection moved to another parent', () => {
				setModelData( editor.model, '<paragraph>f[]oo</paragraph><paragraph>bar</paragraph>' );

				linkUIFeature._showUI();

				const spyUpdate = testUtils.sinon.stub( balloon, 'updatePosition' ).returns( {} );
				const spyHide = testUtils.sinon.spy( linkUIFeature, '_hideUI' );

				const root = viewDocument.getRoot();
				const text = root.getChild( 1 ).getChild( 0 );

				// Move selection to f[o]o.
				view.change( writer => {
					writer.setSelection( writer.createRange(
						writer.createPositionAt( text, 1 ),
						writer.createPositionAt( text, 2 )
					), true );
				} );

				sinon.assert.calledOnce( spyHide );
				sinon.assert.notCalled( spyUpdate );
			} );
		} );

		describe( 'fake visual selection', () => {
			describe( 'non-collapsed', () => {
				it( 'should be displayed when a text fragment is selected', () => {
					setModelData( editor.model, '<paragraph>f[o]o</paragraph>' );

					linkUIFeature._showUI();

					expect( editor.model.markers.has( 'link-ui' ) ).to.be.true;

					const paragraph = editor.model.document.getRoot().getChild( 0 );
					const expectedRange = editor.model.createRange(
						editor.model.createPositionAt( paragraph, 1 ),
						editor.model.createPositionAt( paragraph, 2 )
					);
					const markerRange = editor.model.markers.get( 'link-ui' ).getRange();

					expect( markerRange.isEqual( expectedRange ) ).to.be.true;

					expect( getViewData( editor.editing.view ) ).to.equal( '<p>f{<span class="ck-fake-link-selection">o</span>}o</p>' );
					expect( editor.getData() ).to.equal( '<p>foo</p>' );
				} );

				it( 'should display a fake visual selection on the next non-empty text node when selection starts at the end ' +
					'of the empty block in the multiline selection', () => {
					setModelData( editor.model, '<paragraph>[</paragraph><paragraph>foo]</paragraph>' );

					linkUIFeature._showUI();

					expect( editor.model.markers.has( 'link-ui' ) ).to.be.true;

					const secondParagraph = editor.model.document.getRoot().getChild( 1 );
					const expectedRange = editor.model.createRange(
						editor.model.createPositionAt( secondParagraph, 0 ),
						editor.model.createPositionAt( secondParagraph, 3 )
					);

					const markerRange = editor.model.markers.get( 'link-ui' ).getRange();

					expect( markerRange.isEqual( expectedRange ) ).to.be.true;

					expect( getViewData( editor.editing.view ) ).to.equal(
						'<p>[</p>' +
						'<p><span class="ck-fake-link-selection">foo</span>]</p>'
					);
					expect( editor.getData() ).to.equal( '<p>&nbsp;</p><p>foo</p>' );
				} );

				it( 'should display a fake visual selection on the next non-empty text node when selection starts at the end ' +
					'of the first block in the multiline selection', () => {
					setModelData( editor.model, '<paragraph>foo[</paragraph><paragraph>bar]</paragraph>' );

					linkUIFeature._showUI();

					expect( editor.model.markers.has( 'link-ui' ) ).to.be.true;

					const secondParagraph = editor.model.document.getRoot().getChild( 1 );
					const expectedRange = editor.model.createRange(
						editor.model.createPositionAt( secondParagraph, 0 ),
						editor.model.createPositionAt( secondParagraph, 3 )
					);

					const markerRange = editor.model.markers.get( 'link-ui' ).getRange();

					expect( markerRange.isEqual( expectedRange ) ).to.be.true;

					expect( getViewData( editor.editing.view ) ).to.equal(
						'<p>foo{</p>' +
						'<p><span class="ck-fake-link-selection">bar</span>]</p>'
					);
					expect( editor.getData() ).to.equal( '<p>foo</p><p>bar</p>' );
				} );

				it( 'should be displayed on first text node in non-empty element when selection contains few empty elements', () => {
					setModelData( editor.model, '<paragraph>foo[</paragraph>' +
						'<paragraph></paragraph>' +
						'<paragraph></paragraph>' +
						'<paragraph>bar</paragraph>' +
						'<paragraph></paragraph>' +
						'<paragraph></paragraph>' +
						'<paragraph>]baz</paragraph>' );

					linkUIFeature._showUI();

					expect( editor.model.markers.has( 'link-ui' ) ).to.be.true;

					const firstNonEmptyElementInTheSelection = editor.model.document.getRoot().getChild( 3 );
					const rangeEnd = editor.model.document.selection.getFirstRange().end;
					const expectedRange = editor.model.createRange(
						editor.model.createPositionAt( firstNonEmptyElementInTheSelection, 0 ),
						editor.model.createPositionAt( rangeEnd, 0 )
					);

					const markerRange = editor.model.markers.get( 'link-ui' ).getRange();

					expect( markerRange.isEqual( expectedRange ) ).to.be.true;

					const expectedViewData = '<p>foo{</p>' +
						'<p></p>' +
						'<p></p>' +
						'<p><span class="ck-fake-link-selection">bar</span></p>' +
						'<p></p>' +
						'<p></p>' +
						'<p>}baz</p>';

					expect( getViewData( editor.editing.view ) ).to.equal( expectedViewData );
					expect( editor.getData() ).to.equal(
						'<p>foo</p>' +
						'<p>&nbsp;</p><p>&nbsp;</p>' +
						'<p>bar</p>' +
						'<p>&nbsp;</p><p>&nbsp;</p>' +
						'<p>baz</p>'
					);
				} );
			} );

			describe( 'collapsed', () => {
				it( 'should be displayed on a collapsed selection', () => {
					setModelData( editor.model, '<paragraph>f[]o</paragraph>' );

					linkUIFeature._showUI();

					expect( editor.model.markers.has( 'link-ui' ) ).to.be.true;

					const paragraph = editor.model.document.getRoot().getChild( 0 );
					const expectedRange = editor.model.createRange(
						editor.model.createPositionAt( paragraph, 1 ),
						editor.model.createPositionAt( paragraph, 1 )
					);
					const markerRange = editor.model.markers.get( 'link-ui' ).getRange();

					expect( markerRange.isEqual( expectedRange ) ).to.be.true;

					expect( getViewData( editor.editing.view ) ).to.equal(
						'<p>f{}<span class="ck-fake-link-selection ck-fake-link-selection_collapsed"></span>o</p>'
					);
					expect( editor.getData() ).to.equal( '<p>fo</p>' );
				} );

				it( 'should be displayed on selection focus when selection contains only one empty element ' +
					'(selection focus is at the beginning of the first non-empty element)', () => {
					setModelData( editor.model, '<paragraph>foo[</paragraph>' +
						'<paragraph></paragraph>' +
						'<paragraph>]bar</paragraph>' );

					linkUIFeature._showUI();

					expect( editor.model.markers.has( 'link-ui' ) ).to.be.true;

					const focus = editor.model.document.selection.focus;
					const expectedRange = editor.model.createRange(
						editor.model.createPositionAt( focus, 0 )
					);

					const markerRange = editor.model.markers.get( 'link-ui' ).getRange();

					expect( markerRange.isEqual( expectedRange ) ).to.be.true;

					const expectedViewData = '<p>foo{</p>' +
						'<p></p>' +
						'<p>]<span class="ck-fake-link-selection ck-fake-link-selection_collapsed"></span>bar</p>';

					expect( getViewData( editor.editing.view ) ).to.equal( expectedViewData );
					expect( editor.getData() ).to.equal( '<p>foo</p><p>&nbsp;</p><p>bar</p>' );
				} );

				it( 'should be displayed on selection focus when selection contains few empty elements ' +
					'(selection focus is at the beginning of the first non-empty element)', () => {
					setModelData( editor.model, '<paragraph>foo[</paragraph>' +
						'<paragraph></paragraph>' +
						'<paragraph></paragraph>' +
						'<paragraph>]bar</paragraph>' );

					linkUIFeature._showUI();

					expect( editor.model.markers.has( 'link-ui' ) ).to.be.true;

					const focus = editor.model.document.selection.focus;
					const expectedRange = editor.model.createRange(
						editor.model.createPositionAt( focus, 0 )
					);

					const markerRange = editor.model.markers.get( 'link-ui' ).getRange();

					expect( markerRange.isEqual( expectedRange ) ).to.be.true;

					const expectedViewData = '<p>foo{</p>' +
						'<p></p>' +
						'<p></p>' +
						'<p>]<span class="ck-fake-link-selection ck-fake-link-selection_collapsed"></span>bar</p>';

					expect( getViewData( editor.editing.view ) ).to.equal( expectedViewData );
					expect( editor.getData() ).to.equal( '<p>foo</p><p>&nbsp;</p><p>&nbsp;</p><p>bar</p>' );
				} );

				it( 'should be displayed on selection focus when selection contains few empty elements ' +
					'(selection focus is inside an empty element)', () => {
					setModelData( editor.model, '<paragraph>foo[</paragraph>' +
						'<paragraph></paragraph>' +
						'<paragraph>]</paragraph>' +
						'<paragraph>bar</paragraph>' );

					linkUIFeature._showUI();

					expect( editor.model.markers.has( 'link-ui' ) ).to.be.true;

					const focus = editor.model.document.selection.focus;
					const expectedRange = editor.model.createRange(
						editor.model.createPositionAt( focus, 0 )
					);

					const markerRange = editor.model.markers.get( 'link-ui' ).getRange();

					expect( markerRange.isEqual( expectedRange ) ).to.be.true;

					const expectedViewData = '<p>foo{</p>' +
						'<p></p>' +
						'<p>]<span class="ck-fake-link-selection ck-fake-link-selection_collapsed"></span></p>' +
						'<p>bar</p>';

					expect( getViewData( editor.editing.view ) ).to.equal( expectedViewData );
					expect( editor.getData() ).to.equal( '<p>foo</p><p>&nbsp;</p><p>&nbsp;</p><p>bar</p>' );
				} );
			} );
		} );

		function getMarkersRange( editor ) {
			const markerElements = editor.ui.view.element.querySelectorAll( '.ck-fake-link-selection' );
			const lastMarkerElement = markerElements[ markerElements.length - 1 ];

			const range = document.createRange();
			range.setStart( markerElements[ 0 ].parentElement, indexOf( markerElements[ 0 ] ) );
			range.setEnd( lastMarkerElement.parentElement, indexOf( lastMarkerElement ) + 1 );

			return range;
		}

		function assertDomRange( expected, actual ) {
			expect( actual, 'startContainer' ).to.have.property( 'startContainer', expected.startContainer );
			expect( actual, 'startOffset' ).to.have.property( 'startOffset', expected.startOffset );
			expect( actual, 'endContainer' ).to.have.property( 'endContainer', expected.endContainer );
			expect( actual, 'endOffset' ).to.have.property( 'endOffset', expected.endOffset );
		}
	} );

	describe( '_addToolbarView()', () => {
		beforeEach( () => {
			editor.editing.view.document.isFocused = true;
		} );

		it( 'should create #toolbarView', () => {
			setModelData( editor.model, '<paragraph>f[o]o</paragraph>' );

			linkUIFeature._addToolbarView();

			expect( linkUIFeature.toolbarView ).to.be.instanceOf( ToolbarView );
		} );

		it( 'should add #toolbarView to the balloon and attach the balloon to the link element when collapsed selection is inside ' +
			'that link',
		() => {
			setModelData( editor.model, '<paragraph><$text linkHref="url">f[]oo</$text></paragraph>' );

			linkUIFeature._addToolbarView();
			toolbarView = linkUIFeature.toolbarView;

			expect( balloon.visibleView ).to.equal( toolbarView );
		} );
	} );

	describe( '_addFormView()', () => {
		beforeEach( () => {
			editor.editing.view.document.isFocused = true;
		} );

		it( 'should create #formView', () => {
			setModelData( editor.model, '<paragraph>f[o]o</paragraph>' );

			linkUIFeature._addFormView();

			expect( linkUIFeature.formView ).to.be.instanceOf( LinkFormView );
		} );

		it( 'should add #formView to the balloon and attach the balloon to the selection when text fragment is selected', () => {
			setModelData( editor.model, '<paragraph>f[o]o</paragraph>' );

			linkUIFeature._addFormView();
			formView = linkUIFeature.formView;

			expect( balloon.visibleView ).to.equal( formView );
		} );

		it( 'should implement the CSS transition disabling feature', () => {
			setModelData( editor.model, '<paragraph>f[o]o</paragraph>' );

			linkUIFeature._addFormView();

			expect( linkUIFeature.formView.disableCssTransitions ).to.be.a( 'function' );
		} );
	} );

	describe( '_addPropertiesView()', () => {
		beforeEach( () => {
			editor.editing.view.document.isFocused = true;
			editor.commands.get( 'link' ).manualDecorators.add( new ManualDecorator( {
				id: 'linkIsBar',
				label: 'Bar',
				attributes: {
					target: '_blank'
				}
			} ) );
		} );

		it( 'should create #propertiesView', () => {
			setModelData( editor.model, '<paragraph>f[o]o</paragraph>' );

			linkUIFeature._showUI();

			expect( linkUIFeature.propertiesView ).to.be.instanceOf( LinkPropertiesView );
		} );

		it( 'should add #propertiesView to the balloon and attach the balloon', () => {
			setModelData( editor.model, '<paragraph>f[o]o</paragraph>' );

			linkUIFeature._addPropertiesView();
			propertiesView = linkUIFeature.propertiesView;

			expect( balloon.visibleView ).to.equal( propertiesView );
		} );

		it( 'should not add #propertiesView to the balloon again when it is already added', () => {
			setModelData( editor.model, '<paragraph>f[o]o</paragraph>' );

			linkUIFeature._addPropertiesView();
			propertiesView = linkUIFeature.propertiesView;

			const addSpy = sinon.spy( balloon, 'add' );

			linkUIFeature._addPropertiesView();

			expect( addSpy ).not.to.be.called;
			expect( balloon.visibleView ).to.equal( propertiesView );
		} );
	} );

	describe( '_hideUI()', () => {
		beforeEach( () => {
			linkUIFeature._showUI();

			formView = linkUIFeature.formView;
			toolbarView = linkUIFeature.toolbarView;
		} );

		it( 'should remove the UI from the balloon', () => {
			expect( balloon.hasView( formView ) ).to.be.true;
			expect( balloon.hasView( toolbarView ) ).to.be.true;

			linkUIFeature._hideUI();

			expect( balloon.hasView( formView ) ).to.be.false;
			expect( balloon.hasView( toolbarView ) ).to.be.false;
		} );

		it( 'should focus the `editable` by default', () => {
			const spy = testUtils.sinon.spy( editor.editing.view, 'focus' );

			linkUIFeature._hideUI();

			// First call is from _removeFormView.
			sinon.assert.calledTwice( spy );
		} );

		// https://github.com/ckeditor/ckeditor5-link/issues/193
		it( 'should focus the `editable` before before removing elements from the balloon', () => {
			const focusSpy = testUtils.sinon.spy( editor.editing.view, 'focus' );
			const removeSpy = testUtils.sinon.spy( balloon, 'remove' );

			linkUIFeature._hideUI();

			expect( focusSpy.calledBefore( removeSpy ) ).to.equal( true );
		} );

		it( 'should not throw an error when views are not in the `balloon`', () => {
			linkUIFeature._hideUI();

			expect( () => {
				linkUIFeature._hideUI();
			} ).to.not.throw();
		} );

		it( 'should clear ui#update listener from the ViewDocument', () => {
			const spy = sinon.spy();

			linkUIFeature.listenTo( editor.ui, 'update', spy );
			linkUIFeature._hideUI();
			editor.ui.fire( 'update' );

			sinon.assert.notCalled( spy );
		} );

		it( 'should clear the fake visual selection from a selected text fragment', () => {
			expect( editor.model.markers.has( 'link-ui' ) ).to.be.true;

			linkUIFeature._hideUI();

			expect( editor.model.markers.has( 'link-ui' ) ).to.be.false;
		} );

		it( 'should not throw if selection includes soft break before text item', () => {
			linkUIFeature._hideUI();

			setModelData( editor.model, '<paragraph>[<softBreak></softBreak>fo]</paragraph>' );

			linkUIFeature._showUI();

			expect( () => {
				linkUIFeature._hideUI();
			} ).to.not.throw();
		} );
	} );

	describe( 'keyboard support', () => {
		beforeEach( () => {
			// Make sure that forms are lazy initiated.
			expect( linkUIFeature.formView ).to.be.null;
			expect( linkUIFeature.toolbarView ).to.be.null;

			linkUIFeature._createViews();
			formView = linkUIFeature.formView;
			toolbarView = linkUIFeature.toolbarView;

			formView.render();
		} );

		it( 'should show the UI on Ctrl+K keystroke', () => {
			const spy = testUtils.sinon.stub( linkUIFeature, '_showUI' ).returns( {} );

			editor.keystrokes.press( {
				keyCode: keyCodes.k,
				ctrlKey: !env.isMac,
				metaKey: env.isMac,
				preventDefault: sinon.spy(),
				stopPropagation: sinon.spy()
			} );
			sinon.assert.calledWithExactly( spy, true );
		} );

		it( 'should not show the UI on Ctrl+K keystroke on content with LinkCommand disabled', () => {
			const spy = testUtils.sinon.stub( linkUIFeature, '_showUI' ).returns( {} );
			const command = editor.commands.get( 'link' );
			command.isEnabled = false;

			editor.keystrokes.press( {
				keyCode: keyCodes.k,
				ctrlKey: !env.isMac,
				metaKey: env.isMac,
				preventDefault: sinon.spy(),
				stopPropagation: sinon.spy()
			} );

			sinon.assert.notCalled( spy );
		} );

		it( 'should prevent default action on Ctrl+K keystroke', () => {
			const preventDefaultSpy = sinon.spy();
			const stopPropagationSpy = sinon.spy();

			editor.keystrokes.press( {
				keyCode: keyCodes.k,
				ctrlKey: !env.isMac,
				metaKey: env.isMac,
				preventDefault: preventDefaultSpy,
				stopPropagation: stopPropagationSpy
			} );

			sinon.assert.calledOnce( preventDefaultSpy );
			sinon.assert.calledOnce( stopPropagationSpy );
		} );

		it( 'should make stack with link visible on Ctrl+K keystroke - no link', () => {
			const command = editor.commands.get( 'link' );

			command.isEnabled = true;

			balloon.add( {
				view: new View(),
				stackId: 'custom'
			} );

			editor.keystrokes.press( {
				keyCode: keyCodes.k,
				ctrlKey: !env.isMac,
				metaKey: env.isMac,
				preventDefault: sinon.spy(),
				stopPropagation: sinon.spy()
			} );

			expect( balloon.visibleView ).to.equal( formView );
		} );

		it( 'should make stack with link visible on Ctrl+K keystroke - link', () => {
			setModelData( editor.model, '<paragraph><$text linkHref="foo.html">f[]oo</$text></paragraph>' );

			const customView = new View();

			balloon.add( {
				view: customView,
				stackId: 'custom'
			} );

			expect( balloon.visibleView ).to.equal( customView );

			editor.keystrokes.press( {
				keyCode: keyCodes.k,
				ctrlKey: !env.isMac,
				metaKey: env.isMac,
				preventDefault: sinon.spy(),
				stopPropagation: sinon.spy()
			} );

			expect( balloon.visibleView ).to.equal( toolbarView );

			editor.keystrokes.press( {
				keyCode: keyCodes.k,
				ctrlKey: !env.isMac,
				metaKey: env.isMac,
				preventDefault: sinon.spy(),
				stopPropagation: sinon.spy()
			} );

			expect( balloon.visibleView ).to.equal( formView );
		} );

		it( 'should focus the the #toolbarView on `Tab` key press when #toolbarView is visible', () => {
			const keyEvtData = {
				keyCode: keyCodes.tab,
				preventDefault: sinon.spy(),
				stopPropagation: sinon.spy()
			};

			const normalPriorityTabCallbackSpy = sinon.spy();
			const highestPriorityTabCallbackSpy = sinon.spy();
			editor.keystrokes.set( 'Tab', normalPriorityTabCallbackSpy );
			editor.keystrokes.set( 'Tab', highestPriorityTabCallbackSpy, { priority: 'highest' } );

			// Balloon is invisible, form not focused.
			toolbarView.focusTracker.isFocused = false;

			const spy = sinon.spy( toolbarView, 'focus' );

			editor.keystrokes.press( keyEvtData );
			sinon.assert.notCalled( keyEvtData.preventDefault );
			sinon.assert.notCalled( keyEvtData.stopPropagation );
			sinon.assert.notCalled( spy );
			sinon.assert.calledOnce( normalPriorityTabCallbackSpy );
			sinon.assert.calledOnce( highestPriorityTabCallbackSpy );

			// Balloon is visible, form focused.
			linkUIFeature._showUI();
			testUtils.sinon.stub( linkUIFeature, '_isToolbarVisible' ).value( true );

			toolbarView.focusTracker.isFocused = true;

			editor.keystrokes.press( keyEvtData );
			sinon.assert.notCalled( keyEvtData.preventDefault );
			sinon.assert.notCalled( keyEvtData.stopPropagation );
			sinon.assert.notCalled( spy );
			sinon.assert.calledTwice( normalPriorityTabCallbackSpy );
			sinon.assert.calledTwice( highestPriorityTabCallbackSpy );

			// Balloon is still visible, form not focused.
			toolbarView.focusTracker.isFocused = false;

			editor.keystrokes.press( keyEvtData );
			sinon.assert.calledOnce( keyEvtData.preventDefault );
			sinon.assert.calledOnce( keyEvtData.stopPropagation );
			sinon.assert.calledOnce( spy );
			sinon.assert.calledTwice( normalPriorityTabCallbackSpy );
			sinon.assert.calledThrice( highestPriorityTabCallbackSpy );
		} );

		describe( 'toolbar cycling on Alt+F10', () => {
			let editor, editorElement;

			beforeEach( async () => {
				editorElement = document.createElement( 'div' );
				document.body.appendChild( editorElement );

				editor = await ClassicEditor.create( editorElement, {
					plugins: [ Essentials, LinkEditing, LinkUI, Paragraph, BlockQuote ],
					toolbar: [ 'link' ]
				} );

				linkUIFeature = editor.plugins.get( LinkUI );
				linkButton = editor.ui.componentFactory.create( 'link' );
				balloon = editor.plugins.get( ContextualBalloon );
			} );

			afterEach( async () => {
				await editor.destroy();
				editorElement.remove();
			} );

			it( 'should focus the link toolbar on Alt+F10', () => {
				linkUIFeature._createViews();

				setModelData( editor.model, '<paragraph><$text linkHref="foo">b[]ar</$text></paragraph>' );
				editor.ui.focusTracker.isFocused = true;

				const focusSpy = sinon.spy( linkUIFeature.toolbarView, 'focus' );

				expect( linkUIFeature._isToolbarVisible ).to.be.false;
				pressAltF10();

				expect( linkUIFeature._isToolbarVisible ).to.be.true;
				sinon.assert.calledOnce( focusSpy );

				pressAltF10();
				expect( linkUIFeature._isToolbarVisible ).to.be.false;
				sinon.assert.calledOnce( focusSpy );
			} );

			function pressAltF10() {
				editor.keystrokes.press( {
					keyCode: keyCodes.f10,
					altKey: true,
					preventDefault: sinon.spy(),
					stopPropagation: sinon.spy()
				} );
			}
		} );

		it( 'should hide the UI after Esc key press (from editor) and not focus the editable', () => {
			const spy = testUtils.sinon.spy( linkUIFeature, '_hideUI' );
			const keyEvtData = {
				keyCode: keyCodes.esc,
				preventDefault: sinon.spy(),
				stopPropagation: sinon.spy()
			};

			// Balloon is visible.
			linkUIFeature._showUI();
			editor.keystrokes.press( keyEvtData );

			sinon.assert.calledWithExactly( spy );
		} );

		it( 'should not hide the UI after Esc key press (from editor) when UI is open but is not visible', () => {
			const spy = testUtils.sinon.spy( linkUIFeature, '_hideUI' );
			const keyEvtData = {
				keyCode: keyCodes.esc,
				preventDefault: () => {},
				stopPropagation: () => {}
			};

			const viewMock = {
				ready: true,
				render: () => {},
				destroy: () => {}
			};

			linkUIFeature._showUI();

			// Some view precedes the link UI in the balloon.
			balloon.add( { view: viewMock } );
			editor.keystrokes.press( keyEvtData );

			sinon.assert.notCalled( spy );
		} );
	} );

	describe( 'mouse support', () => {
		beforeEach( () => {
			// Make sure that forms are lazy initiated.
			expect( linkUIFeature.formView ).to.be.null;
			expect( linkUIFeature.toolbarView ).to.be.null;

			linkUIFeature._createViews();
			formView = linkUIFeature.formView;
			toolbarView = linkUIFeature.toolbarView;

			formView.render();
		} );

		it( 'should hide the UI and not focus editable upon clicking outside the UI', () => {
			const spy = testUtils.sinon.spy( linkUIFeature, '_hideUI' );

			linkUIFeature._showUI();
			document.body.dispatchEvent( new Event( 'mousedown', { bubbles: true } ) );

			sinon.assert.calledWithExactly( spy );
		} );

		it( 'should hide the UI when link is in not currently visible stack', () => {
			const spy = testUtils.sinon.spy( linkUIFeature, '_hideUI' );

			balloon.add( {
				view: new View(),
				stackId: 'secondary'
			} );

			linkUIFeature._showUI();

			// Be sure any of link view is not currently visible/
			expect( balloon.visibleView ).to.not.equal( toolbarView );
			expect( balloon.visibleView ).to.not.equal( formView );

			document.body.dispatchEvent( new Event( 'mousedown', { bubbles: true } ) );

			sinon.assert.calledWithExactly( spy );
		} );

		it( 'should not hide the UI upon clicking inside the the UI', () => {
			const spy = testUtils.sinon.spy( linkUIFeature, '_hideUI' );

			linkUIFeature._showUI();
			balloon.view.element.dispatchEvent( new Event( 'mousedown', { bubbles: true } ) );

			sinon.assert.notCalled( spy );
		} );

		describe( 'clicking on editable', () => {
			let observer, spy;

			beforeEach( () => {
				observer = editor.editing.view.getObserver( ClickObserver );
				editor.model.schema.extend( '$text', { allowIn: '$root' } );

				spy = testUtils.sinon.stub( linkUIFeature, '_showUI' ).returns( {} );
			} );

			it( 'should show the UI when collapsed selection is inside link element', () => {
				setModelData( editor.model, '<$text linkHref="url">fo[]o</$text>' );

				observer.fire( 'click', { target: document.body } );
				sinon.assert.calledWithExactly( spy );
			} );

			it( 'should show the UI when selection exclusively encloses a link element (#1)', () => {
				setModelData( editor.model, '[<$text linkHref="url">foo</$text>]' );

				observer.fire( 'click', { target: {} } );
				sinon.assert.calledWithExactly( spy );
			} );

			it( 'should show the UI when selection exclusively encloses a link element (#2)', () => {
				setModelData( editor.model, '<$text linkHref="url">[foo]</$text>' );

				observer.fire( 'click', { target: {} } );
				sinon.assert.calledWithExactly( spy );
			} );

			it( 'should show the UI when the selection spans over a link which only child is a widget', () => {
				editor.model.schema.register( 'inlineWidget', {
					allowWhere: '$text',
					isObject: true,
					isInline: true,
					allowAttributesOf: '$text'
				} );

				// The view element has no children.
				editor.conversion.for( 'downcast' )
					.elementToElement( {
						model: 'inlineWidget',
						view: ( modelItem, { writer } ) => toWidget(
							writer.createContainerElement( 'inlineWidget' ),
							writer,
							{ label: 'inline widget' }
						)
					} );

				setModelData( editor.model, '<paragraph>[<inlineWidget linkHref="url"></inlineWidget>]</paragraph>' );

				observer.fire( 'click', { target: {} } );
				sinon.assert.calledWithExactly( spy );
			} );

			it( 'should do nothing when selection is not inside link element', () => {
				setModelData( editor.model, '[]' );

				observer.fire( 'click', { target: {} } );
				sinon.assert.notCalled( spy );
			} );

			it( 'should do nothing when selection is non-collapsed and doesn\'t enclose a link element (#1)', () => {
				setModelData( editor.model, '<$text linkHref="url">f[o]o</$text>' );

				observer.fire( 'click', { target: {} } );
				sinon.assert.notCalled( spy );
			} );

			it( 'should do nothing when selection is non-collapsed and doesn\'t enclose a link element (#2)', () => {
				setModelData( editor.model, '<$text linkHref="url">[fo]o</$text>' );

				observer.fire( 'click', { target: {} } );
				sinon.assert.notCalled( spy );
			} );

			it( 'should do nothing when selection is non-collapsed and doesn\'t enclose a link element (#3)', () => {
				setModelData( editor.model, '<$text linkHref="url">f[oo]</$text>' );

				observer.fire( 'click', { target: {} } );
				sinon.assert.notCalled( spy );
			} );

			it( 'should do nothing when selection is non-collapsed and doesn\'t enclose a link element (#4)', () => {
				setModelData( editor.model, 'ba[r<$text linkHref="url">foo]</$text>' );

				observer.fire( 'click', { target: {} } );
				sinon.assert.notCalled( spy );
			} );

			it( 'should do nothing when selection is non-collapsed and doesn\'t enclose a link element (#5)', () => {
				setModelData( editor.model, 'ba[r<$text linkHref="url">foo</$text>]' );

				observer.fire( 'click', { target: {} } );
				sinon.assert.notCalled( spy );
			} );

			// See: #9607.
			it( 'should show the UI when clicking on the linked inline widget', () => {
				editor.model.schema.register( 'inlineWidget', {
					allowWhere: '$text',
					isInline: true,
					isObject: true,
					allowAttributesOf: '$text'
				} );

				editor.conversion.for( 'downcast' ).elementToStructure( {
					model: 'inlineWidget',
					view: ( modelItem, { writer } ) => {
						const spanView = writer.createContainerElement( 'span' );

						const innerText = writer.createText( '{' + modelItem.name + '}' );
						writer.insert( writer.createPositionAt( spanView, 0 ), innerText );

						return toWidget( spanView, writer );
					}
				} );

				setModelData( editor.model, '<paragraph>Foo [<inlineWidget linkHref="foo"></inlineWidget>] Foo.</paragraph>' );

				observer.fire( 'click', { target: document.body } );
				sinon.assert.calledWithExactly( spy );
			} );
		} );
	} );

	describe( 'actions/toolbar view', () => {
		let focusEditableSpy;

		beforeEach( () => {
			// Make sure that forms are lazy initiated.
			expect( linkUIFeature.formView ).to.be.null;
			expect( linkUIFeature.toolbarView ).to.be.null;

			linkUIFeature._createViews();
			formView = linkUIFeature.formView;
			toolbarView = linkUIFeature.toolbarView;

			formView.render();

			focusEditableSpy = testUtils.sinon.spy( editor.editing.view, 'focus' );
		} );

		it( 'should mark the editor UI as focused when the #toolbarView is focused', () => {
			linkUIFeature._showUI();
			linkUIFeature._removeFormView();

			expect( balloon.visibleView ).to.equal( toolbarView );

			editor.ui.focusTracker.isFocused = false;
			toolbarView.element.dispatchEvent( new Event( 'focus' ) );

			expect( editor.ui.focusTracker.isFocused ).to.be.true;
		} );

		describe( 'binding', () => {
			it( 'should show the #formView on edit button click and select the URL input field', () => {
				linkUIFeature._showUI();
				linkUIFeature._removeFormView();

				const selectSpy = testUtils.sinon.spy( formView.urlInputView.fieldView, 'select' );
				toolbarView.items.get( 2 ).fire( 'execute' );

				expect( balloon.visibleView ).to.equal( formView );
				sinon.assert.calledOnce( selectSpy );
			} );

			it( 'should disable CSS transitions before showing the form to avoid unnecessary animations' +
				'(and then enable them again)', () => {
				const addSpy = sinon.spy( balloon, 'add' );
				const disableCssTransitionsSpy = sinon.spy( formView, 'disableCssTransitions' );
				const enableCssTransitionsSpy = sinon.spy( formView, 'enableCssTransitions' );
				const selectSpy = sinon.spy( formView.urlInputView.fieldView, 'select' );

				toolbarView.items.get( 2 ).fire( 'execute' );

				sinon.assert.callOrder( disableCssTransitionsSpy, addSpy, selectSpy, enableCssTransitionsSpy );
			} );

			it( 'should execute unlink command on link edit button click', () => {
				const executeSpy = testUtils.sinon.spy( editor, 'execute' );

				toolbarView.items.get( 3 ).fire( 'execute' );

				expect( executeSpy.calledOnce ).to.be.true;
				expect( executeSpy.calledWithExactly( 'unlink' ) ).to.be.true;
			} );

			it( 'should hide and focus editable on unlink button click', () => {
				linkUIFeature._showUI();
				linkUIFeature._removeFormView();

				// Removing the form would call the focus spy.
				focusEditableSpy.resetHistory();
				toolbarView.items.get( 3 ).fire( 'execute' );

				expect( balloon.visibleView ).to.be.null;
				expect( focusEditableSpy.calledOnce ).to.be.true;
			} );

			it( 'should hide after Esc key press', () => {
				const keyEvtData = {
					keyCode: keyCodes.esc,
					preventDefault: sinon.spy(),
					stopPropagation: sinon.spy()
				};

				linkUIFeature._showUI();
				linkUIFeature._removeFormView();

				// Removing the form would call the focus spy.
				focusEditableSpy.resetHistory();

				toolbarView.keystrokes.press( keyEvtData );
				expect( balloon.visibleView ).to.equal( null );
				expect( focusEditableSpy.calledOnce ).to.be.true;
			} );

			// #https://github.com/ckeditor/ckeditor5-link/issues/181
			it( 'should add the #formView upon Ctrl+K keystroke press', () => {
				const keyEvtData = {
					keyCode: keyCodes.k,
					ctrlKey: !env.isMac,
					metaKey: env.isMac,
					preventDefault: sinon.spy(),
					stopPropagation: sinon.spy()
				};

				linkUIFeature._showUI();
				linkUIFeature._removeFormView();
				expect( balloon.visibleView ).to.equal( toolbarView );

				toolbarView.keystrokes.press( keyEvtData );
				expect( balloon.visibleView ).to.equal( formView );
			} );
		} );
	} );

	describe( 'link form view', () => {
		let focusEditableSpy;

		const createEditorWithLinkConfig = async link => {
			const editor = await ClassicTestEditor.create( editorElement, {
				plugins: [ LinkEditing, LinkUI, Paragraph, BlockQuote ],
				link
			} );

			const linkUIFeature = editor.plugins.get( LinkUI );

			linkUIFeature._createViews();

			const formView = linkUIFeature.formView;

			formView.render();

			editor.model.schema.extend( '$text', {
				allowIn: '$root',
				allowAttributes: 'linkHref'
			} );

			return { editor, formView };
		};

		beforeEach( () => {
			// Make sure that forms are lazy initiated.
			expect( linkUIFeature.formView ).to.be.null;
			expect( linkUIFeature.toolbarView ).to.be.null;

			linkUIFeature._createViews();
			formView = linkUIFeature.formView;
			toolbarView = linkUIFeature.toolbarView;

			formView.render();

			focusEditableSpy = testUtils.sinon.spy( editor.editing.view, 'focus' );
		} );

		it( 'should mark the editor UI as focused when the #formView is focused', () => {
			linkUIFeature._showUI();
			expect( balloon.visibleView ).to.equal( formView );

			editor.ui.focusTracker.isFocused = false;
			formView.element.dispatchEvent( new Event( 'focus' ) );

			expect( editor.ui.focusTracker.isFocused ).to.be.true;
		} );

		describe( 'empty links', () => {
			it( 'should not allow empty links by default', () => {
				const allowCreatingEmptyLinks = editor.config.get( 'link.allowCreatingEmptyLinks' );

				expect( allowCreatingEmptyLinks ).to.equal( false );
			} );

			it( 'should allow enabling empty links', async () => {
				const { editor } = await createEditorWithLinkConfig( { allowCreatingEmptyLinks: true } );
				const allowCreatingEmptyLinks = editor.config.get( 'link.allowCreatingEmptyLinks' );

				expect( allowCreatingEmptyLinks ).to.equal( true );

				return editor.destroy();
			} );

			it( 'should not allow submitting empty form when link is required', async () => {
				const { editor, formView } = await createEditorWithLinkConfig( { allowCreatingEmptyLinks: false } );
				const executeSpy = sinon.spy( editor, 'execute' );

				formView.urlInputView.fieldView.value = '';
				formView.fire( 'submit' );

				expect( executeSpy ).not.to.be.called;
				return editor.destroy();
			} );

			it( 'should allow submitting empty form when link is not required', async () => {
				const { editor, formView } = await createEditorWithLinkConfig( { allowCreatingEmptyLinks: true } );

				expect( formView.saveButtonView.isEnabled ).to.be.true;

				return editor.destroy();
			} );
		} );

		describe( 'link protocol', () => {
			it( 'should use a default link protocol from the `config.link.defaultProtocol` when provided', async () => {
				const editor = await ClassicTestEditor.create( editorElement, {
					link: {
						defaultProtocol: 'https://'
					}
				} );

				const defaultProtocol = editor.config.get( 'link.defaultProtocol' );

				expect( defaultProtocol ).to.equal( 'https://' );

				return editor.destroy();
			} );

			it( 'should not add a protocol without the configuration', () => {
				const linkCommandSpy = sinon.spy( editor.commands.get( 'link' ), 'execute' );

				formView.urlInputView.fieldView.value = 'ckeditor.com';
				formView.fire( 'submit' );

				sinon.assert.calledWith( linkCommandSpy, 'ckeditor.com', sinon.match.any );

				return editor.destroy();
			} );

			it( 'should not add a protocol to the local links even when `config.link.defaultProtocol` configured', async () => {
				const { editor, formView } = await createEditorWithLinkConfig( { defaultProtocol: 'http://' } );
				const linkCommandSpy = sinon.spy( editor.commands.get( 'link' ), 'execute' );

				formView.urlInputView.fieldView.value = '#test';
				formView.fire( 'submit' );

				sinon.assert.calledWith( linkCommandSpy, '#test', sinon.match.any );

				return editor.destroy();
			} );

			it( 'should not add a protocol to the relative links even when `config.link.defaultProtocol` configured', async () => {
				const { editor, formView } = await createEditorWithLinkConfig( { defaultProtocol: 'http://' } );
				const linkCommandSpy = sinon.spy( editor.commands.get( 'link' ), 'execute' );

				formView.urlInputView.fieldView.value = '/test.html';
				formView.fire( 'submit' );

				sinon.assert.calledWith( linkCommandSpy, '/test.html', sinon.match.any );

				return editor.destroy();
			} );

			it( 'should not add a protocol when given provided within the value ' +
				'even when `config.link.defaultProtocol` configured', async () => {
				const { editor, formView } = await createEditorWithLinkConfig( { defaultProtocol: 'http://' } );
				const linkCommandSpy = sinon.spy( editor.commands.get( 'link' ), 'execute' );

				formView.urlInputView.fieldView.value = 'http://example.com';
				formView.fire( 'submit' );

				sinon.assert.calledWith( linkCommandSpy, 'http://example.com', sinon.match.any );

				return editor.destroy();
			} );

			it( 'should use the "http://" protocol when it\'s configured', async () => {
				const { editor, formView } = await createEditorWithLinkConfig( { defaultProtocol: 'http://' } );
				const linkCommandSpy = sinon.spy( editor.commands.get( 'link' ), 'execute' );

				formView.urlInputView.fieldView.value = 'ckeditor.com';
				formView.fire( 'submit' );

				sinon.assert.calledWith( linkCommandSpy, 'http://ckeditor.com', sinon.match.any );

				return editor.destroy();
			} );

			it( 'should use the "http://" protocol when it\'s configured and form input value contains "www."', async () => {
				const { editor, formView } = await createEditorWithLinkConfig( { defaultProtocol: 'http://' } );
				const linkCommandSpy = sinon.spy( editor.commands.get( 'link' ), 'execute' );

				formView.urlInputView.fieldView.value = 'www.ckeditor.com';
				formView.fire( 'submit' );

				sinon.assert.calledWith( linkCommandSpy, 'http://www.ckeditor.com', sinon.match.any );

				return editor.destroy();
			} );

			it( 'should propagate the protocol to the link\'s `linkHref` attribute in model', async () => {
				const { editor, formView } = await createEditorWithLinkConfig( { defaultProtocol: 'http://' } );

				setModelData( editor.model, '[ckeditor.com]' );

				formView.urlInputView.fieldView.value = 'ckeditor.com';
				formView.fire( 'submit' );

				expect( getModelData( editor.model ) ).to.equal(
					'[<$text linkHref="http://ckeditor.com">ckeditor.com</$text>]'
				);

				return editor.destroy();
			} );

			it( 'should detect an email on submitting the form and add "mailto:" ' +
				'protocol automatically to the provided value', async () => {
				const { editor, formView } = await createEditorWithLinkConfig( { defaultProtocol: 'http://' } );

				setModelData( editor.model, '[email@example.com]' );

				formView.urlInputView.fieldView.value = 'email@example.com';
				formView.fire( 'submit' );

				expect( getModelData( editor.model ) ).to.equal(
					'[<$text linkHref="mailto:email@example.com">email@example.com</$text>]'
				);

				return editor.destroy();
			} );

			it( 'should detect an email on submitting the form and add "mailto:" protocol automatically to the provided value ' +
				'even when defaultProtocol is undefined', () => {
				setModelData( editor.model, '<paragraph>[email@example.com]</paragraph>' );

				formView.urlInputView.fieldView.value = 'email@example.com';
				formView.fire( 'submit' );

				expect( getModelData( editor.model ) ).to.equal(
					'<paragraph>[<$text linkHref="mailto:email@example.com">email@example.com</$text>]</paragraph>'
				);
			} );

			it( 'should not add an email protocol when given provided within the value ' +
				'even when `config.link.defaultProtocol` configured', async () => {
				const { editor, formView } = await createEditorWithLinkConfig( { defaultProtocol: 'mailto:' } );
				const linkCommandSpy = sinon.spy( editor.commands.get( 'link' ), 'execute' );

				formView.urlInputView.fieldView.value = 'mailto:test@example.com';
				formView.fire( 'submit' );

				sinon.assert.calledWith( linkCommandSpy, 'mailto:test@example.com', sinon.match.any );

				return editor.destroy();
			} );
		} );

		describe( 'binding', () => {
			beforeEach( () => {
				setModelData( editor.model, '<paragraph>f[o]o</paragraph>' );
			} );

			it( 'should populate form on open on collapsed selection in text', () => {
				setModelData( editor.model, '<paragraph>fo[]o</paragraph>' );

				const executeSpy = testUtils.sinon.spy( editor, 'execute' );

				linkUIFeature._showUI(); // FormView

				expect( formView.urlInputView.fieldView.value ).to.equal( '' );
				expect( formView.displayedTextInputView.fieldView.value ).to.equal( '' );
				expect( formView.displayedTextInputView.isEnabled ).to.be.true;

				formView.urlInputView.fieldView.value = 'http://ckeditor.com';
				formView.displayedTextInputView.fieldView.value = 'CKEditor 5';

				expect( formView.urlInputView.fieldView.value ).to.equal( 'http://ckeditor.com' );
				expect( formView.displayedTextInputView.fieldView.value ).to.equal( 'CKEditor 5' );

				formView.fire( 'submit' );

				expect( executeSpy.calledOnce ).to.be.true;
				expect( executeSpy.calledWithExactly(
					'link',
					'http://ckeditor.com',
					{},
					'CKEditor 5'
				) ).to.be.true;

				expect( getModelData( editor.model ) ).to.equal(
					'<paragraph>fo<$text linkHref="http://ckeditor.com">CKEditor 5</$text>[]o</paragraph>'
				);
			} );

			it( 'should populate form on open on collapsed selection in text (without providing displayed text)', () => {
				setModelData( editor.model, '<paragraph>fo[]o</paragraph>' );

				const executeSpy = testUtils.sinon.spy( editor, 'execute' );

				linkUIFeature._showUI(); // FormView

				expect( formView.urlInputView.fieldView.value ).to.equal( '' );
				expect( formView.displayedTextInputView.fieldView.value ).to.equal( '' );
				expect( formView.displayedTextInputView.isEnabled ).to.be.true;

				formView.urlInputView.fieldView.value = 'http://ckeditor.com';

				expect( formView.urlInputView.fieldView.value ).to.equal( 'http://ckeditor.com' );
				expect( formView.displayedTextInputView.fieldView.value ).to.equal( '' );

				formView.fire( 'submit' );

				expect( executeSpy.calledOnce ).to.be.true;
				expect( executeSpy.calledWithExactly(
					'link',
					'http://ckeditor.com',
					{},
					undefined
				) ).to.be.true;

				expect( getModelData( editor.model ) ).to.equal(
					'<paragraph>fo<$text linkHref="http://ckeditor.com">http://ckeditor.com</$text>[]o</paragraph>'
				);
			} );

			it( 'should populate form on open on non-collapsed selection in text', () => {
				setModelData( editor.model, '<paragraph>f[o]o</paragraph>' );

				const executeSpy = testUtils.sinon.spy( editor, 'execute' );

				linkUIFeature._showUI(); // FormView

				expect( formView.urlInputView.fieldView.value ).to.equal( '' );
				expect( formView.displayedTextInputView.fieldView.value ).to.equal( 'o' );
				expect( formView.displayedTextInputView.isEnabled ).to.be.true;

				formView.urlInputView.fieldView.value = 'http://ckeditor.com';
				formView.displayedTextInputView.fieldView.value = 'CKEditor 5';

				expect( formView.urlInputView.fieldView.value ).to.equal( 'http://ckeditor.com' );
				expect( formView.displayedTextInputView.fieldView.value ).to.equal( 'CKEditor 5' );

				formView.fire( 'submit' );

				expect( executeSpy.calledOnce ).to.be.true;
				expect( executeSpy.calledWithExactly(
					'link',
					'http://ckeditor.com',
					{},
					'CKEditor 5'
				) ).to.be.true;

				expect( getModelData( editor.model ) ).to.equal(
					'<paragraph>f[<$text linkHref="http://ckeditor.com">CKEditor 5</$text>]o</paragraph>'
				);
			} );

			it( 'should populate form on open on non-collapsed selection in text (without providing displayed text)', () => {
				setModelData( editor.model, '<paragraph>f[o]o</paragraph>' );

				const executeSpy = testUtils.sinon.spy( editor, 'execute' );

				linkUIFeature._showUI(); // FormView

				expect( formView.urlInputView.fieldView.value ).to.equal( '' );
				expect( formView.displayedTextInputView.fieldView.value ).to.equal( 'o' );
				expect( formView.displayedTextInputView.isEnabled ).to.be.true;

				formView.urlInputView.fieldView.value = 'http://ckeditor.com';

				expect( formView.urlInputView.fieldView.value ).to.equal( 'http://ckeditor.com' );
				expect( formView.displayedTextInputView.fieldView.value ).to.equal( 'o' );

				formView.fire( 'submit' );

				expect( executeSpy.calledOnce ).to.be.true;
				expect( executeSpy.calledWithExactly(
					'link',
					'http://ckeditor.com',
					{},
					undefined
				) ).to.be.true;

				expect( getModelData( editor.model ) ).to.equal(
					'<paragraph>f[<$text linkHref="http://ckeditor.com">o</$text>]o</paragraph>'
				);
			} );

			it( 'should populate form on open on collapsed selection in link', () => {
				setModelData( editor.model, '<paragraph>fo<$text linkHref="abc">o[]b</$text>ar</paragraph>' );

				const executeSpy = testUtils.sinon.spy( editor, 'execute' );

				linkUIFeature._showUI(); // ToolbarView
				linkUIFeature._showUI(); // FormView

				expect( formView.urlInputView.fieldView.value ).to.equal( 'abc' );
				expect( formView.displayedTextInputView.fieldView.value ).to.equal( 'ob' );
				expect( formView.displayedTextInputView.isEnabled ).to.be.true;

				formView.urlInputView.fieldView.value = 'http://ckeditor.com';
				formView.displayedTextInputView.fieldView.value = 'CKEditor 5';

				expect( formView.urlInputView.fieldView.value ).to.equal( 'http://ckeditor.com' );
				expect( formView.displayedTextInputView.fieldView.value ).to.equal( 'CKEditor 5' );

				formView.fire( 'submit' );

				expect( executeSpy.calledOnce ).to.be.true;
				expect( executeSpy.calledWithExactly(
					'link',
					'http://ckeditor.com',
					{},
					'CKEditor 5'
				) ).to.be.true;

				expect( getModelData( editor.model ) ).to.equal(
					'<paragraph>fo<$text linkHref="http://ckeditor.com">CKEditor 5</$text>[]ar</paragraph>'
				);
			} );

			it( 'should populate form on open on collapsed selection in link (without providing displayed text)', () => {
				setModelData( editor.model, '<paragraph>fo<$text linkHref="abc">o[]b</$text>ar</paragraph>' );

				const executeSpy = testUtils.sinon.spy( editor, 'execute' );

				linkUIFeature._showUI(); // ToolbarView
				linkUIFeature._showUI(); // FormView

				expect( formView.urlInputView.fieldView.value ).to.equal( 'abc' );
				expect( formView.displayedTextInputView.fieldView.value ).to.equal( 'ob' );
				expect( formView.displayedTextInputView.isEnabled ).to.be.true;

				formView.urlInputView.fieldView.value = 'http://ckeditor.com';

				expect( formView.urlInputView.fieldView.value ).to.equal( 'http://ckeditor.com' );
				expect( formView.displayedTextInputView.fieldView.value ).to.equal( 'ob' );

				formView.fire( 'submit' );

				expect( executeSpy.calledOnce ).to.be.true;
				expect( executeSpy.calledWithExactly(
					'link',
					'http://ckeditor.com',
					{},
					undefined
				) ).to.be.true;

				expect( getModelData( editor.model ) ).to.equal(
					'<paragraph>fo<$text linkHref="http://ckeditor.com">o[]b</$text>ar</paragraph>'
				);
			} );

			it( 'should populate form on open on non-collapsed selection in link', () => {
				setModelData( editor.model, '<paragraph>fo<$text linkHref="abc">[ob]</$text>ar</paragraph>' );

				const executeSpy = testUtils.sinon.spy( editor, 'execute' );

				linkUIFeature._showUI(); // ToolbarView
				linkUIFeature._showUI(); // FormView

				expect( formView.urlInputView.fieldView.value ).to.equal( 'abc' );
				expect( formView.displayedTextInputView.fieldView.value ).to.equal( 'ob' );
				expect( formView.displayedTextInputView.isEnabled ).to.be.true;

				formView.urlInputView.fieldView.value = 'http://ckeditor.com';
				formView.displayedTextInputView.fieldView.value = 'CKEditor 5';

				expect( formView.urlInputView.fieldView.value ).to.equal( 'http://ckeditor.com' );
				expect( formView.displayedTextInputView.fieldView.value ).to.equal( 'CKEditor 5' );

				formView.fire( 'submit' );

				expect( executeSpy.calledOnce ).to.be.true;
				expect( executeSpy.calledWithExactly(
					'link',
					'http://ckeditor.com',
					{},
					'CKEditor 5'
				) ).to.be.true;

				expect( getModelData( editor.model ) ).to.equal(
					'<paragraph>fo[<$text linkHref="http://ckeditor.com">CKEditor 5</$text>]ar</paragraph>'
				);
			} );

			it( 'should populate form on open on non-collapsed selection in link (without providing displayed text)', () => {
				setModelData( editor.model, '<paragraph>fo<$text linkHref="abc">[ob]</$text>ar</paragraph>' );

				const executeSpy = testUtils.sinon.spy( editor, 'execute' );

				linkUIFeature._showUI(); // ToolbarView
				linkUIFeature._showUI(); // FormView

				expect( formView.urlInputView.fieldView.value ).to.equal( 'abc' );
				expect( formView.displayedTextInputView.fieldView.value ).to.equal( 'ob' );
				expect( formView.displayedTextInputView.isEnabled ).to.be.true;

				formView.urlInputView.fieldView.value = 'http://ckeditor.com';

				expect( formView.urlInputView.fieldView.value ).to.equal( 'http://ckeditor.com' );
				expect( formView.displayedTextInputView.fieldView.value ).to.equal( 'ob' );

				formView.fire( 'submit' );

				expect( executeSpy.calledOnce ).to.be.true;
				expect( executeSpy.calledWithExactly(
					'link',
					'http://ckeditor.com',
					{},
					undefined
				) ).to.be.true;

				expect( getModelData( editor.model ) ).to.equal(
					'<paragraph>fo[<$text linkHref="http://ckeditor.com">ob</$text>]ar</paragraph>'
				);
			} );

			it( 'should populate form on open on collapsed selection in link with text matching href', () => {
				setModelData( editor.model,
					'<paragraph>fo<$text linkHref="http://cksource.com">http://ck[]source.com</$text>ar</paragraph>'
				);

				const executeSpy = testUtils.sinon.spy( editor, 'execute' );

				linkUIFeature._showUI(); // ToolbarView
				linkUIFeature._showUI(); // FormView

				expect( formView.urlInputView.fieldView.value ).to.equal( 'http://cksource.com' );
				expect( formView.displayedTextInputView.fieldView.value ).to.equal( 'http://cksource.com' );
				expect( formView.displayedTextInputView.isEnabled ).to.be.true;

				formView.urlInputView.fieldView.value = 'http://ckeditor.com';

				expect( formView.urlInputView.fieldView.value ).to.equal( 'http://ckeditor.com' );
				expect( formView.displayedTextInputView.fieldView.value ).to.equal( 'http://cksource.com' );

				formView.fire( 'submit' );

				expect( executeSpy.calledOnce ).to.be.true;
				expect( executeSpy.calledWithExactly(
					'link',
					'http://ckeditor.com',
					{},
					undefined
				) ).to.be.true;

				expect( getModelData( editor.model ) ).to.equal(
					'<paragraph>fo<$text linkHref="http://ckeditor.com">http://ckeditor.com</$text>[]ar</paragraph>'
				);
			} );

			it( 'should populate form on open on collapsed selection in link with text matching href but styled', () => {
				setModelData( editor.model,
					'<paragraph>' +
						'fo' +
						'<$text linkHref="http://cksource.com">htt[]p://</$text>' +
						'<$text linkHref="http://cksource.com" bold="true">cksource.com</$text>' +
						'ar' +
					'</paragraph>'
				);

				const executeSpy = testUtils.sinon.spy( editor, 'execute' );

				linkUIFeature._showUI(); // ToolbarView
				linkUIFeature._showUI(); // FormView

				expect( formView.urlInputView.fieldView.value ).to.equal( 'http://cksource.com' );
				expect( formView.displayedTextInputView.fieldView.value ).to.equal( 'http://cksource.com' );
				expect( formView.displayedTextInputView.isEnabled ).to.be.true;

				formView.urlInputView.fieldView.value = 'http://ckeditor.com';

				expect( formView.urlInputView.fieldView.value ).to.equal( 'http://ckeditor.com' );
				expect( formView.displayedTextInputView.fieldView.value ).to.equal( 'http://cksource.com' );

				formView.fire( 'submit' );

				expect( executeSpy.calledOnce ).to.be.true;
				expect( executeSpy.calledWithExactly(
					'link',
					'http://ckeditor.com',
					{},
					undefined
				) ).to.be.true;

				expect( getModelData( editor.model ) ).to.equal(
					'<paragraph>fo' +
						'<$text linkHref="http://ckeditor.com">http://</$text>' +
						'<$text bold="true" linkHref="http://ckeditor.com">ckeditor.com</$text>' +
						'[]ar' +
					'</paragraph>'
				);
			} );

			it( 'should populate form on open on collapsed selection in link with text matching href but styled ' +
				'and update text', () => {
				setModelData( editor.model,
					'<paragraph>' +
						'fo' +
						'<$text linkHref="http://cksource.com">htt[]p://</$text>' +
						'<$text linkHref="http://cksource.com" bold="true">cksource.com</$text>' +
						'ar' +
					'</paragraph>'
				);

				const executeSpy = testUtils.sinon.spy( editor, 'execute' );

				linkUIFeature._showUI(); // ToolbarView
				linkUIFeature._showUI(); // FormView

				expect( formView.urlInputView.fieldView.value ).to.equal( 'http://cksource.com' );
				expect( formView.displayedTextInputView.fieldView.value ).to.equal( 'http://cksource.com' );
				expect( formView.displayedTextInputView.isEnabled ).to.be.true;

				formView.displayedTextInputView.fieldView.value = 'CKSource';

				expect( formView.urlInputView.fieldView.value ).to.equal( 'http://cksource.com' );
				expect( formView.displayedTextInputView.fieldView.value ).to.equal( 'CKSource' );

				formView.fire( 'submit' );

				expect( executeSpy.calledOnce ).to.be.true;
				expect( executeSpy.calledWithExactly(
					'link',
					'http://cksource.com',
					{},
					'CKSource'
				) ).to.be.true;

				expect( getModelData( editor.model ) ).to.equal(
					'<paragraph>' +
						'fo<$text linkHref="http://cksource.com">CKS</$text>' +
						'<$text bold="true" linkHref="http://cksource.com">ource</$text>' +
						'[]ar' +
					'</paragraph>'
				);
			} );

			it( 'should disable displayed text field on multi block select', () => {
				setModelData( editor.model,
					'<paragraph>f[oo</paragraph>' +
					'<paragraph>ba]r</paragraph>'
				);

				linkUIFeature._showUI(); // ToolbarView
				linkUIFeature._showUI(); // FormView

				expect( formView.urlInputView.fieldView.value ).to.equal( '' );
				expect( formView.displayedTextInputView.fieldView.value ).to.equal( '' );
				expect( formView.displayedTextInputView.isEnabled ).to.be.false;
			} );

			it( 'should disable displayed text field if it can not be modified as a plain text', () => {
				linkUIFeature.selectedLinkableText = undefined;
				expect( formView.displayedTextInputView.isEnabled ).to.be.false;

				linkUIFeature.selectedLinkableText = '';
				expect( formView.displayedTextInputView.isEnabled ).to.be.true;

				linkUIFeature.selectedLinkableText = 'foo';
				expect( formView.displayedTextInputView.isEnabled ).to.be.true;

				linkUIFeature.selectedLinkableText = undefined;
				expect( formView.displayedTextInputView.isEnabled ).to.be.false;
			} );

			it( 'should clear the fake visual selection on formView#submit event', () => {
				linkUIFeature._showUI();
				expect( editor.model.markers.has( 'link-ui' ) ).to.be.true;

				formView.urlInputView.fieldView.value = 'http://cksource.com';
				formView.fire( 'submit' );

				expect( editor.model.markers.has( 'link-ui' ) ).to.be.false;
			} );

			it( 'should hide and reveal the #toolbarView on formView#submit event', () => {
				linkUIFeature._showUI();

				formView.urlInputView.fieldView.value = '/test.html';
				formView.fire( 'submit' );

				expect( balloon.visibleView ).to.equal( toolbarView );
				expect( focusEditableSpy.calledOnce ).to.be.true;
			} );

			it( 'should hide and reveal the #toolbarView on formView#cancel event if link command has a value', () => {
				linkUIFeature._showUI();

				const command = editor.commands.get( 'link' );
				command.value = 'http://foo.com';

				formView.fire( 'cancel' );

				expect( balloon.visibleView ).to.equal( toolbarView );
				expect( focusEditableSpy.calledOnce ).to.be.true;
			} );

			it( 'should hide the balloon on formView#cancel if link command does not have a value', () => {
				linkUIFeature._showUI();
				formView.fire( 'cancel' );

				expect( balloon.visibleView ).to.be.null;
			} );

			it( 'should hide and reveal the #toolbarView after Esc key press if link command has a value', () => {
				const keyEvtData = {
					keyCode: keyCodes.esc,
					preventDefault: sinon.spy(),
					stopPropagation: sinon.spy()
				};

				linkUIFeature._showUI();

				const command = editor.commands.get( 'link' );
				command.value = 'http://foo.com';

				formView.keystrokes.press( keyEvtData );

				expect( balloon.visibleView ).to.equal( toolbarView );
				expect( focusEditableSpy.calledOnce ).to.be.true;
			} );

			it( 'should hide the balloon after Esc key press if link command does not have a value', () => {
				const keyEvtData = {
					keyCode: keyCodes.esc,
					preventDefault: sinon.spy(),
					stopPropagation: sinon.spy()
				};

				linkUIFeature._showUI();

				formView.keystrokes.press( keyEvtData );

				expect( balloon.visibleView ).to.be.null;
			} );

			// https://github.com/ckeditor/ckeditor5/issues/1501
			it( 'should blur url input element before hiding the view', () => {
				linkUIFeature._showUI();

				const focusSpy = testUtils.sinon.spy( formView.saveButtonView, 'focus' );
				const removeSpy = testUtils.sinon.spy( balloon, 'remove' );

				formView.fire( 'cancel' );

				expect( focusSpy.calledBefore( removeSpy ) ).to.equal( true );
			} );

			describe( 'support manual decorators', () => {
				let editorElement, editor, model, formView, propertiesView, linkUIFeature;

				beforeEach( async () => {
					editorElement = document.createElement( 'div' );
					document.body.appendChild( editorElement );

					editor = await ClassicTestEditor.create( editorElement, {
						plugins: [ LinkEditing, LinkUI, Paragraph ],
						link: {
							decorators: {
								decorator1: {
									mode: 'manual',
									label: 'Foo',
									attributes: {
										foo: 'bar'
									}
								},
								decorator2: {
									mode: 'manual',
									label: 'Download',
									attributes: {
										download: 'download'
									},
									defaultValue: true
								},
								decorator3: {
									mode: 'manual',
									label: 'Multi',
									attributes: {
										class: 'fancy-class',
										target: '_blank',
										rel: 'noopener noreferrer'
									}
								}
							}
						}
					} );

					model = editor.model;

					model.schema.extend( '$text', {
						allowIn: '$root',
						allowAttributes: 'linkHref'
					} );

					linkUIFeature = editor.plugins.get( LinkUI );
					linkUIFeature._createViews();

					const balloon = editor.plugins.get( ContextualBalloon );

					formView = linkUIFeature.formView;
					propertiesView = linkUIFeature.propertiesView;

					// There is no point to execute BalloonPanelView attachTo and pin methods so lets override it.
					testUtils.sinon.stub( balloon.view, 'attachTo' ).returns( {} );
					testUtils.sinon.stub( balloon.view, 'pin' ).returns( {} );

					formView.render();
					propertiesView.render();
				} );

				afterEach( () => {
					editorElement.remove();
					return editor.destroy();
				} );

				it( 'should gather information about manual decorators', () => {
					const executeSpy = testUtils.sinon.spy( editor, 'execute' );

					setModelData( model, 'f[<$text linkHref="url" linkDecorator1="true">ooba</$text>]r' );

					linkUIFeature._showUI( true ); // ToolbarView
					linkUIFeature._showUI( true ); // FormView

					expect( formView.urlInputView.fieldView.element.value ).to.equal( 'url' );
					expect( formView.displayedTextInputView.fieldView.value ).to.equal( 'ooba' );
					expect( linkUIFeature._getDecoratorSwitchesState() ).to.deep.equal( {
						linkDecorator1: true,
						linkDecorator2: false,
						linkDecorator3: false
					} );

					// Switch the first decorator on.
					linkUIFeature._createPropertiesView();
					propertiesView.listChildren.get( 1 ).fire( 'execute' );

					sinon.assert.calledOnce( executeSpy );
					sinon.assert.calledWithExactly(
						executeSpy,
						'link',
						'url',
						{
							linkDecorator1: true,
							linkDecorator2: true,
							linkDecorator3: false
						}
					);
				} );

				it( 'should keep switch state when form is closed', () => {
					setModelData( model, 'f[<$text linkHref="url" linkIsFoo="true">ooba</$text>]r' );

					linkUIFeature._createPropertiesView();

					const manualDecorators = editor.commands.get( 'link' ).manualDecorators;
					const firstDecoratorModel = manualDecorators.first;
					const firstDecoratorSwitch = propertiesView.listChildren.first;

					expect( firstDecoratorModel.value, 'Initial value should be read from the model (true)' ).to.be.undefined;
					expect( firstDecoratorSwitch.isOn, 'Initial value should be read from the model (true)' ).to.be.false;

					firstDecoratorSwitch.fire( 'execute' );

					expect( firstDecoratorModel.value, 'Pressing button toggles value' ).to.be.true;
					expect( firstDecoratorSwitch.isOn, 'Pressing button toggles value' ).to.be.true;

					linkUIFeature._closeFormView();

					expect( firstDecoratorModel.value ).to.be.true;
					expect( firstDecoratorSwitch.isOn ).to.be.true;
				} );

				it( 'switch buttons reflects state of manual decorators', () => {
					expect( linkUIFeature.propertiesView.listChildren.length ).to.equal( 3 );

					expect( linkUIFeature.propertiesView.listChildren.get( 0 ) ).to.deep.include( {
						label: 'Foo',
						isOn: false
					} );
					expect( linkUIFeature.propertiesView.listChildren.get( 1 ) ).to.deep.include( {
						label: 'Download',
						isOn: true
					} );
					expect( linkUIFeature.propertiesView.listChildren.get( 2 ) ).to.deep.include( {
						label: 'Multi',
						isOn: false
					} );
				} );

				it( 'reacts on switch button changes', () => {
					setModelData( model, 'f[<$text linkHref="url" linkDecorator1="true">ooba</$text>]r' );

					const linkCommand = editor.commands.get( 'link' );
					const modelItem = linkCommand.manualDecorators.first;
					const viewItem = linkUIFeature.propertiesView.listChildren.first;

					expect( modelItem.value ).to.be.true;
					expect( viewItem.isOn ).to.be.true;

					viewItem.element.dispatchEvent( new Event( 'click' ) );

					expect( modelItem.value ).to.be.undefined;
					expect( viewItem.isOn ).to.be.false;

					viewItem.element.dispatchEvent( new Event( 'click' ) );

					expect( modelItem.value ).to.be.true;
					expect( viewItem.isOn ).to.be.true;
				} );

				describe( '_getDecoratorSwitchesState()', () => {
					it( 'should provide object with decorators states', () => {
						setModelData( model, 'f[<$text linkHref="url" linkDecorator1="true">ooba</$text>]r' );

						expect( linkUIFeature._getDecoratorSwitchesState() ).to.deep.equal( {
							linkDecorator1: true,
							linkDecorator2: false,
							linkDecorator3: false
						} );

						linkUIFeature.propertiesView.listChildren.map( item => {
							item.element.dispatchEvent( new Event( 'click' ) );
						} );

						linkUIFeature.propertiesView.listChildren.get( 2 ).element.dispatchEvent( new Event( 'click' ) );

						expect( linkUIFeature._getDecoratorSwitchesState() ).to.deep.equal( {
							linkDecorator1: false,
							linkDecorator2: true,
							linkDecorator3: false
						} );
					} );

					it( 'should use decorator default value if command and decorator values are not set', () => {
						expect( linkUIFeature._getDecoratorSwitchesState() ).to.deep.equal( {
							linkDecorator1: false,
							linkDecorator2: true,
							linkDecorator3: false
						} );
					} );

					it( 'should use a decorator value if decorator value is set', () => {
						const linkCommand = editor.commands.get( 'link' );

						for ( const decorator of linkCommand.manualDecorators ) {
							decorator.value = true;
						}

						expect( linkUIFeature._getDecoratorSwitchesState() ).to.deep.equal( {
							linkDecorator1: true,
							linkDecorator2: true,
							linkDecorator3: true
						} );

						for ( const decorator of linkCommand.manualDecorators ) {
							decorator.value = false;
						}

						expect( linkUIFeature._getDecoratorSwitchesState() ).to.deep.equal( {
							linkDecorator1: false,
							linkDecorator2: false,
							linkDecorator3: false
						} );
					} );
					it( 'should use a decorator value if link command value is set', () => {
						const linkCommand = editor.commands.get( 'link' );

						linkCommand.value = '';

						expect( linkUIFeature._getDecoratorSwitchesState() ).to.deep.equal( {
							linkDecorator1: false,
							linkDecorator2: false,
							linkDecorator3: false
						} );

						for ( const decorator of linkCommand.manualDecorators ) {
							decorator.value = false;
						}

						expect( linkUIFeature._getDecoratorSwitchesState() ).to.deep.equal( {
							linkDecorator1: false,
							linkDecorator2: false,
							linkDecorator3: false
						} );

						for ( const decorator of linkCommand.manualDecorators ) {
							decorator.value = true;
						}

						expect( linkUIFeature._getDecoratorSwitchesState() ).to.deep.equal( {
							linkDecorator1: true,
							linkDecorator2: true,
							linkDecorator3: true
						} );
					} );
				} );
			} );
		} );
	} );

	describe( 'properties view', () => {
		beforeEach( () => {
			editor.commands.get( 'link' ).manualDecorators.add( new ManualDecorator( {
				id: 'linkIsBar',
				label: 'Bar',
				attributes: {
					target: '_blank'
				}
			} ) );
		} );

		it( 'can be closed by clicking the back button', () => {
			const spy = sinon.spy();

			setModelData( editor.model, '<paragraph>f[o]o</paragraph>' );

			linkUIFeature._showUI();
			linkUIFeature._addPropertiesView();

			expect( balloon.visibleView ).to.equal( linkUIFeature.propertiesView );

			linkUIFeature.listenTo( linkUIFeature.propertiesView, 'back', spy );

			const removeBalloonSpy = sinon.spy( balloon, 'remove' );
			linkUIFeature.propertiesView.backButtonView.fire( 'execute' );

			sinon.assert.calledOnce( spy );
			expect( removeBalloonSpy ).to.be.calledWithExactly( linkUIFeature.propertiesView );
		} );

		it( 'can be closed by clicking the "esc" button', () => {
			setModelData( editor.model, '<paragraph>f[o]o</paragraph>' );

			linkUIFeature._showUI();
			linkUIFeature._addPropertiesView();

			expect( balloon.visibleView ).to.equal( linkUIFeature.propertiesView );

			const removeBalloonSpy = sinon.spy( balloon, 'remove' );

			linkUIFeature.propertiesView.keystrokes.press( {
				keyCode: keyCodes.esc,
				preventDefault: sinon.spy(),
				stopPropagation: sinon.spy()
			} );

			expect( removeBalloonSpy ).to.be.calledWithExactly( linkUIFeature.propertiesView );
		} );
	} );

	describe( 'Links Providers', () => {
		describe( 'registerLinksListProvider()', () => {
			it( 'should not crash the editor when called before showing the form', () => {
				linkUIFeature.registerLinksListProvider( {
					label: 'Foo',
					getItems: () => []
				} );
			} );

			it( 'should show links provider that were registered before showing form', () => {
				linkUIFeature.registerLinksListProvider( {
					label: 'Foo',
					getItems: () => []
				} );

				linkUIFeature._showUI();

				expect( linkUIFeature.formView.providersListChildren.length ).to.equal( 1 );
				expect( linkUIFeature.formView.providersListChildren.first.label ).to.equal( 'Foo' );
			} );

			it( 'should show link provider that were registered after showing form', () => {
				linkUIFeature._showUI();

				linkUIFeature.registerLinksListProvider( {
					label: 'Bar',
					getItems: () => []
				} );

				expect( linkUIFeature.formView.providersListChildren.length ).to.equal( 1 );
				expect( linkUIFeature.formView.providersListChildren.first.label ).to.equal( 'Bar' );
			} );

			it( 'should be possible to register multiple link providers', () => {
				linkUIFeature.registerLinksListProvider( {
					label: 'Foo',
					getItems: () => []
				} );

				linkUIFeature.registerLinksListProvider( {
					label: 'Bar',
					getItems: () => []
				} );

				linkUIFeature._showUI();

				linkUIFeature.registerLinksListProvider( {
					label: 'Buz',
					getItems: () => []
				} );

				expect( linkUIFeature.formView.providersListChildren.length ).to.equal( 3 );

				const labels = Array.from( linkUIFeature.formView.providersListChildren ).map( child => child.label );

				expect( labels ).to.be.deep.equal( [ 'Foo', 'Bar', 'Buz' ] );
			} );

			it( 'should register link providers in proper order if order passed', () => {
				linkUIFeature.registerLinksListProvider( {
					order: 2,
					label: 'Foo',
					getItem: () => null,
					getListItems: () => []
				} );

				linkUIFeature.registerLinksListProvider( {
					order: -1,
					label: 'Bar',
					getItem: () => null,
					getListItems: () => []
				} );

				linkUIFeature.registerLinksListProvider( {
					label: 'Buz',
					getItem: () => null,
					getListItems: () => []
				} );

				linkUIFeature._showUI();

				linkUIFeature.registerLinksListProvider( {
					order: -3,
					label: 'FooBar',
					getItem: () => null,
					getListItems: () => []
				} );

				expect( linkUIFeature.formView.providersListChildren.length ).to.equal( 4 );

				const labels = Array.from( linkUIFeature.formView.providersListChildren ).map( child => child.label );

				expect( labels ).to.be.deep.equal( [ 'FooBar', 'Bar', 'Buz', 'Foo' ] );
			} );
		} );

		describe( '_getLinkProviderLinkByHref()', () => {
			it( 'should return null if no link provided', () => {
				const link = linkUIFeature._getLinkProviderLinkByHref();

				expect( link ).to.be.null;
			} );

			it( 'should return link object from provider that contains given href', () => {
				linkUIFeature.registerLinksListProvider( {
					label: 'Foo',
					getItem: href => {
						if ( href === 'bar' ) {
							return { href: 'bar' };
						}
					}
				} );

				linkUIFeature.registerLinksListProvider( {
					label: 'Bar',
					getItem: () => ( { href: 'wrong-link' } )
				} );

				const link = linkUIFeature._getLinkProviderLinkByHref( 'bar' );

				expect( link.item ).to.be.deep.equal( { href: 'bar' } );
				expect( link.provider.label ).to.be.equal( 'Foo' );
			} );

			it( 'should return null if no link with given href was found', () => {
				const getItemsStub = [
					sinon.stub().returns( null ),
					sinon.stub().returns( null )
				];

				linkUIFeature.registerLinksListProvider( {
					label: 'Foo',
					getItem: getItemsStub[ 0 ]
				} );

				linkUIFeature.registerLinksListProvider( {
					label: 'Bar',
					getItem: getItemsStub[ 1 ]
				} );

				const link = linkUIFeature._getLinkProviderLinkByHref( 'buz' );

				expect( link ).to.be.null;
				expect( getItemsStub[ 0 ] ).to.be.calledOnce;
				expect( getItemsStub[ 1 ] ).to.be.calledOnce;
			} );
		} );

		describe( 'editing integration', () => {
			let windowOpenStub;

			beforeEach( async () => {
				await editor.destroy();

				windowOpenStub = sinon.stub( window, 'open' );
				editor = await ClassicEditor.create( editorElement, {
					plugins: [ Essentials, LinkEditing, LinkUI, Paragraph, BlockQuote ],
					toolbar: [ 'link' ]
				} );

				env.isMac = false;
				model = editor.model;
				linkUIFeature = editor.plugins.get( LinkUI );
			} );

			afterEach( async () => {
				windowOpenStub.restore();

				await editor.destroy();
			} );

			it( 'should register custom opener that lookups in links provider items and calls navigate (returning true)', () => {
				const navigate = sinon.stub().returns( true );

				linkUIFeature.registerLinksListProvider( {
					label: 'Foo',
					getListItems: () => [ { href: 'https://ckeditor.com' } ],
					navigate
				} );

				setModelData( model, '<paragraph><$text linkHref="https://ckeditor.com">Bar[]</$text></paragraph>' );
				fireClickEvent( { metaKey: false, ctrlKey: true } );

				expect( navigate ).to.be.calledOnce;
				expect( navigate ).to.be.calledWithMatch( { href: 'https://ckeditor.com' } );

				expect( windowOpenStub ).not.to.be.called;
			} );

			it( 'should register custom opener that lookups in links provider items and calls navigate (returning false)', () => {
				const navigate = sinon.stub().returns( false );

				linkUIFeature.registerLinksListProvider( {
					label: 'Foo',
					getListItems: () => [ { href: 'https://ckeditor.com' } ],
					navigate
				} );

				setModelData( model, '<paragraph><$text linkHref="https://ckeditor.com">Bar[]</$text></paragraph>' );
				fireClickEvent( { metaKey: false, ctrlKey: true } );

				expect( navigate ).to.be.calledOnce;
				expect( windowOpenStub ).to.be.called;
			} );

			it( 'should not crash if link was not found in provider', () => {
				const navigate = sinon.stub().returns( false );

				linkUIFeature.registerLinksListProvider( {
					label: 'Foo',
					getListItems: () => [ { href: 'https://ckeditor.com' } ],
					navigate
				} );

				setModelData( model, '<paragraph><$text linkHref="https://example.org">Bar[]</$text></paragraph>' );
				fireClickEvent( { metaKey: false, ctrlKey: true } );

				expect( navigate ).not.to.be.called;
				expect( windowOpenStub ).to.be.called;
			} );

			it( 'should use default navigate to href if no navigate callback was provided', () => {
				linkUIFeature.registerLinksListProvider( {
					label: 'Foo',
					getListItems: () => [ { href: 'https://example.org' } ]
				} );

				setModelData( model, '<paragraph><$text linkHref="https://example.org">Bar[]</$text></paragraph>' );
				fireClickEvent( { metaKey: false, ctrlKey: true } );

				expect( windowOpenStub ).to.be.calledWith( 'https://example.org', '_blank' );
			} );

			function fireClickEvent( options, tagName = 'a' ) {
				const linkElement = editor.ui.getEditableElement().getElementsByTagName( tagName )[ 0 ];

				editor.editing.view.document.fire( 'click', {
					domTarget: linkElement,
					domEvent: options,
					preventDefault: () => {}
				} );
			}
		} );

		describe( 'link preview', () => {
			let button;

			beforeEach( () => {
				button = editor.ui.componentFactory.create( 'linkPreview' );
			} );

			afterEach( () => {
				button.destroy();
			} );

			it( 'should set fallback label and icon if selected link was not found in link providers', () => {
				setModelData( model, '<paragraph><$text linkHref="https://ckeditor.com">Bar[]</$text></paragraph>' );

				expect( button.isEnabled ).to.be.true;
				expect( button.isVisible ).to.be.true;
				expect( button.label ).to.equal( 'https://ckeditor.com' );
				expect( button.icon ).to.be.undefined;
			} );

			it( 'should set label and icon from link provider if selected link was found', () => {
				linkUIFeature.registerLinksListProvider( {
					label: 'Foo',
					getListItems: () => [
						{
							href: 'https://ckeditor.com',
							label: 'CKEditor',
							icon: icons.bookmarkMedium
						}
					]
				} );

				setModelData( model, '<paragraph><$text linkHref="https://ckeditor.com">Bar[]</$text></paragraph>' );

				expect( button.isEnabled ).to.be.true;
				expect( button.isVisible ).to.be.true;
				expect( button.label ).to.equal( 'CKEditor' );
				expect( button.tooltip ).to.be.false;
				expect( button.icon ).to.be.equal( icons.bookmarkMedium );
			} );

			it( 'should prefer to use preview tooltip and icon from `getItem` if present', () => {
				linkUIFeature.registerLinksListProvider( {
					label: 'Foo',
					getListItems: () => [
						{
							href: 'https://ckeditor.com',
							label: 'CKEditor',
							icon: icons.bookmarkMedium
						}
					],
					getItem: href => {
						if ( href === 'https://ckeditor.com' ) {
							return {
								label: 'CKEditor',
								icon: icons.bookmarkMedium,
								tooltip: 'Tooltip'
							};
						}
					}
				} );

				setModelData( model, '<paragraph><$text linkHref="https://ckeditor.com">Bar[]</$text></paragraph>' );

				expect( button.tooltip ).to.be.equal( 'Tooltip' );
				expect( button.icon ).to.be.equal( icons.bookmarkMedium );
			} );

			it( 'should not show any icon if preview if icon is null in `getItem`', () => {
				linkUIFeature.registerLinksListProvider( {
					label: 'Foo',
					getListItems: () => [
						{
							href: 'https://ckeditor.com',
							label: 'CKEditor',
							icon: icons.bookmarkMedium
						}
					],
					getItem: href => {
						if ( href === 'https://ckeditor.com' ) {
							return {
								label: 'CKEditor',
								icon: null,
								tooltip: 'Tooltip'
							};
						}
					}
				} );

				setModelData( model, '<paragraph><$text linkHref="https://ckeditor.com">Bar[]</$text></paragraph>' );

				expect( button.tooltip ).to.be.equal( 'Tooltip' );
				expect( button.icon ).to.be.null;
			} );

			it( 'should stop the event and execute navigate (that returns true)', () => {
				const cancelCheckSpy = sinon.spy();
				const navigate = sinon.stub().returns( true );

				linkUIFeature.registerLinksListProvider( {
					label: 'Foo',
					getListItems: () => [
						{
							href: 'https://ckeditor.com',
							label: 'CKEditor',
							icon: icons.bookmarkMedium
						}
					],
					navigate
				} );

				linkUIFeature.listenTo( button, 'navigate', cancelCheckSpy );

				button.href = 'https://ckeditor.com';
				button.render();
				button.element.dispatchEvent( new Event( 'click' ) );

				expect( cancelCheckSpy ).not.to.be.called;
				expect( navigate ).to.be.calledOnce;

				sinon.assert.calledWith( navigate, sinon.match( {
					href: 'https://ckeditor.com',
					label: 'CKEditor',
					icon: icons.bookmarkMedium
				} ) );
			} );

			it( 'should not stop the event if link was not found in providers', () => {
				const cancelCheckSpy = sinon.spy();
				const navigate = sinon.stub().returns( false );

				linkUIFeature.registerLinksListProvider( {
					label: 'Foo',
					getListItems: () => [
						{
							href: 'https://ckeditor.com',
							label: 'CKEditor',
							icon: icons.bookmarkMedium
						}
					],
					navigate
				} );

				button.on( 'navigate', cancelCheckSpy );

				button.href = 'https://example.org';
				button.render();
				button.element.dispatchEvent( new Event( 'click' ) );

				expect( cancelCheckSpy ).to.be.called;
				expect( navigate ).not.to.be.called;
			} );
		} );

		describe( 'links view', () => {
			beforeEach( () => {
				linkUIFeature.registerLinksListProvider( {
					label: 'Foo',
					getListItems: () => [
						{ href: 'https://ckeditor.com', label: 'CKEditor', icon: icons.bookmarkMedium },
						{ href: 'https://example.org', label: 'Example', icon: icons.bookmarkSmall },
						{ href: 'https://example.com/2', label: 'Example 2', icon: icons.bookmarkSmall },
						{ href: 'https://example.com/3', label: 'Example 3', icon: icons.bookmarkSmall }
					]
				} );

				linkUIFeature.registerLinksListProvider( {
					label: 'Bar',
					getListItems: () => [
						{ href: 'https://ckeditor.com', label: 'CKEditor', icon: icons.bookmarkMedium }
					]
				} );

				linkUIFeature.registerLinksListProvider( {
					label: 'Buz',
					getListItems: () => []
				} );
			} );

			it( 'can be opened by clicking the link toolbar button', () => {
				linkUIFeature._showUI();

				clickNthLinksProvider( 0 );

				expect( balloon.visibleView ).to.equal( linkUIFeature.linkProviderItemsView );
			} );

			it( 'can be closed by clicking the back button', () => {
				const spy = sinon.spy();

				linkUIFeature._showUI();
				clickNthLinksProvider( 0 );

				linkUIFeature.listenTo( linkUIFeature.linkProviderItemsView, 'cancel', spy );
				backToLinksProviders();

				sinon.assert.calledOnce( spy );
				expect( balloon.visibleView ).to.equal( linkUIFeature.formView );
			} );

			it( 'can be closed by clicking the "esc" button', () => {
				linkUIFeature._showUI();
				clickNthLinksProvider( 0 );

				linkUIFeature.linkProviderItemsView.keystrokes.press( {
					keyCode: keyCodes.esc,
					preventDefault: sinon.spy(),
					stopPropagation: sinon.spy()
				} );

				expect( balloon.visibleView ).to.equal( linkUIFeature.formView );
			} );

			it( 'should hide the UI and not focus editable upon clicking outside the UI', () => {
				const spy = testUtils.sinon.spy( linkUIFeature, '_hideUI' );

				linkUIFeature._showUI();
				clickNthLinksProvider( 0 );

				document.body.dispatchEvent( new Event( 'mousedown', { bubbles: true } ) );

				sinon.assert.calledWithExactly( spy );
				expect( linkUIFeature._balloon.visibleView ).to.be.null;
			} );

			it( 'opening provider should show items from the provider', () => {
				linkUIFeature._showUI();

				// First provider with 4 items
				clickNthLinksProvider( 0 );
				expect( linkUIFeature.linkProviderItemsView.listChildren.length ).to.equal( 4 );
				expectedShownItems( [ 'CKEditor', 'Example', 'Example 2', 'Example 3' ] );
				backToLinksProviders();

				// Second provider with 1 item
				clickNthLinksProvider( 1 );
				expect( linkUIFeature.linkProviderItemsView.listChildren.length ).to.equal( 1 );
				expectedShownItems( [ 'CKEditor' ] );
				backToLinksProviders();

				// Third provider with 0 items
				clickNthLinksProvider( 2 );
				expect( linkUIFeature.linkProviderItemsView.listChildren.length ).to.equal( 0 );
			} );

			it( 'should execute action after clicking link item', () => {
				linkUIFeature._showUI();
				clickNthLinksProvider( 0 );

				const linkButton = linkUIFeature.linkProviderItemsView.listChildren.get( 0 );
				const focusSpy = testUtils.sinon.spy( linkUIFeature.formView, 'focus' );

				linkButton.fire( 'execute' );

				expect( linkUIFeature.formView.urlInputView.fieldView.value ).is.equal( 'https://ckeditor.com' );
				expect( linkUIFeature._balloon.visibleView ).to.be.equal( linkUIFeature.formView );
				expect( focusSpy.calledOnce ).to.be.true;
			} );

			it( 'should clear the error message that appears on first attempt of submit the form ' +
				'when next action is executed after clicking the link button', () => {
				linkUIFeature._createViews();

				const { formView } = linkUIFeature;

				formView.render();
				linkUIFeature._showUI();
				formView.fire( 'submit' );

				expect( formView.urlInputView.errorText ).to.be.equal( 'Link URL must not be empty.' );

				clickNthLinksProvider( 0 );

				const bookmarkButton = linkUIFeature.linkProviderItemsView.listChildren.get( 0 );
				const focusSpy = testUtils.sinon.spy( linkUIFeature.formView, 'focus' );

				bookmarkButton.fire( 'execute' );

				expect( linkUIFeature.formView.urlInputView.fieldView.value ).is.equal( 'https://ckeditor.com' );
				expect( linkUIFeature._balloon.visibleView ).to.be.equal( linkUIFeature.formView );
				expect( focusSpy.calledOnce ).to.be.true;

				expect( formView.urlInputView.errorText ).to.be.null;
			} );

			function expectedShownItems( expectedLabels ) {
				const labels = Array
					.from( linkUIFeature.linkProviderItemsView.listChildren )
					.map( child => child.label );

				expect( labels ).to.be.deep.equal( expectedLabels );
			}

			function backToLinksProviders() {
				linkUIFeature.linkProviderItemsView.backButtonView.fire( 'execute' );
			}

			function clickNthLinksProvider( nth ) {
				const providersList = linkUIFeature.formView
					.template.children[ 0 ]
					.find( child => child.template.attributes.class.includes( 'ck-link-form__providers-list' ) );

				expect( providersList ).not.to.be.undefined;

				const button = providersList
					.template.children[ 0 ]
					.get( nth ) // li
					.template.children[ 0 ]
					.get( 0 ); // button

				button.fire( 'execute' );
			}
		} );
	} );
} );<|MERGE_RESOLUTION|>--- conflicted
+++ resolved
@@ -5,7 +5,7 @@
 
 /* globals document, window, Event */
 
-import { IconLink } from 'ckeditor5/src/icons.js';
+import { IconBookmarkMedium, IconBookmarkSmall, IconLink } from 'ckeditor5/src/icons.js';
 import ClassicTestEditor from '@ckeditor/ckeditor5-core/tests/_utils/classictesteditor.js';
 import ClassicEditor from '@ckeditor/ckeditor5-editor-classic/src/classiceditor.js';
 
@@ -34,12 +34,6 @@
 import ManualDecorator from '../src/utils/manualdecorator.js';
 import { MenuBarMenuListItemButtonView, ToolbarView } from '@ckeditor/ckeditor5-ui';
 
-<<<<<<< HEAD
-import linkIcon from '../theme/icons/link.svg';
-import { icons } from '@ckeditor/ckeditor5-core';
-
-=======
->>>>>>> e6e06e75
 describe( 'LinkUI', () => {
 	let editor, model, linkUIFeature, linkButton, balloon, formView, toolbarView, editorElement, propertiesView;
 
@@ -3169,7 +3163,7 @@
 						{
 							href: 'https://ckeditor.com',
 							label: 'CKEditor',
-							icon: icons.bookmarkMedium
+							icon: IconBookmarkMedium
 						}
 					]
 				} );
@@ -3180,7 +3174,7 @@
 				expect( button.isVisible ).to.be.true;
 				expect( button.label ).to.equal( 'CKEditor' );
 				expect( button.tooltip ).to.be.false;
-				expect( button.icon ).to.be.equal( icons.bookmarkMedium );
+				expect( button.icon ).to.be.equal( IconBookmarkMedium );
 			} );
 
 			it( 'should prefer to use preview tooltip and icon from `getItem` if present', () => {
@@ -3190,14 +3184,14 @@
 						{
 							href: 'https://ckeditor.com',
 							label: 'CKEditor',
-							icon: icons.bookmarkMedium
+							icon: IconBookmarkMedium
 						}
 					],
 					getItem: href => {
 						if ( href === 'https://ckeditor.com' ) {
 							return {
 								label: 'CKEditor',
-								icon: icons.bookmarkMedium,
+								icon: IconBookmarkMedium,
 								tooltip: 'Tooltip'
 							};
 						}
@@ -3207,7 +3201,7 @@
 				setModelData( model, '<paragraph><$text linkHref="https://ckeditor.com">Bar[]</$text></paragraph>' );
 
 				expect( button.tooltip ).to.be.equal( 'Tooltip' );
-				expect( button.icon ).to.be.equal( icons.bookmarkMedium );
+				expect( button.icon ).to.be.equal( IconBookmarkMedium );
 			} );
 
 			it( 'should not show any icon if preview if icon is null in `getItem`', () => {
@@ -3217,7 +3211,7 @@
 						{
 							href: 'https://ckeditor.com',
 							label: 'CKEditor',
-							icon: icons.bookmarkMedium
+							icon: IconBookmarkMedium
 						}
 					],
 					getItem: href => {
@@ -3247,7 +3241,7 @@
 						{
 							href: 'https://ckeditor.com',
 							label: 'CKEditor',
-							icon: icons.bookmarkMedium
+							icon: IconBookmarkMedium
 						}
 					],
 					navigate
@@ -3265,7 +3259,7 @@
 				sinon.assert.calledWith( navigate, sinon.match( {
 					href: 'https://ckeditor.com',
 					label: 'CKEditor',
-					icon: icons.bookmarkMedium
+					icon: IconBookmarkMedium
 				} ) );
 			} );
 
@@ -3279,7 +3273,7 @@
 						{
 							href: 'https://ckeditor.com',
 							label: 'CKEditor',
-							icon: icons.bookmarkMedium
+							icon: IconBookmarkMedium
 						}
 					],
 					navigate
@@ -3301,17 +3295,17 @@
 				linkUIFeature.registerLinksListProvider( {
 					label: 'Foo',
 					getListItems: () => [
-						{ href: 'https://ckeditor.com', label: 'CKEditor', icon: icons.bookmarkMedium },
-						{ href: 'https://example.org', label: 'Example', icon: icons.bookmarkSmall },
-						{ href: 'https://example.com/2', label: 'Example 2', icon: icons.bookmarkSmall },
-						{ href: 'https://example.com/3', label: 'Example 3', icon: icons.bookmarkSmall }
+						{ href: 'https://ckeditor.com', label: 'CKEditor', icon: IconBookmarkMedium },
+						{ href: 'https://example.org', label: 'Example', icon: IconBookmarkSmall },
+						{ href: 'https://example.com/2', label: 'Example 2', icon: IconBookmarkSmall },
+						{ href: 'https://example.com/3', label: 'Example 3', icon: IconBookmarkSmall }
 					]
 				} );
 
 				linkUIFeature.registerLinksListProvider( {
 					label: 'Bar',
 					getListItems: () => [
-						{ href: 'https://ckeditor.com', label: 'CKEditor', icon: icons.bookmarkMedium }
+						{ href: 'https://ckeditor.com', label: 'CKEditor', icon: IconBookmarkMedium }
 					]
 				} );
 
