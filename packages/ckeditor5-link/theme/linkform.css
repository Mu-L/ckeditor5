/*
 * Copyright (c) 2003-2024, CKSource Holding sp. z o.o. All rights reserved.
 * For licensing, see LICENSE.md or https://ckeditor.com/legal/ckeditor-oss-license
 */

@import "@ckeditor/ckeditor5-ui/theme/mixins/_rwd.css";

:root {
	--ck-link-panel-width: 300px;
}

.ck.ck-link__panel {
<<<<<<< HEAD
	width: var(--ck-link-panel-width);
=======
	width: 340px;
>>>>>>> 5f1c8e6b

	&:focus {
		outline: none;
	}

	/* Header */
	& .ck-form__header {
		padding: var(--ck-spacing-small) var(--ck-spacing-medium);

		& > .ck:not(:first-child) {
			margin-left: var(--ck-spacing-small);
		}
	}

	/* Form */
	& .ck-responsive-form.ck-link__form {
		display: flex;
		flex-direction: column;

		& > * {
			margin: 0;

			@mixin ck-media-phone {
				margin: var(--ck-spacing-large) var(--ck-spacing-medium)  var(--ck-spacing-medium)  var(--ck-spacing-medium);
			}
		}

		& > .ck:not(:first-child) {
			margin-top: var(--ck-spacing-large);
		}

<<<<<<< HEAD
		input {
			width: 100%;
			min-width: auto;
=======
		& .ck-labeled-field-view {
			flex-grow: 1;

			& input {
				width: 100%;
			}
>>>>>>> 5f1c8e6b
		}

		/* "Link" input field and the "Insert" button */
		& .ck-link-and-submit {
			display: flex;

			& > .ck-labeled-field-view {
				flex: 1;
			}

			& .ck-button-insert {
				padding: var(--ck-spacing-tiny) var(--ck-spacing-large);
				margin-left: var(--ck-spacing-medium);
				height: 30px;
			}

			@mixin ck-media-phone {
				flex-direction: column;

				& > .ck {
					margin: 0;
				}

				& .ck-button-insert {
					margin-top: var(--ck-spacing-large);
					justify-content: center;
				}
			}
		}
	}

	/* Link list */
	& .ck-link__list {
		display: flex;
		flex-direction: column;

		&.ck-link__list-border-top {
			margin-top: var(--ck-spacing-medium);
			border-top: 1px solid var(--ck-color-base-border);
		}

		& .ck-link__button {
			padding: var(--ck-spacing-medium) var(--ck-spacing-large);
			border-radius: 0;

			& > .ck-button__label {
				flex-grow: 1;
			}
		}
	}

	& .ck-link__empty-prompt {
		padding: calc( 2 * var(--ck-spacing-large) ) var(--ck-spacing-medium);
		text-align: center;
		font-style: italic;
	}

	& .ck-link__items:empty {
		display: none;
	}
}<|MERGE_RESOLUTION|>--- conflicted
+++ resolved
@@ -6,15 +6,11 @@
 @import "@ckeditor/ckeditor5-ui/theme/mixins/_rwd.css";
 
 :root {
-	--ck-link-panel-width: 300px;
+	--ck-link-panel-width: 340px;
 }
 
 .ck.ck-link__panel {
-<<<<<<< HEAD
 	width: var(--ck-link-panel-width);
-=======
-	width: 340px;
->>>>>>> 5f1c8e6b
 
 	&:focus {
 		outline: none;
@@ -46,18 +42,12 @@
 			margin-top: var(--ck-spacing-large);
 		}
 
-<<<<<<< HEAD
-		input {
-			width: 100%;
-			min-width: auto;
-=======
 		& .ck-labeled-field-view {
 			flex-grow: 1;
 
 			& input {
 				width: 100%;
 			}
->>>>>>> 5f1c8e6b
 		}
 
 		/* "Link" input field and the "Insert" button */
