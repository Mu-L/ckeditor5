--- conflicted
+++ resolved
@@ -259,14 +259,7 @@
 
 		const formView = new ( CssTransitionDisablerMixin( LinkFormView ) )( editor.locale, getFormValidators( editor ) );
 
-<<<<<<< HEAD
-		if ( editor.plugins.has( 'BookmarkEditing' ) ) {
-			formView.listChildren.add( this._createBookmarksButton() );
-		}
-
 		formView.displayedTextInputView.fieldView.bind( 'value' ).to( linkCommand, 'text' );
-=======
->>>>>>> d53fa3dc
 		formView.urlInputView.fieldView.bind( 'value' ).to( linkCommand, 'value' );
 
 		// Form elements should be read-only when corresponding commands are disabled.
