/**
 * @license Copyright (c) 2003-2024, CKSource Holding sp. z o.o. All rights reserved.
 * For licensing, see LICENSE.md or https://ckeditor.com/legal/ckeditor-oss-license
 */

/**
 * @module link/linkui
 */

<<<<<<< HEAD
import { Plugin, type Editor, icons } from 'ckeditor5/src/core.js';
=======
import { Plugin, icons, type Editor } from 'ckeditor5/src/core.js';
>>>>>>> a6e5dd6b
import {
	ClickObserver,
	type ViewAttributeElement,
	type ViewDocumentClickEvent,
	type ViewElement,
	type ViewPosition
} from 'ckeditor5/src/engine.js';
import {
	ButtonView,
	SwitchButtonView,
	ContextualBalloon,
	clickOutsideHandler,
	CssTransitionDisablerMixin,
	MenuBarMenuListItemButtonView,
	ToolbarView,
	type ViewWithCssTransitionDisabler,
	type ButtonExecuteEvent
} from 'ckeditor5/src/ui.js';

import type { PositionOptions } from 'ckeditor5/src/utils.js';
import { isWidget } from 'ckeditor5/src/widget.js';

import LinkPreviewButtonView, { type LinkPreviewButtonNavigateEvent } from './ui/linkpreviewbuttonview.js';
import LinkFormView, { type LinkFormValidatorCallback } from './ui/linkformview.js';
import LinkBookmarksView from './ui/linkbookmarksview.js';
import LinkAdvancedView from './ui/linkadvancedview.js';
import LinkButtonView from './ui/linkbuttonview.js';
import type LinkCommand from './linkcommand.js';
import type UnlinkCommand from './unlinkcommand.js';

import {
	addLinkProtocolIfApplicable,
	ensureSafeUrl,
	isLinkElement,
	isScrollableToTarget,
	scrollToTarget,
	LINK_KEYSTROKE
} from './utils.js';

import linkIcon from '../theme/icons/link.svg';
import unlinkIcon from '../theme/icons/unlink.svg';

import '../theme/linktoolbar.css';

const VISUAL_SELECTION_MARKER_NAME = 'link-ui';

/**
 * The link UI plugin. It introduces the `'link'` and `'unlink'` buttons and support for the <kbd>Ctrl+K</kbd> keystroke.
 *
 * It uses the
 * {@link module:ui/panel/balloon/contextualballoon~ContextualBalloon contextual balloon plugin}.
 */
export default class LinkUI extends Plugin {
	/**
	 * The toolbar view displayed inside of the balloon.
	 */
	public toolbarView: ToolbarView | null = null;

	/**
	 * The form view displayed inside the balloon.
	 */
	public formView: LinkFormView & ViewWithCssTransitionDisabler | null = null;

	/**
	 * The view displaying bookmarks list.
	 */
	public bookmarksView: LinkBookmarksView | null = null;

	/**
	 * The form view displaying advanced link settings.
	 */
	public advancedView: LinkAdvancedView | null = null;

	/**
	 * The contextual balloon plugin instance.
	 */
	private _balloon!: ContextualBalloon;

	/**
	 * @inheritDoc
	 */
	public static get requires() {
		return [ ContextualBalloon ] as const;
	}

	/**
	 * @inheritDoc
	 */
	public static get pluginName() {
		return 'LinkUI' as const;
	}

	/**
	 * @inheritDoc
	 */
	public static override get isOfficialPlugin(): true {
		return true;
	}

	/**
	 * @inheritDoc
	 */
	public init(): void {
		const editor = this.editor;
		const t = this.editor.t;

		editor.editing.view.addObserver( ClickObserver );

		this._balloon = editor.plugins.get( ContextualBalloon );

		// Create toolbar buttons.
		this._registerToolbarLinkButton();
		this._enableBalloonActivators();
		this._registerLinkToolbarButtons();

		// Renders a fake visual selection marker on an expanded selection.
		editor.conversion.for( 'editingDowncast' ).markerToHighlight( {
			model: VISUAL_SELECTION_MARKER_NAME,
			view: {
				classes: [ 'ck-fake-link-selection' ]
			}
		} );

		// Renders a fake visual selection marker on a collapsed selection.
		editor.conversion.for( 'editingDowncast' ).markerToElement( {
			model: VISUAL_SELECTION_MARKER_NAME,
			view: ( data, { writer } ) => {
				if ( !data.markerRange.isCollapsed ) {
					return null;
				}

				const markerElement = writer.createUIElement( 'span' );

				writer.addClass(
					[ 'ck-fake-link-selection', 'ck-fake-link-selection_collapsed' ],
					markerElement
				);

				return markerElement;
			}
		} );

		// Add the information about the keystrokes to the accessibility database.
		editor.accessibility.addKeystrokeInfos( {
			keystrokes: [
				{
					label: t( 'Create link' ),
					keystroke: LINK_KEYSTROKE
				},
				{
					label: t( 'Move out of a link' ),
					keystroke: [
						[ 'arrowleft', 'arrowleft' ],
						[ 'arrowright', 'arrowright' ]
					]
				}
			]
		} );
	}

	/**
	 * @inheritDoc
	 */
	public override destroy(): void {
		super.destroy();

		// Destroy created UI components as they are not automatically destroyed (see ckeditor5#1341).
		if ( this.advancedView ) {
			this.advancedView.destroy();
		}

		if ( this.formView ) {
			this.formView.destroy();
		}

		if ( this.toolbarView ) {
			this.toolbarView.destroy();
		}

		if ( this.bookmarksView ) {
			this.bookmarksView.destroy();
		}
	}

	/**
	 * Creates views.
	 */
	private _createViews() {
		this.toolbarView = this._createToolbarView();
		this.formView = this._createFormView();
		this.advancedView = this._createAdvancedView();

		if ( this.editor.plugins.has( 'BookmarkEditing' ) ) {
			this.bookmarksView = this._createBookmarksView();
			this.formView.listChildren.add( this._createBookmarksButton() );
		}

		// Attach lifecycle actions to the the balloon.
		this._enableUserBalloonInteractions();
	}

	/**
	 * Creates the ToolbarView instance.
	 */
	private _createToolbarView(): ToolbarView {
		const editor = this.editor;
		const toolbarView = new ToolbarView( editor.locale );

		toolbarView.class = 'ck-link-toolbar';

		toolbarView.fillFromConfig( editor.config.get( 'link.toolbar' )!, editor.ui.componentFactory );

		// Close the panel on esc key press when the **link toolbar have focus**.
		toolbarView.keystrokes.set( 'Esc', ( data, cancel ) => {
			this._hideUI();
			cancel();
		} );

		// Open the form view on Ctrl+K when the **link toolbar have focus**..
		toolbarView.keystrokes.set( LINK_KEYSTROKE, ( data, cancel ) => {
			this._addFormView();
			cancel();
		} );

		// Register the toolbar, so it becomes available for Alt+F10 and Esc navigation.
		editor.ui.addToolbar( toolbarView, {
			isContextual: true,
			beforeFocus: () => {
				if ( this._getSelectedLinkElement() && !this._isToolbarVisible ) {
					this._showUI( true );
				}
			},
			afterBlur: () => {
				this._hideUI( false );
			}
		} );

		return toolbarView;
	}

	/**
	 * Creates the {@link module:link/ui/linkformview~LinkFormView} instance.
	 */
	private _createFormView(): LinkFormView & ViewWithCssTransitionDisabler {
		const editor = this.editor;
		const t = editor.locale.t;
		const linkCommand: LinkCommand = editor.commands.get( 'link' )!;
		const defaultProtocol = editor.config.get( 'link.defaultProtocol' );

		const formView = new ( CssTransitionDisablerMixin( LinkFormView ) )( editor.locale, getFormValidators( editor ) );

		formView.urlInputView.fieldView.bind( 'value' ).to( linkCommand, 'value' );

		// TODO: Bind to the "Displayed text" input

		// Form elements should be read-only when corresponding commands are disabled.
		formView.urlInputView.bind( 'isEnabled' ).to( linkCommand, 'isEnabled' );

		// Disable the "save" button if the command is disabled.
		formView.saveButtonView.bind( 'isEnabled' ).to( linkCommand, 'isEnabled' );

		// Show the "Advanced" button only when there are manual decorators.
		formView.settingsButtonView.bind( 'isVisible' ).to( linkCommand, 'manualDecorators', decorators => decorators.length > 0 );

		// Change the "Save" button label depending on the command state.
		formView.saveButtonView.bind( 'label' ).to( linkCommand, 'value', value => value ? t( 'Update' ) : t( 'Insert' ) );

		// Execute link command after clicking the "Save" button.
		this.listenTo( formView, 'submit', () => {
			// TODO: Does this need updating after adding the "Displayed text" input?
			if ( formView.isValid() ) {
				const { value } = formView.urlInputView.fieldView.element!;
				const parsedUrl = addLinkProtocolIfApplicable( value, defaultProtocol );

				editor.execute( 'link', parsedUrl, this._getDecoratorSwitchesState() );

				this._closeFormView();
			}
		} );

		// Update balloon position when form error changes.
		this.listenTo( formView.urlInputView, 'change:errorText', () => {
			editor.ui.update();
		} );

		// Hide the panel after clicking the "Cancel" button.
		this.listenTo( formView, 'cancel', () => {
			this._closeFormView();
		} );

		this.listenTo( formView.settingsButtonView, 'execute', () => {
			this._balloon.add( {
				view: this.advancedView!,
				position: this._getBalloonPositionData()
			} );

			this.advancedView!.focus();
		} );

		// Close the panel on esc key press when the **form has focus**.
		formView.keystrokes.set( 'Esc', ( data, cancel ) => {
			this._closeFormView();
			cancel();
		} );

		return formView;
	}

	/**
	 * Creates a sorted array of buttons with bookmark names.
	 */
	private _createBookmarksListView(): Array<ButtonView> {
		const editor = this.editor;
		const bookmarkEditing = editor.plugins.get( 'BookmarkEditing' );
		const bookmarksNames = Array.from( bookmarkEditing.getAllBookmarkNames() );

		bookmarksNames.sort( ( a, b ) => a.localeCompare( b ) );

		return bookmarksNames.map( bookmarkName => {
			const buttonView = new ButtonView();

			buttonView.set( {
				label: bookmarkName,
				tooltip: false,
				icon: icons.bookmark,
				withText: true
			} );

			buttonView.on( 'execute', () => {
				this.formView!.urlInputView.fieldView.value = '#' + bookmarkName;

				// Set focus to the editing view to prevent from losing it while current view is removed.
				editor.editing.view.focus();

				this._removeBookmarksView();

				// Set the focus to the URL input field.
				this.formView!.focus();
			} );

			return buttonView;
		} );
	}

	/**
	 * Creates a view for bookmarks.
	 */
	private _createBookmarksView(): LinkBookmarksView {
		const editor = this.editor;
		const view = new LinkBookmarksView( editor.locale );

		// Hide the panel after clicking the "Cancel" button.
		this.listenTo( view, 'cancel', () => {
			// Set focus to the editing view to prevent from losing it while current view is removed.
			editor.editing.view.focus();

			this._removeBookmarksView();

			// Set the focus to the URL input field.
			this.formView!.focus();
		} );

		return view;
	}

	/**
	 * Creates the {@link module:link/ui/linkadvancedview~LinkAdvancedView} instance.
	 */
	private _createAdvancedView(): LinkAdvancedView {
		const editor = this.editor;
		const linkCommand: LinkCommand = this.editor.commands.get( 'link' )!;
		const view = new LinkAdvancedView( this.editor.locale );

		// Hide the panel after clicking the "Cancel" button.
		this.listenTo( view, 'cancel', () => {
			// Make sure the focus always gets back to the editable _before_ removing the focused form view.
			// Doing otherwise causes issues in some browsers. See https://github.com/ckeditor/ckeditor5-link/issues/193.
			editor.editing.view.focus();

			this._removeAdvancedView();
			this.formView!.focus();
		} );

		view.listChildren.bindTo( linkCommand.manualDecorators ).using( manualDecorator => {
			const button: SwitchButtonView = new SwitchButtonView( editor.locale );

			button.set( {
				label: manualDecorator.label,
				withText: true
			} );

			button.bind( 'isOn' ).toMany( [ manualDecorator, linkCommand ], 'value', ( decoratorValue, commandValue ) => {
				return commandValue === undefined && decoratorValue === undefined ?
					!!manualDecorator.defaultValue :
					!!decoratorValue;
			} );

			button.on( 'execute', () => {
				manualDecorator.set( 'value', !button.isOn );
			} );

			return button;
		} );

		return view;
	}

	/**
	 * Obtains the state of the manual decorators.
	 */
	private _getDecoratorSwitchesState(): Record<string, boolean> {
		const linkCommand: LinkCommand = this.editor.commands.get( 'link' )!;

		return Array
			.from( linkCommand.manualDecorators )
			.reduce( ( accumulator, manualDecorator ) => {
				const value = linkCommand.value === undefined && manualDecorator.value === undefined ?
					manualDecorator.defaultValue :
					manualDecorator.value;

				return {
					...accumulator,
					[ manualDecorator.id ]: !!value
				};
			}, {} as Record<string, boolean> );
	}

	/**
	 * Creates a toolbar Link button. Clicking this button will show
	 * a {@link #_balloon} attached to the selection.
	 */
	private _registerToolbarLinkButton(): void {
		const editor = this.editor;

		editor.ui.componentFactory.add( 'link', () => {
			const button = this._createButton( ButtonView );

			button.set( {
				tooltip: true
			} );

			return button;
		} );

		editor.ui.componentFactory.add( 'menuBar:link', () => {
			const button = this._createButton( MenuBarMenuListItemButtonView );

			button.set( {
				role: 'menuitemcheckbox'
			} );

			return button;
		} );
	}

	/**
	 * Registers link toolbar buttons in the component factory.
	 */
	private _registerLinkToolbarButtons(): void {
		const editor = this.editor;

		editor.ui.componentFactory.add( 'linkPreview', locale => {
			const button = new LinkPreviewButtonView( locale );
			const allowedProtocols = editor.config.get( 'link.allowedProtocols' )!;
			const linkCommand: LinkCommand = editor.commands.get( 'link' )!;
			const t = locale.t;

			button.bind( 'href' ).to( linkCommand, 'value', href => {
				return href && ensureSafeUrl( href, allowedProtocols );
			} );

			button.bind( 'label' ).to( linkCommand, 'value', href => {
				return href || t( 'This link has no URL' );
			} );

			button.bind( 'isEnabled' ).to( linkCommand, 'value', href => !!href );

			button.bind( 'tooltip' ).to( linkCommand, 'value',
				url => isScrollableToTarget( editor, url ) ? t( 'Scroll to target' ) : t( 'Open link in new tab' )
			);

			this.listenTo<LinkPreviewButtonNavigateEvent>( button, 'navigate', ( evt, href, cancel ) => {
				if ( scrollToTarget( editor, href ) ) {
					cancel();
				}
			} );

			return button;
		} );

		editor.ui.componentFactory.add( 'unlink', locale => {
			const unlinkCommand: UnlinkCommand = editor.commands.get( 'unlink' )!;
			const button = new ButtonView( locale );
			const t = locale.t;

			button.set( {
				label: t( 'Unlink' ),
				icon: unlinkIcon,
				tooltip: true
			} );

			button.bind( 'isEnabled' ).to( unlinkCommand );

			this.listenTo<ButtonExecuteEvent>( button, 'execute', () => {
				editor.execute( 'unlink' );
				this._hideUI();
			} );

			return button;
		} );

		editor.ui.componentFactory.add( 'editLink', locale => {
			const linkCommand: LinkCommand = editor.commands.get( 'link' )!;
			const button = new ButtonView( locale );
			const t = locale.t;

			button.set( {
				label: t( 'Edit link' ),
				icon: icons.pencil,
				tooltip: true
			} );

			button.bind( 'isEnabled' ).to( linkCommand );

			this.listenTo<ButtonExecuteEvent>( button, 'execute', () => {
				this._addFormView();
			} );

			return button;
		} );
	}

	/**
	 * Creates a bookmarks button view.
	 */
	private _createBookmarksButton(): LinkButtonView {
		const locale = this.editor.locale!;
		const t = locale.t;
		const bookmarksButton = new LinkButtonView( locale );

		bookmarksButton.set( {
			label: t( 'Bookmarks' )
		} );

		this.listenTo( bookmarksButton, 'execute', () => {
			this._addBookmarksView();
		} );

		return bookmarksButton;
	}

	/**
	 * Creates a button for link command to use either in toolbar or in menu bar.
	 */
	private _createButton<T extends typeof ButtonView>( ButtonClass: T ): InstanceType<T> {
		const editor = this.editor;
		const locale = editor.locale;
		const command = editor.commands.get( 'link' )!;
		const view = new ButtonClass( editor.locale ) as InstanceType<T>;
		const t = locale.t;

		view.set( {
			label: t( 'Link' ),
			icon: linkIcon,
			keystroke: LINK_KEYSTROKE,
			isToggleable: true
		} );

		view.bind( 'isEnabled' ).to( command, 'isEnabled' );
		view.bind( 'isOn' ).to( command, 'value', value => !!value );

		// Show the panel on button click.
		this.listenTo<ButtonExecuteEvent>( view, 'execute', () => this._showUI( true ) );

		return view;
	}

	/**
	 * Attaches actions that control whether the balloon panel containing the
	 * {@link #formView} should be displayed.
	 */
	private _enableBalloonActivators(): void {
		const editor = this.editor;
		const viewDocument = editor.editing.view.document;

		// Handle click on view document and show panel when selection is placed inside the link element.
		// Keep panel open until selection will be inside the same link element.
		this.listenTo<ViewDocumentClickEvent>( viewDocument, 'click', () => {
			const parentLink = this._getSelectedLinkElement();

			if ( parentLink ) {
				// Then show panel but keep focus inside editor editable.
				this._showUI();
			}
		} );

		// Handle the `Ctrl+K` keystroke and show the panel.
		editor.keystrokes.set( LINK_KEYSTROKE, ( keyEvtData, cancel ) => {
			// Prevent focusing the search bar in FF, Chrome and Edge. See https://github.com/ckeditor/ckeditor5/issues/4811.
			cancel();

			if ( editor.commands.get( 'link' )!.isEnabled ) {
				this._showUI( true );
			}
		} );
	}

	/**
	 * Attaches actions that control whether the balloon panel containing the
	 * {@link #formView} is visible or not.
	 */
	private _enableUserBalloonInteractions(): void {
		// Focus the form if the balloon is visible and the Tab key has been pressed.
		this.editor.keystrokes.set( 'Tab', ( data, cancel ) => {
			if ( this._isToolbarVisible && !this.toolbarView!.focusTracker.isFocused ) {
				this.toolbarView!.focus();
				cancel();
			}
		}, {
			// Use the high priority because the link UI navigation is more important
			// than other feature's actions, e.g. list indentation.
			// https://github.com/ckeditor/ckeditor5-link/issues/146
			priority: 'high'
		} );

		// Close the panel on the Esc key press when the editable has focus and the balloon is visible.
		this.editor.keystrokes.set( 'Esc', ( data, cancel ) => {
			if ( this._isUIVisible ) {
				this._hideUI();
				cancel();
			}
		} );

		// Close on click outside of balloon panel element.
		clickOutsideHandler( {
			emitter: this.formView!,
			activator: () => this._isUIInPanel,
			contextElements: () => [ this._balloon.view.element! ],
			callback: () => this._hideUI()
		} );
	}

	/**
	 * Adds the {@link #toolbarView} to the {@link #_balloon}.
	 *
	 * @internal
	 */
	public _addActionsView(): void {
		if ( !this.toolbarView ) {
			this._createViews();
		}

		if ( this._isToolbarInPanel ) {
			return;
		}

		this._balloon.add( {
			view: this.toolbarView!,
			position: this._getBalloonPositionData(),
			balloonClassName: 'ck-toolbar-container'
		} );
	}

	/**
	 * Adds the {@link #formView} to the {@link #_balloon}.
	 */
	private _addFormView(): void {
		if ( !this.formView ) {
			this._createViews();
		}

		if ( this._isFormInPanel ) {
			return;
		}

		const editor = this.editor;
		const linkCommand: LinkCommand = editor.commands.get( 'link' )!;

		this.formView!.disableCssTransitions();
		this.formView!.resetFormStatus();

		this._balloon.add( {
			view: this.formView!,
			position: this._getBalloonPositionData()
		} );

		// Make sure that each time the panel shows up, the URL field remains in sync with the value of
		// the command. If the user typed in the input, then canceled the balloon (`urlInputView.fieldView#value` stays
		// unaltered) and re-opened it without changing the value of the link command (e.g. because they
		// clicked the same link), they would see the old value instead of the actual value of the command.
		// https://github.com/ckeditor/ckeditor5-link/issues/78
		// https://github.com/ckeditor/ckeditor5-link/issues/123
		this.formView!.urlInputView.fieldView.value = linkCommand.value || '';

		// Select input when form view is currently visible.
		if ( this._balloon.visibleView === this.formView ) {
			this.formView!.urlInputView.fieldView.select();
		}

		this.formView!.enableCssTransitions();
	}

	/**
	 * Adds the {@link #bookmarksView} to the {@link #_balloon}.
	 */
	private _addBookmarksView(): void {
		// Clear the collection of bookmarks.
		this.bookmarksView!.listChildren.clear();

		// Add bookmarks to the collection.
		this.bookmarksView!.listChildren.addMany( this._createBookmarksListView() );

		this._balloon.add( {
			view: this.bookmarksView!,
			position: this._getBalloonPositionData()
		} );

		this.bookmarksView!.focus();
	}

	/**
	 * Closes the form view. Decides whether the balloon should be hidden completely or if the action view should be shown. This is
	 * decided upon the link command value (which has a value if the document selection is in the link).
	 *
	 * Additionally, if any {@link module:link/linkconfig~LinkConfig#decorators} are defined in the editor configuration, the state of
	 * switch buttons responsible for manual decorator handling is restored.
	 */
	private _closeFormView(): void {
		const linkCommand: LinkCommand = this.editor.commands.get( 'link' )!;

		// Restore manual decorator states to represent the current model state. This case is important to reset the switch buttons
		// when the user cancels the editing form.
		linkCommand.restoreManualDecoratorStates();

		if ( linkCommand.value !== undefined ) {
			this._removeAdvancedView();
			this._removeFormView();
		} else {
			this._hideUI();
		}
	}

	/**
	 * Removes the {@link #advancedView} from the {@link #_balloon}.
	 */
	private _removeAdvancedView(): void {
		if ( this._isAdvancedInPanel ) {
			this._balloon.remove( this.advancedView! );
		}
	}

	/**
	 * Removes the {@link #bookmarksView} from the {@link #_balloon}.
	 */
	private _removeBookmarksView(): void {
		if ( this._areBookmarksInPanel ) {
			this._balloon.remove( this.bookmarksView! );
		}
	}

	/**
	 * Removes the {@link #formView} from the {@link #_balloon}.
	 */
	private _removeFormView(): void {
		if ( this._isFormInPanel ) {
			// Blur the input element before removing it from DOM to prevent issues in some browsers.
			// See https://github.com/ckeditor/ckeditor5/issues/1501.
			this.formView!.saveButtonView.focus();

			// Reset the URL field to update the state of the submit button.
			this.formView!.urlInputView.fieldView.reset();

			this._balloon.remove( this.formView! );

			// Because the form has an input which has focus, the focus must be brought back
			// to the editor. Otherwise, it would be lost.
			this.editor.editing.view.focus();

			this._hideFakeVisualSelection();
		}
	}

	/**
	 * Shows the correct UI type. It is either {@link #formView} or {@link #toolbarView}.
	 *
	 * @internal
	 */
	public _showUI( forceVisible: boolean = false ): void {
		if ( !this.formView ) {
			this._createViews();
		}

		// When there's no link under the selection, go straight to the editing UI.
		if ( !this._getSelectedLinkElement() ) {
			// Show visual selection on a text without a link when the contextual balloon is displayed.
			// See https://github.com/ckeditor/ckeditor5/issues/4721.
			this._showFakeVisualSelection();

			this._addActionsView();

			// Be sure panel with link is visible.
			if ( forceVisible ) {
				this._balloon.showStack( 'main' );
			}

			this._addFormView();
		}
		// If there's a link under the selection...
		else {
			// Go to the editing UI if toolbar is already visible.
			if ( this._isToolbarVisible ) {
				this._addFormView();
			}
			// Otherwise display just the toolbar.
			else {
				this._addActionsView();
			}

			// Be sure panel with link is visible.
			if ( forceVisible ) {
				this._balloon.showStack( 'main' );
			}
		}

		// Begin responding to ui#update once the UI is added.
		this._startUpdatingUI();
	}

	/**
	 * Removes the {@link #formView} from the {@link #_balloon}.
	 *
	 * See {@link #_addFormView}, {@link #_addActionsView}.
	 */
	private _hideUI( updateFocus: boolean = true ): void {
		const editor = this.editor;

		if ( !this._isUIInPanel ) {
			return;
		}

		this.stopListening( editor.ui, 'update' );
		this.stopListening( this._balloon, 'change:visibleView' );

		// Make sure the focus always gets back to the editable _before_ removing the focused form view.
		// Doing otherwise causes issues in some browsers. See https://github.com/ckeditor/ckeditor5-link/issues/193.
		if ( updateFocus ) {
			editor.editing.view.focus();
		}

		// TODO: Remove dynamically registered views

		// If the bookmarks view is visible, remove it because it can be on top of the stack.
		this._removeBookmarksView();

		// If the advanced form view is visible, remove it because it can be on top of the stack.
		this._removeAdvancedView();

		// Then remove the form view because it's beneath the advanced form.
		this._removeFormView();

		// Finally, remove the link toolbar view because it's last in the stack.
		if ( this._isToolbarInPanel ) {
			this._balloon.remove( this.toolbarView! );
		}

		this._hideFakeVisualSelection();
	}

	/**
	 * Makes the UI react to the {@link module:ui/editorui/editorui~EditorUI#event:update} event to
	 * reposition itself when the editor UI should be refreshed.
	 *
	 * See: {@link #_hideUI} to learn when the UI stops reacting to the `update` event.
	 */
	private _startUpdatingUI(): void {
		const editor = this.editor;
		const viewDocument = editor.editing.view.document;

		let prevSelectedLink = this._getSelectedLinkElement();
		let prevSelectionParent = getSelectionParent();

		const update = () => {
			const selectedLink = this._getSelectedLinkElement();
			const selectionParent = getSelectionParent();

			// Hide the panel if:
			//
			// * the selection went out of the EXISTING link element. E.g. user moved the caret out
			//   of the link,
			// * the selection went to a different parent when creating a NEW link. E.g. someone
			//   else modified the document.
			// * the selection has expanded (e.g. displaying link toolbar then pressing SHIFT+Right arrow).
			//
			// Note: #_getSelectedLinkElement will return a link for a non-collapsed selection only
			// when fully selected.
			if ( ( prevSelectedLink && !selectedLink ) ||
				( !prevSelectedLink && selectionParent !== prevSelectionParent ) ) {
				this._hideUI();
			}
			// Update the position of the panel when:
			//  * link panel is in the visible stack
			//  * the selection remains in the original link element,
			//  * there was no link element in the first place, i.e. creating a new link
			else if ( this._isUIVisible ) {
				// If still in a link element, simply update the position of the balloon.
				// If there was no link (e.g. inserting one), the balloon must be moved
				// to the new position in the editing view (a new native DOM range).
				this._balloon.updatePosition( this._getBalloonPositionData() );
			}

			prevSelectedLink = selectedLink;
			prevSelectionParent = selectionParent;
		};

		function getSelectionParent() {
			return viewDocument.selection.focus!.getAncestors()
				.reverse()
				.find( ( node ): node is ViewElement => node.is( 'element' ) );
		}

		this.listenTo( editor.ui, 'update', update );
		this.listenTo( this._balloon, 'change:visibleView', update );
	}

	/**
	 * Returns `true` when {@link #advancedView} is in the {@link #_balloon}.
	 */
	private get _isAdvancedInPanel(): boolean {
		return !!this.advancedView && this._balloon.hasView( this.advancedView );
	}

	/**
	 * Returns `true` when {@link #bookmarksView} is in the {@link #_balloon}.
	 */
	private get _areBookmarksInPanel(): boolean {
		return !!this.bookmarksView && this._balloon.hasView( this.bookmarksView );
	}

	/**
	 * Returns `true` when {@link #formView} is in the {@link #_balloon}.
	 */
	private get _isFormInPanel(): boolean {
		return !!this.formView && this._balloon.hasView( this.formView );
	}

	/**
	 * Returns `true` when {@link #toolbarView} is in the {@link #_balloon}.
	 */
	private get _isToolbarInPanel(): boolean {
		return !!this.toolbarView && this._balloon.hasView( this.toolbarView );
	}

	/**
	 * Returns `true` when {@link #advancedView} is in the {@link #_balloon} and it is
	 * currently visible.
	 */
	private get _isAdvancedVisible(): boolean {
		return !!this.advancedView && this._balloon.visibleView === this.advancedView;
	}

	/**
	 * Returns `true` when {@link #formView} is in the {@link #_balloon} and it is
	 * currently visible.
	 */
	private get _isFormVisible(): boolean {
		return !!this.formView && this._balloon.visibleView == this.formView;
	}

	/**
	 * Returns `true` when {@link #toolbarView} is in the {@link #_balloon} and it is
	 * currently visible.
	 */
	private get _isToolbarVisible(): boolean {
		return !!this.toolbarView && this._balloon.visibleView === this.toolbarView;
	}

	/**
<<<<<<< HEAD
	 * Returns `true` when {@link #advancedView}, {@link #toolbarView} or {@link #formView} is in the {@link #_balloon}.
	 */
	private get _isUIInPanel(): boolean {
		return this._isAdvancedInPanel || this._isFormInPanel || this._isToolbarInPanel;
	}

	/**
	 * Returns `true` when {@link #advancedView}, {@link #toolbarView} or {@link #formView} is in the {@link #_balloon}
	 * and it is currently visible.
	 */
	private get _isUIVisible(): boolean {
		return this._isAdvancedVisible || this._isFormVisible || this._isToolbarVisible;
=======
	 * Returns `true` when {@link #bookmarksView} is in the {@link #_balloon} and it is
	 * currently visible.
	 */
	private get _areBookmarksVisible(): boolean {
		return !!this.bookmarksView && this._balloon.visibleView === this.bookmarksView;
	}

	/**
	 * Returns `true` when {@link #advancedView}, {@link #actionsView}, {@link #bookmarksView}
	 * or {@link #formView} is in the {@link #_balloon}.
	 */
	private get _isUIInPanel(): boolean {
		return this._isAdvancedInPanel || this._areBookmarksInPanel || this._isFormInPanel || this._areActionsInPanel;
	}

	/**
	 * Returns `true` when {@link #advancedView}, {@link #bookmarksView}, {@link #actionsView}
	 * or {@link #formView} is in the {@link #_balloon} and it is currently visible.
	 */
	private get _isUIVisible(): boolean {
		return this._isAdvancedVisible || this._areBookmarksVisible || this._isFormVisible || this._areActionsVisible;
>>>>>>> a6e5dd6b
	}

	/**
	 * Returns positioning options for the {@link #_balloon}. They control the way the balloon is attached
	 * to the target element or selection.
	 *
	 * If the selection is collapsed and inside a link element, the panel will be attached to the
	 * entire link element. Otherwise, it will be attached to the selection.
	 */
	private _getBalloonPositionData(): Partial<PositionOptions> {
		const view = this.editor.editing.view;
		const model = this.editor.model;
		const viewDocument = view.document;
		let target: PositionOptions[ 'target' ];

		if ( model.markers.has( VISUAL_SELECTION_MARKER_NAME ) ) {
			// There are cases when we highlight selection using a marker (#7705, #4721).
			const markerViewElements = Array.from( this.editor.editing.mapper.markerNameToElements( VISUAL_SELECTION_MARKER_NAME )! );
			const newRange = view.createRange(
				view.createPositionBefore( markerViewElements[ 0 ] ),
				view.createPositionAfter( markerViewElements[ markerViewElements.length - 1 ] )
			);

			target = view.domConverter.viewRangeToDom( newRange );
		} else {
			// Make sure the target is calculated on demand at the last moment because a cached DOM range
			// (which is very fragile) can desynchronize with the state of the editing view if there was
			// any rendering done in the meantime. This can happen, for instance, when an inline widget
			// gets unlinked.
			target = () => {
				const targetLink = this._getSelectedLinkElement();

				return targetLink ?
					// When selection is inside link element, then attach panel to this element.
					view.domConverter.mapViewToDom( targetLink )! :
					// Otherwise attach panel to the selection.
					view.domConverter.viewRangeToDom( viewDocument.selection.getFirstRange()! );
			};
		}

		return { target };
	}

	/**
	 * Returns the link {@link module:engine/view/attributeelement~AttributeElement} under
	 * the {@link module:engine/view/document~Document editing view's} selection or `null`
	 * if there is none.
	 *
	 * **Note**: For a non–collapsed selection, the link element is returned when **fully**
	 * selected and the **only** element within the selection boundaries, or when
	 * a linked widget is selected.
	 */
	private _getSelectedLinkElement(): ViewAttributeElement | null {
		const view = this.editor.editing.view;
		const selection = view.document.selection;
		const selectedElement = selection.getSelectedElement();

		// The selection is collapsed or some widget is selected (especially inline widget).
		if ( selection.isCollapsed || selectedElement && isWidget( selectedElement ) ) {
			return findLinkElementAncestor( selection.getFirstPosition()! );
		} else {
			// The range for fully selected link is usually anchored in adjacent text nodes.
			// Trim it to get closer to the actual link element.
			const range = selection.getFirstRange()!.getTrimmed();
			const startLink = findLinkElementAncestor( range.start );
			const endLink = findLinkElementAncestor( range.end );

			if ( !startLink || startLink != endLink ) {
				return null;
			}

			// Check if the link element is fully selected.
			if ( view.createRangeIn( startLink ).getTrimmed().isEqual( range ) ) {
				return startLink;
			} else {
				return null;
			}
		}
	}

	/**
	 * Displays a fake visual selection when the contextual balloon is displayed.
	 *
	 * This adds a 'link-ui' marker into the document that is rendered as a highlight on selected text fragment.
	 */
	private _showFakeVisualSelection(): void {
		const model = this.editor.model;

		model.change( writer => {
			const range = model.document.selection.getFirstRange()!;

			if ( model.markers.has( VISUAL_SELECTION_MARKER_NAME ) ) {
				writer.updateMarker( VISUAL_SELECTION_MARKER_NAME, { range } );
			} else {
				if ( range.start.isAtEnd ) {
					const startPosition = range.start.getLastMatchingPosition(
						( { item } ) => !model.schema.isContent( item ),
						{ boundaries: range }
					);

					writer.addMarker( VISUAL_SELECTION_MARKER_NAME, {
						usingOperation: false,
						affectsData: false,
						range: writer.createRange( startPosition, range.end )
					} );
				} else {
					writer.addMarker( VISUAL_SELECTION_MARKER_NAME, {
						usingOperation: false,
						affectsData: false,
						range
					} );
				}
			}
		} );
	}

	/**
	 * Hides the fake visual selection created in {@link #_showFakeVisualSelection}.
	 */
	private _hideFakeVisualSelection(): void {
		const model = this.editor.model;

		if ( model.markers.has( VISUAL_SELECTION_MARKER_NAME ) ) {
			model.change( writer => {
				writer.removeMarker( VISUAL_SELECTION_MARKER_NAME );
			} );
		}
	}
}

/**
 * Returns a link element if there's one among the ancestors of the provided `Position`.
 *
 * @param View position to analyze.
 * @returns Link element at the position or null.
 */
function findLinkElementAncestor( position: ViewPosition ): ViewAttributeElement | null {
	return position.getAncestors().find( ( ancestor ): ancestor is ViewAttributeElement => isLinkElement( ancestor ) ) || null;
}

/**
 * Returns link form validation callbacks.
 *
 * @param editor Editor instance.
 */
function getFormValidators( editor: Editor ): Array<LinkFormValidatorCallback> {
	const t = editor.t;
	const allowCreatingEmptyLinks = editor.config.get( 'link.allowCreatingEmptyLinks' );

	return [
		form => {
			if ( !allowCreatingEmptyLinks && !form.url!.length ) {
				return t( 'Link URL must not be empty.' );
			}
		}
	];
}<|MERGE_RESOLUTION|>--- conflicted
+++ resolved
@@ -7,11 +7,7 @@
  * @module link/linkui
  */
 
-<<<<<<< HEAD
-import { Plugin, type Editor, icons } from 'ckeditor5/src/core.js';
-=======
-import { Plugin, icons, type Editor } from 'ckeditor5/src/core.js';
->>>>>>> a6e5dd6b
+import { Plugin, icons, type Editor, icons } from 'ckeditor5/src/core.js';
 import {
 	ClickObserver,
 	type ViewAttributeElement,
@@ -989,20 +985,6 @@
 	}
 
 	/**
-<<<<<<< HEAD
-	 * Returns `true` when {@link #advancedView}, {@link #toolbarView} or {@link #formView} is in the {@link #_balloon}.
-	 */
-	private get _isUIInPanel(): boolean {
-		return this._isAdvancedInPanel || this._isFormInPanel || this._isToolbarInPanel;
-	}
-
-	/**
-	 * Returns `true` when {@link #advancedView}, {@link #toolbarView} or {@link #formView} is in the {@link #_balloon}
-	 * and it is currently visible.
-	 */
-	private get _isUIVisible(): boolean {
-		return this._isAdvancedVisible || this._isFormVisible || this._isToolbarVisible;
-=======
 	 * Returns `true` when {@link #bookmarksView} is in the {@link #_balloon} and it is
 	 * currently visible.
 	 */
@@ -1011,11 +993,11 @@
 	}
 
 	/**
-	 * Returns `true` when {@link #advancedView}, {@link #actionsView}, {@link #bookmarksView}
+	 * Returns `true` when {@link #advancedView}, {@link #toolbarView}, {@link #bookmarksView}
 	 * or {@link #formView} is in the {@link #_balloon}.
 	 */
 	private get _isUIInPanel(): boolean {
-		return this._isAdvancedInPanel || this._areBookmarksInPanel || this._isFormInPanel || this._areActionsInPanel;
+		return this._isAdvancedInPanel || this._areBookmarksInPanel || this._isFormInPanel || this._isToolbarInPanel;
 	}
 
 	/**
@@ -1023,8 +1005,7 @@
 	 * or {@link #formView} is in the {@link #_balloon} and it is currently visible.
 	 */
 	private get _isUIVisible(): boolean {
-		return this._isAdvancedVisible || this._areBookmarksVisible || this._isFormVisible || this._areActionsVisible;
->>>>>>> a6e5dd6b
+		return this._isAdvancedVisible || this._areBookmarksVisible || this._isFormVisible || this._isToolbarVisible;
 	}
 
 	/**
