--- conflicted
+++ resolved
@@ -765,15 +765,10 @@
 		// Then remove the form view because it's beneath the advanced form.
 		this._removeFormView();
 
-<<<<<<< HEAD
-		// Then remove the link toolbar view because it's beneath the form.
+		// Finally, remove the link toolbar view because it's last in the stack.
 		if ( this._isToolbarInPanel ) {
 			this._balloon.remove( this.toolbarView! );
 		}
-=======
-		// Finally, remove the actions view because it's last in the stack.
-		this._balloon.remove( this.actionsView! );
->>>>>>> 5f1c8e6b
 
 		this._hideFakeVisualSelection();
 	}
@@ -856,9 +851,6 @@
 	}
 
 	/**
-<<<<<<< HEAD
-	 * Returns `true` when {@link #toolbarView} is in the {@link #_balloon} and it is
-=======
 	 * Returns `true` when {@link #advancedView} is in the {@link #_balloon} and it is
 	 * currently visible.
 	 */
@@ -875,8 +867,7 @@
 	}
 
 	/**
-	 * Returns `true` when {@link #actionsView} is in the {@link #_balloon} and it is
->>>>>>> 5f1c8e6b
+	 * Returns `true` when {@link #toolbarView} is in the {@link #_balloon} and it is
 	 * currently visible.
 	 */
 	private get _isToolbarVisible(): boolean {
@@ -884,35 +875,18 @@
 	}
 
 	/**
-<<<<<<< HEAD
-	 * Returns `true` when {@link #toolbarView} or {@link #formView} is in the {@link #_balloon}.
+	 * Returns `true` when {@link #advancedView}, {@link #toolbarView} or {@link #formView} is in the {@link #_balloon}.
 	 */
 	private get _isUIInPanel(): boolean {
-		return this._isFormInPanel || this._isToolbarInPanel;
-	}
-
-	/**
-	 * Returns `true` when {@link #toolbarView} or {@link #formView} is in the {@link #_balloon} and it is
-	 * currently visible.
+		return this._isAdvancedInPanel || this._isFormInPanel || this._isToolbarInPanel;
+	}
+
+	/**
+	 * Returns `true` when {@link #advancedView}, {@link #toolbarView} or {@link #formView} is in the {@link #_balloon}
+	 * and it is currently visible.
 	 */
 	private get _isUIVisible(): boolean {
-		const visibleView = this._balloon.visibleView;
-
-		return !!this.formView && visibleView == this.formView || this._isToolbarVisible;
-=======
-	 * Returns `true` when {@link #advancedView}, {@link #actionsView} or {@link #formView} is in the {@link #_balloon}.
-	 */
-	private get _isUIInPanel(): boolean {
-		return this._isAdvancedInPanel || this._isFormInPanel || this._areActionsInPanel;
-	}
-
-	/**
-	 * Returns `true` when {@link #advancedView}, {@link #actionsView} or {@link #formView} is in the {@link #_balloon}
-	 * and it is currently visible.
-	 */
-	private get _isUIVisible(): boolean {
-		return this._isAdvancedVisible || this._isFormVisible || this._areActionsVisible;
->>>>>>> 5f1c8e6b
+		return this._isAdvancedVisible || this._isFormVisible || this._isToolbarVisible;
 	}
 
 	/**
