--- conflicted
+++ resolved
@@ -27,7 +27,7 @@
 	KeystrokeHandler,
 	type Locale
 } from 'ckeditor5/src/utils.js';
-import { IconCancel, IconCheck } from 'ckeditor5/src/icons.js';
+import { IconPreviousArrow } from 'ckeditor5/src/icons.js';
 
 // See: #8833.
 // eslint-disable-next-line ckeditor5-rules/ckeditor-imports
@@ -119,7 +119,6 @@
 		// Create input fields.
 		this.displayedTextInputView = this._createDisplayedTextInput();
 		this.urlInputView = this._createUrlInput();
-<<<<<<< HEAD
 
 		this.providersListChildren = this.createCollection();
 		this.children = this.createCollection( [
@@ -134,13 +133,6 @@
 			this.stopListening( this.providersListChildren, 'add' );
 			this.children.add( this._createProvidersListView() );
 		} );
-=======
-		this.saveButtonView = this._createButton( t( 'Save' ), IconCheck, 'ck-button-save' );
-		this.saveButtonView.type = 'submit';
-		this.cancelButtonView = this._createButton( t( 'Cancel' ), IconCancel, 'ck-button-cancel', 'cancel' );
-		this._manualDecoratorSwitches = this._createManualDecoratorSwitches( linkCommand );
-		this.children = this._createFormChildren( linkCommand.manualDecorators );
->>>>>>> e6e06e75
 
 		this._focusCycler = new FocusCycler( {
 			focusables: this._focusables,
@@ -262,7 +254,7 @@
 		backButton.set( {
 			class: 'ck-button-back',
 			label: t( 'Back' ),
-			icon: icons.previousArrow,
+			icon: IconPreviousArrow,
 			tooltip: true
 		} );
 
