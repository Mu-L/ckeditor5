--- conflicted
+++ resolved
@@ -7,12 +7,8 @@
  * @module bookmark/bookmarkui
  */
 
-<<<<<<< HEAD
-import { Plugin, type Editor, icons } from 'ckeditor5/src/core.js';
 import type { LinksProviderDetailedItem, LinksProviderListItem } from '@ckeditor/ckeditor5-link';
-=======
 import { Plugin, type Editor } from 'ckeditor5/src/core.js';
->>>>>>> e6e06e75
 import {
 	ButtonView,
 	ContextualBalloon,
@@ -23,7 +19,7 @@
 	BalloonPanelView,
 	type ViewWithCssTransitionDisabler
 } from 'ckeditor5/src/ui.js';
-import { IconBookmark } from 'ckeditor5/src/icons.js';
+import { IconBookmark, IconRemove, IconBookmarkMedium, IconBookmarkSmall, IconPencil } from 'ckeditor5/src/icons.js';
 import {
 	type Element,
 	type ViewDocumentSelection,
@@ -255,7 +251,7 @@
 				id: bookmarkId,
 				href: `#${ bookmarkId }`,
 				label: bookmarkId,
-				icon: icons.bookmarkMedium
+				icon: IconBookmarkMedium
 			} ) );
 
 		const getItem = ( href: string ): LinksProviderDetailedItem | null => {
@@ -268,7 +264,7 @@
 			return {
 				href,
 				label: bookmark,
-				icon: icons.bookmarkSmall,
+				icon: IconBookmarkSmall,
 				tooltip: t( 'Scroll to bookmark' )
 			};
 		};
@@ -350,7 +346,7 @@
 
 			button.set( {
 				label: t( 'Edit bookmark' ),
-				icon: icons.pencil,
+				icon: IconPencil,
 				tooltip: true
 			} );
 
@@ -370,7 +366,7 @@
 
 			button.set( {
 				label: t( 'Remove bookmark' ),
-				icon: icons.remove,
+				icon: IconRemove,
 				tooltip: true
 			} );
 
