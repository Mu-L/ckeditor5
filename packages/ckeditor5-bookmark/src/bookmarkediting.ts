/**
 * @license Copyright (c) 2003-2025, CKSource Holding sp. z o.o. All rights reserved.
 * For licensing, see LICENSE.md or https://ckeditor.com/legal/ckeditor-licensing-options
 */

/**
 * @module bookmark/bookmarkediting
 */

<<<<<<< HEAD
import { Plugin, icons, type Editor } from 'ckeditor5/src/core.js';
=======
import { type Editor, Plugin } from 'ckeditor5/src/core.js';
>>>>>>> e6e06e75
import { toWidget } from 'ckeditor5/src/widget.js';
import { IconView } from 'ckeditor5/src/ui.js';
import { IconBookmarkInline } from 'ckeditor5/src/icons.js';
import type { EventInfo } from 'ckeditor5/src/utils.js';

import type {
	ViewUIElement,
	DowncastWriter,
	ViewElement,
	Element,
	DocumentChangeEvent,
	UpcastElementEvent,
	UpcastConversionData,
	UpcastConversionApi
} from 'ckeditor5/src/engine.js';

import InsertBookmarkCommand from './insertbookmarkcommand.js';
import UpdateBookmarkCommand from './updatebookmarkcommand.js';

import '../theme/bookmark.css';

/**
 * The bookmark editing plugin.
 */
export default class BookmarkEditing extends Plugin {
	/**
	 * A collection of bookmarks elements in the document.
	 */
	private _bookmarkElements = new Map<Element, string>();

	/**
	 * @inheritDoc
	 */
	public static get pluginName() {
		return 'BookmarkEditing' as const;
	}

	/**
	 * @inheritDoc
	 */
	public static override get isOfficialPlugin(): true {
		return true;
	}

	/**
	 * @inheritDoc
	 */
	constructor( editor: Editor ) {
		super( editor );

		editor.config.define( 'bookmark', {
			toolbar: [ 'bookmarkPreview', '|', 'editBookmark', 'removeBookmark' ]
		} );
	}

	/**
	 * @inheritDoc
	 */
	public init(): void {
		const { editor } = this;

		this._defineSchema();
		this._defineConverters();

		editor.commands.add( 'insertBookmark', new InsertBookmarkCommand( editor ) );
		editor.commands.add( 'updateBookmark', new UpdateBookmarkCommand( editor ) );

		this.listenTo<DocumentChangeEvent>( editor.model.document, 'change:data', () => {
			this._trackBookmarkElements();
		} );
	}

	/**
	 * Returns the model element for the given bookmark ID if it exists.
	 */
	public getElementForBookmarkId( bookmarkId: string ): Element | null {
		for ( const [ element, id ] of this._bookmarkElements ) {
			if ( id == bookmarkId ) {
				return element;
			}
		}

		return null;
	}

	/**
	 * Returns all unique bookmark names existing in the content.
	 */
	public getAllBookmarkNames(): Set<string> {
		return new Set( this._bookmarkElements.values() );
	}

	/**
	 * Defines the schema for the bookmark feature.
	 */
	private _defineSchema() {
		const schema = this.editor.model.schema;

		schema.register( 'bookmark', {
			inheritAllFrom: '$inlineObject',
			allowAttributes: 'bookmarkId',
			disallowAttributes: [ 'linkHref', 'htmlA' ]
		} );
	}

	/**
	 * Defines the converters for the bookmark feature.
	 */
	private _defineConverters() {
		const { editor } = this;
		const { conversion, t } = editor;

		editor.data.htmlProcessor.domConverter.registerInlineObjectMatcher( element => upcastMatcher( element ) );

		// Register an inline object matcher so that bookmarks <a>s are correctly recognized as inline elements in editing pipeline.
		// This prevents converting spaces around bookmarks to `&nbsp;`s.
		editor.editing.view.domConverter.registerInlineObjectMatcher( element => upcastMatcher( element, false ) );

		conversion.for( 'dataDowncast' ).elementToElement( {
			model: {
				name: 'bookmark',
				attributes: [ 'bookmarkId' ]
			},
			view: ( modelElement, { writer } ) => {
				const emptyElement = writer.createEmptyElement( 'a', {
					'id': modelElement.getAttribute( 'bookmarkId' )
				} );

				// `getFillerOffset` is not needed to set here, because `emptyElement` has already covered it.

				return emptyElement;
			}
		} );

		conversion.for( 'editingDowncast' ).elementToElement( {
			model: {
				name: 'bookmark',
				attributes: [ 'bookmarkId' ]
			},
			view: ( modelElement, { writer } ) => {
				const id = modelElement.getAttribute( 'bookmarkId' ) as string;
				const containerElement = writer.createContainerElement( 'a', {
					id,
					class: 'ck-bookmark'
				}, [ this._createBookmarkUIElement( writer ) ] );

				writer.setCustomProperty( 'bookmark', true, containerElement );
				this._bookmarkElements.set( modelElement, id );

				// `getFillerOffset` is not needed to set here, because `toWidget` has already covered it.

				const labelCreator = () => `${ id } ${ t( 'bookmark widget' ) }`;

				return toWidget( containerElement, writer, { label: labelCreator } );
			}
		} );

		conversion.for( 'upcast' ).add(
			dispatcher => dispatcher.on<UpcastElementEvent>( 'element:a', dataViewModelAnchorInsertion( editor ) )
		);
	}

	/**
	 * Creates a UI element for the `bookmark` representation in editing view.
	 */
	private _createBookmarkUIElement( writer: DowncastWriter ): ViewUIElement {
		return writer.createUIElement( 'span', { class: 'ck-bookmark__icon' }, function( domDocument ) {
			const domElement = this.toDomElement( domDocument );

			const icon = new IconView();

			icon.set( {
				content: IconBookmarkInline,
				isColorInherited: false
			} );

			icon.render();

			domElement.appendChild( icon.element! );

			return domElement;
		} );
	}

	/**
	 * Tracking the added or removed bookmark elements.
	 */
	private _trackBookmarkElements(): void {
		this._bookmarkElements.forEach( ( id, element ) => {
			if ( element.root.rootName === '$graveyard' ) {
				this._bookmarkElements.delete( element );
			}
		} );
	}
}

/**
 * A helper function to match an `anchor` element which must contain `id` or `name` attribute but without `href` attribute,
 * also when `expectEmpty` is set to `true` but the element is not empty matcher should not match any element.
 *
 * @param element The element to be checked.
 * @param expectEmpty Default set to `true`, when set to `false` matcher expects that `anchor` is not empty;
 * in editing pipeline it's not empty because it contains the `UIElement`.
 */
function upcastMatcher( element: ViewElement, expectEmpty: boolean = true ) {
	const isAnchorElement = element.name === 'a';

	if ( !isAnchorElement ) {
		return null;
	}

	if ( expectEmpty && !element.isEmpty ) {
		return null;
	}

	const hasIdAttribute = element.hasAttribute( 'id' );
	const hasNameAttribute = element.hasAttribute( 'name' );
	const hasHrefAttribute = element.hasAttribute( 'href' );

	if ( hasIdAttribute && !hasHrefAttribute ) {
		return { name: true, attributes: [ 'id' ] };
	}

	if ( hasNameAttribute && !hasHrefAttribute ) {
		return { name: true, attributes: [ 'name' ] };
	}

	return null;
}

/**
 * A view-to-model converter that handles converting pointed or wrapped anchors with `id` and/or `name` attributes.
 *
 * @returns Returns a conversion callback.
 */
function dataViewModelAnchorInsertion( editor: Editor ) {
	return (
		evt: EventInfo,
		data: UpcastConversionData<ViewElement>,
		conversionApi: UpcastConversionApi
	) => {
		const viewItem = data.viewItem;
		const match = upcastMatcher( viewItem, false );

		if ( !match || !conversionApi.consumable.test( viewItem, match ) ) {
			return;
		}

		const enableNonEmptyAnchorConversion = isEnabledNonEmptyAnchorConversion( editor );

		if ( !enableNonEmptyAnchorConversion && !viewItem.isEmpty ) {
			return;
		}

		const modelWriter = conversionApi.writer;
		const anchorId = viewItem.getAttribute( 'id' );
		const anchorName = viewItem.getAttribute( 'name' );
		const bookmarkId = anchorId || anchorName;
		const bookmark = modelWriter.createElement( 'bookmark', { bookmarkId } );

		if ( !conversionApi.safeInsert( bookmark, data.modelCursor ) ) {
			return;
		}

		conversionApi.consumable.consume( viewItem, match );

		if ( anchorId === anchorName ) {
			conversionApi.consumable.consume( viewItem, { attributes: [ 'name' ] } );
		}

		conversionApi.updateConversionResult( bookmark, data );

		// Convert children uses the result of `bookmark` insertion to convert the `anchor` content
		// after the bookmark element (not inside it).
		const { modelCursor, modelRange } = conversionApi.convertChildren( viewItem, data.modelCursor );

		data.modelCursor = modelCursor;
		data.modelRange = modelWriter.createRange( data.modelRange!.start, modelRange!.end );
	};
}

/**
 * Normalize the bookmark configuration option `enableNonEmptyAnchorConversion`.
 */
function isEnabledNonEmptyAnchorConversion( editor: Editor ): boolean {
	const enableNonEmptyAnchorConversion = editor.config.get( 'bookmark.enableNonEmptyAnchorConversion' );

	// When not defined, option `enableNonEmptyAnchorConversion` by default is set to `true`.
	return enableNonEmptyAnchorConversion !== undefined ? enableNonEmptyAnchorConversion : true;
}<|MERGE_RESOLUTION|>--- conflicted
+++ resolved
@@ -7,11 +7,7 @@
  * @module bookmark/bookmarkediting
  */
 
-<<<<<<< HEAD
-import { Plugin, icons, type Editor } from 'ckeditor5/src/core.js';
-=======
 import { type Editor, Plugin } from 'ckeditor5/src/core.js';
->>>>>>> e6e06e75
 import { toWidget } from 'ckeditor5/src/widget.js';
 import { IconView } from 'ckeditor5/src/ui.js';
 import { IconBookmarkInline } from 'ckeditor5/src/icons.js';
