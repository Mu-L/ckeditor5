--- conflicted
+++ resolved
@@ -49,17 +49,19 @@
 	/**
 	 * @inheritDoc
 	 */
-<<<<<<< HEAD
+	public static override get isOfficialPlugin(): true {
+		return true;
+	}
+
+	/**
+	 * @inheritDoc
+	 */
 	constructor( editor: Editor ) {
 		super( editor );
 
 		editor.config.define( 'bookmark', {
 			toolbar: [ 'bookmarkPreview', '|', 'editBookmark', 'removeBookmark' ]
 		} );
-=======
-	public static override get isOfficialPlugin(): true {
-		return true;
->>>>>>> 836a7438
 	}
 
 	/**
