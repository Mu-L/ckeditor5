--- conflicted
+++ resolved
@@ -14,17 +14,13 @@
 
 Use the bookmark toolbar button {@icon @ckeditor/ckeditor5-core/theme/icons/bookmark.svg Add bookmark} in the editor below to see the feature in action. Or use the "Insert" command from the menu bar to add a bookmark. Add a unique name to identify the bookmark (for example, `Rights`).
 
-<<<<<<< HEAD
-You can change the bookmark's name or remove it by clicking the bookmark icon inside the content. A contextual bookmark toolbar will pop up.
-=======
 To use the bookmark as an anchor in the content, add a link {@icon @ckeditor/ckeditor5-link/theme/icons/link.svg Add link} and put the bookmark name as target. In the example below it would be `#Rights`. You can change the bookmark's name or remove it by clicking the bookmark icon inside the content. A contextual bookmark toolbar will pop up.
 
 <info-box info>
 	The Bookmarks feature is production-ready but does not include integration with the linking experience yet (see [#17230](https://github.com/ckeditor/ckeditor5/issues/17230)).
-	
+
 	Integrators should guide their users on linking to bookmarks using the `#` anchors.
 </info-box>
->>>>>>> d9b35d2d
 
 {@snippet features/bookmark}
 
