--- conflicted
+++ resolved
@@ -1,90 +1,4 @@
 {
-<<<<<<< HEAD
-    "name": "@ckeditor/ckeditor5-show-blocks",
-    "version": "41.3.0",
-    "description": "Show blocks feature for CKEditor 5.",
-    "keywords": [
-        "ckeditor",
-        "ckeditor5",
-        "ckeditor 5",
-        "ckeditor5-feature",
-        "ckeditor5-plugin",
-        "ckeditor5-dll"
-    ],
-    "type": "module",
-    "main": "src/index.ts",
-    "dependencies": {
-        "ckeditor5": "41.3.0",
-        "@ckeditor/ckeditor5-ui": "41.3.0"
-    },
-    "devDependencies": {
-        "@ckeditor/ckeditor5-dev-utils": "^39.0.0",
-        "@ckeditor/ckeditor5-editor-classic": "41.3.0",
-        "@ckeditor/ckeditor5-editor-balloon": "41.3.0",
-        "@ckeditor/ckeditor5-editor-decoupled": "41.3.0",
-        "@ckeditor/ckeditor5-editor-inline": "41.3.0",
-        "@ckeditor/ckeditor5-editor-multi-root": "41.3.0",
-        "@ckeditor/ckeditor5-essentials": "41.3.0",
-        "@ckeditor/ckeditor5-core": "41.3.0",
-        "@ckeditor/ckeditor5-paragraph": "41.3.0",
-        "@ckeditor/ckeditor5-theme-lark": "41.3.0",
-        "@ckeditor/ckeditor5-heading": "41.3.0",
-        "@ckeditor/ckeditor5-utils": "41.3.0",
-        "@ckeditor/ckeditor5-image": "41.3.0",
-        "@ckeditor/ckeditor5-easy-image": "41.3.0",
-        "@ckeditor/ckeditor5-cloud-services": "41.3.0",
-        "@ckeditor/ckeditor5-alignment": "41.3.0",
-        "@ckeditor/ckeditor5-autoformat": "41.3.0",
-        "@ckeditor/ckeditor5-basic-styles": "41.3.0",
-        "@ckeditor/ckeditor5-block-quote": "41.3.0",
-        "@ckeditor/ckeditor5-code-block": "41.3.0",
-        "@ckeditor/ckeditor5-find-and-replace": "41.3.0",
-        "@ckeditor/ckeditor5-font": "41.3.0",
-        "@ckeditor/ckeditor5-highlight": "41.3.0",
-        "@ckeditor/ckeditor5-horizontal-line": "41.3.0",
-        "@ckeditor/ckeditor5-html-embed": "41.3.0",
-        "@ckeditor/ckeditor5-html-support": "41.3.0",
-        "@ckeditor/ckeditor5-indent": "41.3.0",
-        "@ckeditor/ckeditor5-link": "41.3.0",
-        "@ckeditor/ckeditor5-list": "41.3.0",
-        "@ckeditor/ckeditor5-media-embed": "41.3.0",
-        "@ckeditor/ckeditor5-mention": "41.3.0",
-        "@ckeditor/ckeditor5-page-break": "41.3.0",
-        "@ckeditor/ckeditor5-paste-from-office": "41.3.0",
-        "@ckeditor/ckeditor5-remove-format": "41.3.0",
-        "@ckeditor/ckeditor5-source-editing": "41.3.0",
-        "@ckeditor/ckeditor5-special-characters": "41.3.0",
-        "@ckeditor/ckeditor5-table": "41.3.0",
-        "@ckeditor/ckeditor5-typing": "41.3.0",
-        "typescript": "5.0.4",
-        "webpack": "^5.58.1",
-        "webpack-cli": "^4.9.0"
-    },
-    "author": "CKSource (http://cksource.com/)",
-    "license": "GPL-2.0-or-later",
-    "homepage": "https://ckeditor.com/ckeditor-5",
-    "bugs": "https://github.com/ckeditor/ckeditor5/issues",
-    "repository": {
-        "type": "git",
-        "url": "https://github.com/ckeditor/ckeditor5.git",
-        "directory": "packages/ckeditor5-show-blocks"
-    },
-    "files": [
-      "dist",
-      "lang",
-      "src/**/*.js",
-      "src/**/*.d.ts",
-      "theme",
-      "build",
-      "ckeditor5-metadata.json",
-      "CHANGELOG.md"
-    ],
-    "scripts": {
-      "dll:build": "webpack",
-      "build": "tsc -p ./tsconfig.json",
-      "build:node": "node ../../scripts/build-package.mjs"
-    }
-=======
   "name": "@ckeditor/ckeditor5-show-blocks",
   "version": "41.3.1",
   "description": "Show blocks feature for CKEditor 5.",
@@ -155,6 +69,7 @@
     "directory": "packages/ckeditor5-show-blocks"
   },
   "files": [
+    "dist",
     "lang",
     "src/**/*.js",
     "src/**/*.d.ts",
@@ -164,8 +79,8 @@
     "CHANGELOG.md"
   ],
   "scripts": {
+    "dll:build": "webpack",
     "build": "tsc -p ./tsconfig.json",
-    "dll:build": "webpack"
+    "build:node": "node ../../scripts/build-package.mjs"
   }
->>>>>>> c451c9ec
 }