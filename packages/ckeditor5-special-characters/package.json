{
  "name": "@ckeditor/ckeditor5-special-characters",
  "version": "41.4.2",
  "description": "Special characters feature for CKEditor 5.",
  "keywords": [
    "ckeditor",
    "ckeditor5",
    "ckeditor 5",
    "ckeditor5-feature",
    "ckeditor5-plugin",
    "ckeditor5-dll"
  ],
  "type": "module",
  "main": "src/index.ts",
  "dependencies": {
<<<<<<< HEAD
    "ckeditor5": "41.3.1",
    "@ckeditor/ckeditor5-ui": "41.3.1"
=======
    "ckeditor5": "41.4.2"
>>>>>>> abcd7aa0
  },
  "devDependencies": {
    "@ckeditor/ckeditor5-cloud-services": "41.4.2",
    "@ckeditor/ckeditor5-core": "41.4.2",
    "@ckeditor/ckeditor5-dev-utils": "^40.0.0",
<<<<<<< HEAD
    "@ckeditor/ckeditor5-easy-image": "41.3.1",
    "@ckeditor/ckeditor5-editor-classic": "41.3.1",
    "@ckeditor/ckeditor5-image": "41.3.1",
    "@ckeditor/ckeditor5-theme-lark": "41.3.1",
    "@ckeditor/ckeditor5-typing": "41.3.1",
    "@ckeditor/ckeditor5-utils": "41.3.1",
=======
    "@ckeditor/ckeditor5-easy-image": "41.4.2",
    "@ckeditor/ckeditor5-editor-classic": "41.4.2",
    "@ckeditor/ckeditor5-image": "41.4.2",
    "@ckeditor/ckeditor5-theme-lark": "41.4.2",
    "@ckeditor/ckeditor5-typing": "41.4.2",
    "@ckeditor/ckeditor5-ui": "41.4.2",
    "@ckeditor/ckeditor5-utils": "41.4.2",
>>>>>>> abcd7aa0
    "typescript": "5.0.4",
    "webpack": "^5.58.1",
    "webpack-cli": "^4.9.0"
  },
  "author": "CKSource (http://cksource.com/)",
  "license": "GPL-2.0-or-later",
  "homepage": "https://ckeditor.com",
  "bugs": "https://github.com/ckeditor/ckeditor5/issues",
  "repository": {
    "type": "git",
    "url": "https://github.com/ckeditor/ckeditor5.git",
    "directory": "packages/ckeditor5-special-characters"
  },
  "files": [
    "dist",
    "lang",
    "src/**/*.js",
    "src/**/*.d.ts",
    "theme",
    "build",
    "ckeditor5-metadata.json",
    "CHANGELOG.md"
  ],
  "scripts": {
    "dll:build": "webpack",
    "build": "tsc -p ./tsconfig.json",
    "build:dist": "node ../../scripts/build-package.mjs"
  }
}<|MERGE_RESOLUTION|>--- conflicted
+++ resolved
@@ -13,25 +13,13 @@
   "type": "module",
   "main": "src/index.ts",
   "dependencies": {
-<<<<<<< HEAD
-    "ckeditor5": "41.3.1",
-    "@ckeditor/ckeditor5-ui": "41.3.1"
-=======
-    "ckeditor5": "41.4.2"
->>>>>>> abcd7aa0
+    "ckeditor5": "41.4.2",
+    "@ckeditor/ckeditor5-ui": "41.4.2"
   },
   "devDependencies": {
     "@ckeditor/ckeditor5-cloud-services": "41.4.2",
     "@ckeditor/ckeditor5-core": "41.4.2",
     "@ckeditor/ckeditor5-dev-utils": "^40.0.0",
-<<<<<<< HEAD
-    "@ckeditor/ckeditor5-easy-image": "41.3.1",
-    "@ckeditor/ckeditor5-editor-classic": "41.3.1",
-    "@ckeditor/ckeditor5-image": "41.3.1",
-    "@ckeditor/ckeditor5-theme-lark": "41.3.1",
-    "@ckeditor/ckeditor5-typing": "41.3.1",
-    "@ckeditor/ckeditor5-utils": "41.3.1",
-=======
     "@ckeditor/ckeditor5-easy-image": "41.4.2",
     "@ckeditor/ckeditor5-editor-classic": "41.4.2",
     "@ckeditor/ckeditor5-image": "41.4.2",
@@ -39,7 +27,6 @@
     "@ckeditor/ckeditor5-typing": "41.4.2",
     "@ckeditor/ckeditor5-ui": "41.4.2",
     "@ckeditor/ckeditor5-utils": "41.4.2",
->>>>>>> abcd7aa0
     "typescript": "5.0.4",
     "webpack": "^5.58.1",
     "webpack-cli": "^4.9.0"
