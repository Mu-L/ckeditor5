--- conflicted
+++ resolved
@@ -13,11 +13,7 @@
 
 ## Demo
 
-<<<<<<< HEAD
-Use the editor below to see the source editing plugin in action. Toggle the source editing mode {@icon @ckeditor/ckeditor5-icons/theme/icons/source-editing.svg Source editing} and make some changes in the HTML code (for example, add a new paragraph or an ordered list). Then leave the source editing mode and see that the changes are present in the document content.
-=======
-Use the editor below to see the source editing plugin in action. Toggle the source editing mode {@icon @ckeditor/ckeditor5-core/theme/icons/source.svg Source editing} and make some changes in the HTML code (for example, add a new paragraph or an ordered list). Then leave the source editing mode and see that the changes are present in the document content.
->>>>>>> f744ae6d
+Use the editor below to see the source editing plugin in action. Toggle the source editing mode {@icon @ckeditor/ckeditor5-icons/theme/icons/source.svg Source editing} and make some changes in the HTML code (for example, add a new paragraph or an ordered list). Then leave the source editing mode and see that the changes are present in the document content.
 
 You can also use one of the many CKEditor&nbsp;5 features available in the toolbar and check how they render in the HTML source. Notice the collapsible table of contents, available thanks to the {@link features/general-html-support general HTML support} feature. The feature introduces HTML elements not yet covered by the official plugins.
 
