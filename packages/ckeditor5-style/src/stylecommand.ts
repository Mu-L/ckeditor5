/**
 * @license Copyright (c) 2003-2023, CKSource Holding sp. z o.o. All rights reserved.
 * For licensing, see LICENSE.md or https://ckeditor.com/legal/ckeditor-oss-license
 */

/**
 * @module style/stylecommand
 */

import type { Element, Schema } from 'ckeditor5/src/engine';
import { Command, type Editor } from 'ckeditor5/src/core';
import { logWarning, first } from 'ckeditor5/src/utils';
import type { GeneralHtmlSupport } from '@ckeditor/ckeditor5-html-support';

import StyleUtils, {
	type BlockStyleDefinition,
	type InlineStyleDefinition,
	type NormalizedStyleDefinitions
} from './styleutils';

type Definition = BlockStyleDefinition | InlineStyleDefinition;

/**
 * Style command.
 *
 * Applies and removes styles from selection and elements.
 */
export default class StyleCommand extends Command {
	/**
	 * Set of currently applied styles on the current selection.
	 *
	 * Names of styles correspond to the `name` property of
	 * {@link module:style/styleconfig~StyleDefinition configured definitions}.
	 *
	 * @observable
	 */
	declare public value: Array<string>;

	/**
	 * Names of enabled styles (styles that can be applied to the current selection).
	 *
	 * Names of enabled styles correspond to the `name` property of
	 * {@link module:style/styleconfig~StyleDefinition configured definitions}.
	 *
	 * @observable
	 */
	declare public enabledStyles: Array<string>;

	/**
	 * Normalized definitions of the styles.
	 */
	private readonly _styleDefinitions: NormalizedStyleDefinitions;

	/**
	 * Creates an instance of the command.
	 *
	 * @param editor Editor on which this command will be used.
	 * @param styleDefinitions Normalized definitions of the styles.
	 */
	constructor( editor: Editor, styleDefinitions: NormalizedStyleDefinitions ) {
		super( editor );

		this.set( 'value', [] );
		this.set( 'enabledStyles', [] );

		this._styleDefinitions = styleDefinitions;
	}

	/**
	 * @inheritDoc
	 */
	public override refresh(): void {
		const model = this.editor.model;
		const selection = model.document.selection;
		const styleUtils: StyleUtils = this.editor.plugins.get( StyleUtils );

		const value = new Set<string>();
		const enabledStyles = new Set<string>();

		// Inline styles.
		for ( const definition of this._styleDefinitions.inline ) {
			for ( const ghsAttributeName of definition.ghsAttributes ) {
				// Check if this inline style is enabled.
				if ( model.schema.checkAttributeInSelection( selection, ghsAttributeName ) ) {
					enabledStyles.add( definition.name );
				}

				// Check if this inline style is active.
				const ghsAttributeValue = this._getValueFromFirstAllowedNode( ghsAttributeName );

				if ( styleUtils.hasAllClasses( ghsAttributeValue, definition.classes ) ) {
					value.add( definition.name );
				}
			}
		}

		// Block styles.
		const firstBlock = first( selection.getSelectedBlocks() );

		if ( firstBlock ) {
			const ancestorBlocks = firstBlock.getAncestors( { includeSelf: true, parentFirst: true } ) as Array<Element>;

			for ( const block of ancestorBlocks ) {
				if ( block.is( 'rootElement' ) ) {
					break;
				}

				for ( const definition of this._styleDefinitions.block ) {
					// Check if this block style is enabled.
					if ( !styleUtils.isStyleEnabledForBlock( definition, block ) ) {
						continue;
					}

					enabledStyles.add( definition.name );

					// Check if this block style is active.
					if ( styleUtils.isStyleActiveForBlock( definition, block ) ) {
						value.add( definition.name );
					}
				}

				// E.g. reached a model table when the selection is in a cell. The command should not modify
				// ancestors of a table.
				if ( model.schema.isObject( block ) ) {
					break;
				}
			}
		}

		this.enabledStyles = Array.from( enabledStyles ).sort();
		this.isEnabled = this.enabledStyles.length > 0;
		this.value = this.isEnabled ? Array.from( value ).sort() : [];
	}

	/**
	 * Executes the command &mdash; applies the style classes to the selection or removes it from the selection.
	 *
	 * If the command value already contains the requested style, it will remove the style classes. Otherwise, it will set it.
	 *
	 * The execution result differs, depending on the {@link module:engine/model/document~Document#selection} and the
	 * style type (inline or block):
	 *
	 * * When applying inline styles:
	 *   * If the selection is on a range, the command applies the style classes to all nodes in that range.
	 *   * If the selection is collapsed in a non-empty node, the command applies the style classes to the
	 * {@link module:engine/model/document~Document#selection}.
	 *
	 * * When applying block styles:
	 *   * If the selection is on a range, the command applies the style classes to the nearest block parent element.
	 *
	 * @fires execute
	 * @param options Command options.
	 * @param options.styleName Style name matching the one defined in the
	 * {@link module:style/styleconfig~StyleConfig#definitions configuration}.
	 * @param options.forceValue Whether the command should add given style (`true`) or remove it (`false`) from the selection.
	 * If not set (default), the command will toggle the style basing on the first selected node. Note, that this will not force
	 * setting a style on an element that cannot receive given style.
	 */
	public override execute( { styleName, forceValue }: { styleName: string; forceValue?: boolean } ): void {
		if ( !this.enabledStyles.includes( styleName ) ) {
			/**
			 * Style command can be executed only with a correct style name.
			 *
			 * This warning may be caused by:
			 *
			 * * passing a name that is not specified in the {@link module:style/styleconfig~StyleConfig#definitions configuration}
			 * (e.g. a CSS class name),
			 * * when trying to apply a style that is not allowed on a given element.
			 *
			 * @error style-command-executed-with-incorrect-style-name
			 */
			logWarning( 'style-command-executed-with-incorrect-style-name' );

			return;
		}

		const model = this.editor.model;
		const selection = model.document.selection;
		const htmlSupport: GeneralHtmlSupport = this.editor.plugins.get( 'GeneralHtmlSupport' );

		const allDefinitions: Array<Definition> = [
			...this._styleDefinitions.inline,
			...this._styleDefinitions.block
		];

		const activeDefinitions = allDefinitions.filter( ( { name } ) => this.value.includes( name ) );
		const definition: Definition = allDefinitions.find( ( { name } ) => name == styleName )!;
		const shouldAddStyle = forceValue === undefined ? !this.value.includes( definition.name ) : forceValue;

		model.change( () => {
			let selectables;

			if ( isBlockStyleDefinition( definition ) ) {
				selectables = this._findAffectedBlocks( selection.getSelectedBlocks(), definition );
			} else {
				selectables = [ selection ];
			}

			for ( const selectable of selectables ) {
				if ( shouldAddStyle ) {
					htmlSupport.addModelHtmlClass( definition.element, definition.classes, selectable );
				} else {
					htmlSupport.removeModelHtmlClass(
						definition.element,
						getDefinitionExclusiveClasses( activeDefinitions, definition ),
						selectable
					);
				}
			}
		} );
	}

	/**
	 * Returns a set of elements that should be affected by the block-style change.
	 */
	private _findAffectedBlocks(
		selectedBlocks: IterableIterator<Element>,
		definition: BlockStyleDefinition
	): Set<Element> {
		const styleUtils: StyleUtils = this.editor.plugins.get( StyleUtils );
		const blocks = new Set<Element>();

		for ( const selectedBlock of selectedBlocks ) {
			const ancestorBlocks = selectedBlock.getAncestors( { includeSelf: true, parentFirst: true } ) as Array<Element>;

			for ( const block of ancestorBlocks ) {
				if ( block.is( 'rootElement' ) ) {
					break;
				}

				const affectedBlocks = styleUtils.getAffectedBlocks( definition, block );

				if ( affectedBlocks ) {
					for ( const affectedBlock of affectedBlocks ) {
						blocks.add( affectedBlock );
					}

					break;
				}
			}
		}

		return blocks;
	}

	/**
	 * Checks the attribute value of the first node in the selection that allows the attribute.
	 * For the collapsed selection, returns the selection attribute.
	 *
	 * @param attributeName Name of the GHS attribute.
	 * @returns The attribute value.
	 */
	private _getValueFromFirstAllowedNode( attributeName: string ): unknown | null {
		const model = this.editor.model;
		const schema = model.schema;
		const selection = model.document.selection;

		if ( selection.isCollapsed ) {
			return selection.getAttribute( attributeName );
		}

		for ( const range of selection.getRanges() ) {
			for ( const item of range.getItems() ) {
				if ( schema.checkAttribute( item, attributeName ) ) {
					return item.getAttribute( attributeName );
				}
			}
		}

		return null;
	}
}

/**
<<<<<<< HEAD
=======
 * Verifies if all classes are present in the given GHS attribute.
 */
function hasAllClasses( ghsAttributeValue: unknown, classes: Array<string> ): boolean {
	return isObject( ghsAttributeValue ) &&
		hasClassesProperty( ghsAttributeValue ) &&
		classes.every( className => ghsAttributeValue.classes.includes( className ) );
}

/**
 * Returns a set of elements that should be affected by the block-style change.
 */
function getAffectedBlocks(
	selectedBlocks: IterableIterator<Element>,
	elementNames: Array<string>,
	schema: Schema
): Set<Element> {
	const blocks = new Set<Element>();

	for ( const selectedBlock of selectedBlocks ) {
		const ancestorBlocks: Array<Element> = selectedBlock.getAncestors( { includeSelf: true, parentFirst: true } ) as Array<Element>;

		for ( const block of ancestorBlocks ) {
			if ( schema.isLimit( block ) ) {
				break;
			}

			if ( elementNames.includes( block.name ) ) {
				blocks.add( block );

				break;
			}
		}
	}

	return blocks;
}

/**
 * Returns classes that are defined only in the supplied definition and not in any other active definition. It's used
 * to ensure that classes used by other definitions are preserved when a style is removed. See #11748.
 *
 * @param activeDefinitions All currently active definitions affecting selected element(s).
 * @param definition Definition whose classes will be compared with all other active definition classes.
 * @returns Array of classes exclusive to the supplied definition.
 */
function getDefinitionExclusiveClasses( activeDefinitions: Array<Definition>, definition: Definition ): Array<string> {
	return activeDefinitions.reduce( ( classes: Array<string>, currentDefinition: Definition ) => {
		if ( currentDefinition.name === definition.name ) {
			return classes;
		}

		return classes.filter( className => !currentDefinition.classes.includes( className ) );
	}, definition.classes );
}

/**
>>>>>>> c1202768
 * Checks if provided style definition is of type block.
 */
function isBlockStyleDefinition( definition: Definition ): definition is BlockStyleDefinition {
	return 'isBlock' in definition;
}<|MERGE_RESOLUTION|>--- conflicted
+++ resolved
@@ -272,46 +272,6 @@
 }
 
 /**
-<<<<<<< HEAD
-=======
- * Verifies if all classes are present in the given GHS attribute.
- */
-function hasAllClasses( ghsAttributeValue: unknown, classes: Array<string> ): boolean {
-	return isObject( ghsAttributeValue ) &&
-		hasClassesProperty( ghsAttributeValue ) &&
-		classes.every( className => ghsAttributeValue.classes.includes( className ) );
-}
-
-/**
- * Returns a set of elements that should be affected by the block-style change.
- */
-function getAffectedBlocks(
-	selectedBlocks: IterableIterator<Element>,
-	elementNames: Array<string>,
-	schema: Schema
-): Set<Element> {
-	const blocks = new Set<Element>();
-
-	for ( const selectedBlock of selectedBlocks ) {
-		const ancestorBlocks: Array<Element> = selectedBlock.getAncestors( { includeSelf: true, parentFirst: true } ) as Array<Element>;
-
-		for ( const block of ancestorBlocks ) {
-			if ( schema.isLimit( block ) ) {
-				break;
-			}
-
-			if ( elementNames.includes( block.name ) ) {
-				blocks.add( block );
-
-				break;
-			}
-		}
-	}
-
-	return blocks;
-}
-
-/**
  * Returns classes that are defined only in the supplied definition and not in any other active definition. It's used
  * to ensure that classes used by other definitions are preserved when a style is removed. See #11748.
  *
@@ -330,7 +290,6 @@
 }
 
 /**
->>>>>>> c1202768
  * Checks if provided style definition is of type block.
  */
 function isBlockStyleDefinition( definition: Definition ): definition is BlockStyleDefinition {
