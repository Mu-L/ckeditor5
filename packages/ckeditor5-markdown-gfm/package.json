{
  "name": "@ckeditor/ckeditor5-markdown-gfm",
  "version": "36.0.1",
  "description": "GitHub Flavored Markdown data processor for CKEditor 5.",
  "keywords": [
    "ckeditor",
    "ckeditor5",
    "ckeditor 5",
    "ckeditor5-feature",
    "ckeditor5-plugin",
    "ckeditor5-dll"
  ],
  "main": "src/index.ts",
  "dependencies": {
    "ckeditor5": "^36.0.1",
    "marked": "4.0.12",
    "turndown": "^6.0.0",
    "turndown-plugin-gfm": "^1.0.2"
  },
  "devDependencies": {
<<<<<<< HEAD
    "@ckeditor/ckeditor5-basic-styles": "^36.0.0",
    "@ckeditor/ckeditor5-code-block": "^36.0.0",
    "@ckeditor/ckeditor5-core": "^36.0.0",
    "@ckeditor/ckeditor5-dev-utils": "^33.0.0",
    "@ckeditor/ckeditor5-editor-classic": "^36.0.0",
    "@ckeditor/ckeditor5-engine": "^36.0.0",
    "@ckeditor/ckeditor5-list": "^36.0.0",
    "@ckeditor/ckeditor5-table": "^36.0.0",
    "@ckeditor/ckeditor5-theme-lark": "^36.0.0",
=======
    "@ckeditor/ckeditor5-basic-styles": "^36.0.1",
    "@ckeditor/ckeditor5-code-block": "^36.0.1",
    "@ckeditor/ckeditor5-core": "^36.0.1",
    "@ckeditor/ckeditor5-dev-utils": "^32.0.0",
    "@ckeditor/ckeditor5-editor-classic": "^36.0.1",
    "@ckeditor/ckeditor5-engine": "^36.0.1",
    "@ckeditor/ckeditor5-list": "^36.0.1",
    "@ckeditor/ckeditor5-table": "^36.0.1",
    "@ckeditor/ckeditor5-theme-lark": "^36.0.1",
>>>>>>> 9235447e
    "@types/marked": "^4.0.8",
    "typescript": "^4.8.4",
    "webpack": "^5.58.1",
    "webpack-cli": "^4.9.0"
  },
  "engines": {
    "node": ">=14.0.0",
    "npm": ">=5.7.1"
  },
  "author": "CKSource (http://cksource.com/)",
  "license": "GPL-2.0-or-later",
  "homepage": "https://ckeditor.com/ckeditor-5",
  "bugs": "https://github.com/ckeditor/ckeditor5/issues",
  "repository": {
    "type": "git",
    "url": "https://github.com/ckeditor/ckeditor5.git",
    "directory": "packages/ckeditor5-markdown-gfm"
  },
  "files": [
    "lang",
    "src/**/*.js",
    "src/**/*.d.ts",
    "theme",
    "build",
    "ckeditor5-metadata.json",
    "CHANGELOG.md"
  ],
  "depcheckIgnore": [
    "collapse-whitespace",
    "jsdom",
    "void-elements",
    "block-elements"
  ],
  "scripts": {
    "build": "tsc -p ./tsconfig.release.json",
    "postversion": "npm run build",
    "dll:build": "webpack"
  }
}<|MERGE_RESOLUTION|>--- conflicted
+++ resolved
@@ -18,27 +18,15 @@
     "turndown-plugin-gfm": "^1.0.2"
   },
   "devDependencies": {
-<<<<<<< HEAD
-    "@ckeditor/ckeditor5-basic-styles": "^36.0.0",
-    "@ckeditor/ckeditor5-code-block": "^36.0.0",
-    "@ckeditor/ckeditor5-core": "^36.0.0",
-    "@ckeditor/ckeditor5-dev-utils": "^33.0.0",
-    "@ckeditor/ckeditor5-editor-classic": "^36.0.0",
-    "@ckeditor/ckeditor5-engine": "^36.0.0",
-    "@ckeditor/ckeditor5-list": "^36.0.0",
-    "@ckeditor/ckeditor5-table": "^36.0.0",
-    "@ckeditor/ckeditor5-theme-lark": "^36.0.0",
-=======
     "@ckeditor/ckeditor5-basic-styles": "^36.0.1",
     "@ckeditor/ckeditor5-code-block": "^36.0.1",
     "@ckeditor/ckeditor5-core": "^36.0.1",
-    "@ckeditor/ckeditor5-dev-utils": "^32.0.0",
+    "@ckeditor/ckeditor5-dev-utils": "^33.0.0",
     "@ckeditor/ckeditor5-editor-classic": "^36.0.1",
     "@ckeditor/ckeditor5-engine": "^36.0.1",
     "@ckeditor/ckeditor5-list": "^36.0.1",
     "@ckeditor/ckeditor5-table": "^36.0.1",
     "@ckeditor/ckeditor5-theme-lark": "^36.0.1",
->>>>>>> 9235447e
     "@types/marked": "^4.0.8",
     "typescript": "^4.8.4",
     "webpack": "^5.58.1",
