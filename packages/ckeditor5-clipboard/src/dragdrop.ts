/**
 * @license Copyright (c) 2003-2023, CKSource Holding sp. z o.o. All rights reserved.
 * For licensing, see LICENSE.md or https://ckeditor.com/legal/ckeditor-oss-license
 */

/**
 * @module clipboard/dragdrop
 */

import { Plugin } from '@ckeditor/ckeditor5-core';

import {
	LiveRange,
	MouseObserver,
	type DataTransfer,
	type Element,
	type Model,
	type Range,
	type Position,
	type ViewDocumentMouseDownEvent,
	type ViewDocumentMouseUpEvent,
	type ViewElement,
	type DomEventData
} from '@ckeditor/ckeditor5-engine';

import {
	Widget,
	isWidget,
	type WidgetToolbarRepository
} from '@ckeditor/ckeditor5-widget';

import {
	env,
	uid,
	global,
	createElement,
	DomEmitterMixin,
	delay,
	Rect,
	type DelayedFunc,
	type ObservableChangeEvent,
	type DomEmitter
} from '@ckeditor/ckeditor5-utils';

import ClipboardPipeline, {
	type ClipboardContentInsertionEvent
} from './clipboardpipeline';

import ClipboardObserver, {
	type ViewDocumentDragEndEvent,
	type ViewDocumentDragEnterEvent,
	type ViewDocumentDraggingEvent,
	type ViewDocumentDragLeaveEvent,
	type ViewDocumentDragStartEvent,
	type ViewDocumentClipboardInputEvent
} from './clipboardobserver';

import DragDropTarget from './dragdroptarget';
import DragDropBlockToolbar from './dragdropblocktoolbar';

import '../theme/clipboard.css';

// Drag and drop events overview:
//
//                ┌──────────────────┐
//                │     mousedown    │   Sets the draggable attribute.
//                └─────────┬────────┘
//                          │
//                          └─────────────────────┐
//                          │                     │
//                          │           ┌─────────V────────┐
//                          │           │      mouseup     │   Dragging did not start, removes the draggable attribute.
//                          │           └──────────────────┘
//                          │
//                ┌─────────V────────┐   Retrieves the selected model.DocumentFragment
//                │     dragstart    │   and converts it to view.DocumentFragment.
//                └─────────┬────────┘
//                          │
//                ┌─────────V────────┐   Processes view.DocumentFragment to text/html and text/plain
//                │  clipboardOutput │   and stores the results in data.dataTransfer.
//                └─────────┬────────┘
//                          │
//                          │   DOM dragover
//                          ┌────────────┐
//                          │            │
//                ┌─────────V────────┐   │
//                │     dragging     │   │   Updates the drop target marker.
//                └─────────┬────────┘   │
//                          │            │
//            ┌─────────────└────────────┘
//            │             │            │
//            │   ┌─────────V────────┐   │
//            │   │     dragleave    │   │   Removes the drop target marker.
//            │   └─────────┬────────┘   │
//            │             │            │
//        ┌───│─────────────┘            │
//        │   │             │            │
//        │   │   ┌─────────V────────┐   │
//        │   │   │     dragenter    │   │   Focuses the editor view.
//        │   │   └─────────┬────────┘   │
//        │   │             │            │
//        │   │             └────────────┘
//        │   │
//        │   └─────────────┐
//        │   │             │
//        │   │   ┌─────────V────────┐
//        └───┐   │       drop       │   (The default handler of the clipboard pipeline).
//            │   └─────────┬────────┘
//            │             │
//            │   ┌─────────V────────┐   Resolves the final data.targetRanges.
//            │   │  clipboardInput  │   Aborts if dropping on dragged content.
//            │   └─────────┬────────┘
//            │             │
//            │   ┌─────────V────────┐
//            │   │  clipboardInput  │   (The default handler of the clipboard pipeline).
//            │   └─────────┬────────┘
//            │             │
//            │ ┌───────────V───────────┐
//            │ │  inputTransformation  │   (The default handler of the clipboard pipeline).
//            │ └───────────┬───────────┘
//            │             │
//            │  ┌──────────V──────────┐
//            │  │   contentInsertion  │   Updates the document selection to drop range.
//            │  └──────────┬──────────┘
//            │             │
//            │  ┌──────────V──────────┐
//            │  │   contentInsertion  │   (The default handler of the clipboard pipeline).
//            │  └──────────┬──────────┘
//            │             │
//            │  ┌──────────V──────────┐
//            │  │   contentInsertion  │   Removes the content from the original range if the insertion was successful.
//            │  └──────────┬──────────┘
//            │             │
//            └─────────────┐
//                          │
//                ┌─────────V────────┐
//                │      dragend     │   Removes the drop marker and cleans the state.
//                └──────────────────┘
//

/**
 * The drag and drop feature. It works on top of the {@link module:clipboard/clipboardpipeline~ClipboardPipeline}.
 *
 * Read more about the clipboard integration in the {@glink framework/deep-dive/clipboard clipboard deep-dive} guide.
 *
 * @internal
 */
export default class DragDrop extends Plugin {
	/**
	 * The live range over the original content that is being dragged.
	 */
	private _draggedRange!: LiveRange | null;

	/**
	 * The UID of current dragging that is used to verify if the drop started in the same editor as the drag start.
	 *
	 * **Note**: This is a workaround for broken 'dragend' events (they are not fired if the source text node got removed).
	 */
	private _draggingUid!: string;

	/**
	 * The reference to the model element that currently has a `draggable` attribute set (it is set while dragging).
	 */
	private _draggableElement!: Element | null;

	/**
	 * A delayed callback removing draggable attributes.
	 */
	private _clearDraggableAttributesDelayed: DelayedFunc<() => void> = delay( () => this._clearDraggableAttributes(), 40 );

	/**
	 * Whether the dragged content can be dropped only in block context.
	 */
	// TODO handle drag from other editor instance
	// TODO configure to use block, inline or both
	private _blockMode: boolean = false;

	/**
	 * DOM Emitter.
<<<<<<< HEAD
	 */
	private _domEmitter: DomEmitter = new ( DomEmitterMixin() )();

	/**
	 * The DOM element used to generate dragged preview image.
	 */
=======
	 */
	private _domEmitter: DomEmitter = new ( DomEmitterMixin() )();

	/**
	 * The DOM element used to generate dragged preview image.
	 */
>>>>>>> c29a933e
	private _previewContainer?: HTMLElement;

	/**
	 * @inheritDoc
	 */
	public static get pluginName() {
		return 'DragDrop' as const;
	}

	/**
	 * @inheritDoc
	 */
	public static get requires() {
		return [ ClipboardPipeline, Widget, DragDropTarget, DragDropBlockToolbar ] as const;
	}

	/**
	 * @inheritDoc
	 */
	public init(): void {
		const editor = this.editor;
		const view = editor.editing.view;

		this._draggedRange = null;
		this._draggingUid = '';
		this._draggableElement = null;

		view.addObserver( ClipboardObserver );
		view.addObserver( MouseObserver );

		this._setupDragging();
		this._setupContentInsertionIntegration();
		this._setupClipboardInputIntegration();
		this._setupDraggableAttributeHandling();

		this.listenTo<ObservableChangeEvent<boolean>>( editor, 'change:isReadOnly', ( evt, name, isReadOnly ) => {
			if ( isReadOnly ) {
				this.forceDisabled( 'readOnlyMode' );
			} else {
				this.clearForceDisabled( 'readOnlyMode' );
			}
		} );

		this.on<ObservableChangeEvent<boolean>>( 'change:isEnabled', ( evt, name, isEnabled ) => {
			if ( !isEnabled ) {
				this._finalizeDragging( false );
			}
		} );

		if ( env.isAndroid ) {
			this.forceDisabled( 'noAndroidSupport' );
		}
	}

	/**
	 * @inheritDoc
	 */
	public override destroy(): void {
		if ( this._draggedRange ) {
			this._draggedRange.detach();
			this._draggedRange = null;
		}

		if ( this._previewContainer ) {
			this._previewContainer.remove();
		}

		this._domEmitter.stopListening();
		this._clearDraggableAttributesDelayed.cancel();

		return super.destroy();
	}

	/**
	 * Drag and drop events handling.
	 */
	private _setupDragging(): void {
		const editor = this.editor;
		const model = editor.model;
		const view = editor.editing.view;
		const viewDocument = view.document;
		const dragDropTarget = editor.plugins.get( DragDropTarget );

		// The handler for the drag start; it is responsible for setting data transfer object.
		this.listenTo<ViewDocumentDragStartEvent>( viewDocument, 'dragstart', ( evt, data ) => {
			// Don't drag the editable element itself.
			if ( data.target && data.target.is( 'editableElement' ) ) {
				data.preventDefault();

				return;
			}

			this._prepareDraggedRange( data.target );

			if ( !this._draggedRange ) {
				data.preventDefault();

				return;
			}

			this._draggingUid = uid();

			data.dataTransfer.effectAllowed = this.isEnabled ? 'copyMove' : 'copy';
			data.dataTransfer.setData( 'application/ckeditor5-dragging-uid', this._draggingUid );

			const draggedSelection = model.createSelection( this._draggedRange.toRange() );
			const clipboardPipeline: ClipboardPipeline = this.editor.plugins.get( 'ClipboardPipeline' );

			clipboardPipeline._fireOutputTransformationEvent( data.dataTransfer, draggedSelection, 'dragstart' );

			const { dataTransfer, domTarget, domEvent } = data;
			const { clientX } = domEvent;

			this._updatePreview( { dataTransfer, domTarget, clientX } );
<<<<<<< HEAD

			data.stopPropagation();

=======

			data.stopPropagation();

>>>>>>> c29a933e
			if ( !this.isEnabled ) {
				this._draggedRange.detach();
				this._draggedRange = null;
				this._draggingUid = '';
			}
		}, { priority: 'low' } );

		// The handler for finalizing drag and drop. It should always be triggered after dragging completes
		// even if it was completed in a different application.
		// Note: This is not fired if source text node got removed while downcasting a marker.
		this.listenTo<ViewDocumentDragEndEvent>( viewDocument, 'dragend', ( evt, data ) => {
			this._finalizeDragging( !data.dataTransfer.isCanceled && data.dataTransfer.dropEffect == 'move' );
		}, { priority: 'low' } );

		// Reset block dragging mode even if dropped outside the editable.
		this._domEmitter.listenTo( global.document, 'dragend', () => {
			this._blockMode = false;
		}, { useCapture: true } );

		// Dragging over the editable.
		this.listenTo<ViewDocumentDragEnterEvent>( viewDocument, 'dragenter', () => {
			if ( !this.isEnabled ) {
				return;
			}

			view.focus();
		} );

		// Dragging out of the editable.
		this.listenTo<ViewDocumentDragLeaveEvent>( viewDocument, 'dragleave', () => {
			// We do not know if the mouse left the editor or just some element in it, so let us wait a few milliseconds
			// to check if 'dragover' is not fired.
			dragDropTarget.removeDropMarkerDelayed();
		} );

		// Handler for moving dragged content over the target area.
		this.listenTo<ViewDocumentDraggingEvent>( viewDocument, 'dragging', ( evt, data ) => {
			if ( !this.isEnabled ) {
				data.dataTransfer.dropEffect = 'none';

				return;
			}

			const { clientX, clientY } = ( data as DomEventData<DragEvent> ).domEvent;

			dragDropTarget.updateDropMarker( data.target, data.targetRanges, clientX, clientY, this._blockMode );

			// If this is content being dragged from another editor, moving out of current editor instance
			// is not possible until 'dragend' event case will be fixed.
			if ( !this._draggedRange ) {
				data.dataTransfer.dropEffect = 'copy';
			}

			// In Firefox it is already set and effect allowed remains the same as originally set.
			if ( !env.isGecko ) {
				if ( data.dataTransfer.effectAllowed == 'copy' ) {
					data.dataTransfer.dropEffect = 'copy';
				} else if ( [ 'all', 'copyMove' ].includes( data.dataTransfer.effectAllowed ) ) {
					data.dataTransfer.dropEffect = 'move';
				}
			}

			evt.stop();
		}, { priority: 'low' } );
	}

	/**
	 * Integration with the `clipboardInput` event.
	 */
	private _setupClipboardInputIntegration(): void {
		const editor = this.editor;
		const view = editor.editing.view;
		const viewDocument = view.document;
		const dragDropTarget = editor.plugins.get( DragDropTarget );

		// Update the event target ranges and abort dropping if dropping over itself.
		this.listenTo<ViewDocumentClipboardInputEvent>( viewDocument, 'clipboardInput', ( evt, data ) => {
			if ( data.method != 'drop' ) {
				return;
			}

			const { clientX, clientY } = ( data as DomEventData<DragEvent> ).domEvent;
			const targetRange = dragDropTarget.getFinalDropRange( data.target, data.targetRanges, clientX, clientY, this._blockMode );

			if ( !targetRange ) {
				this._finalizeDragging( false );
				evt.stop();

				return;
			}

			// Since we cannot rely on the drag end event, we must check if the local drag range is from the current drag and drop
			// or it is from some previous not cleared one.
			if ( this._draggedRange && this._draggingUid != data.dataTransfer.getData( 'application/ckeditor5-dragging-uid' ) ) {
				this._draggedRange.detach();
				this._draggedRange = null;
				this._draggingUid = '';
			}

			// Do not do anything if some content was dragged within the same document to the same position.
			const isMove = getFinalDropEffect( data.dataTransfer ) == 'move';

			if ( isMove && this._draggedRange && this._draggedRange.containsRange( targetRange, true ) ) {
				this._finalizeDragging( false );
				evt.stop();

				return;
			}

			// Override the target ranges with the one adjusted to the best one for a drop.
			data.targetRanges = [ editor.editing.mapper.toViewRange( targetRange ) ];
		}, { priority: 'high' } );
	}

	/**
	 * Integration with the `contentInsertion` event of the clipboard pipeline.
	 */
	private _setupContentInsertionIntegration(): void {
		const clipboardPipeline = this.editor.plugins.get( ClipboardPipeline );

		clipboardPipeline.on<ClipboardContentInsertionEvent>( 'contentInsertion', ( evt, data ) => {
			if ( !this.isEnabled || data.method !== 'drop' ) {
				return;
			}

			// Update the selection to the target range in the same change block to avoid selection post-fixing
			// and to be able to clone text attributes for plain text dropping.
			const ranges = data.targetRanges!.map( viewRange => this.editor.editing.mapper.toModelRange( viewRange ) );

			this.editor.model.change( writer => writer.setSelection( ranges ) );
		}, { priority: 'high' } );

		clipboardPipeline.on<ClipboardContentInsertionEvent>( 'contentInsertion', ( evt, data ) => {
			if ( !this.isEnabled || data.method !== 'drop' ) {
				return;
			}

			// Remove dragged range content, remove markers, clean after dragging.
			const isMove = getFinalDropEffect( data.dataTransfer ) == 'move';

			// Whether any content was inserted (insertion might fail if the schema is disallowing some elements
			// (for example an image caption allows only the content of a block but not blocks themselves.
			// Some integrations might not return valid range (i.e., table pasting).
			const isSuccess = !data.resultRange || !data.resultRange.isCollapsed;

			this._finalizeDragging( isSuccess && isMove );
		}, { priority: 'lowest' } );
	}

	/**
	 * Adds listeners that add the `draggable` attribute to the elements while the mouse button is down so the dragging could start.
	 */
	private _setupDraggableAttributeHandling(): void {
		const editor = this.editor;
		const view = editor.editing.view;
		const viewDocument = view.document;

		// Add the 'draggable' attribute to the widget while pressing the selection handle.
		// This is required for widgets to be draggable. In Chrome it will enable dragging text nodes.
		this.listenTo<ViewDocumentMouseDownEvent>( viewDocument, 'mousedown', ( evt, data ) => {
			// The lack of data can be caused by editor tests firing fake mouse events. This should not occur
			// in real-life scenarios but this greatly simplifies editor tests that would otherwise fail a lot.
			if ( env.isAndroid || !data ) {
				return;
			}

			this._clearDraggableAttributesDelayed.cancel();

			// Check if this is a mousedown over the widget (but not a nested editable).
			let draggableElement = findDraggableWidget( data.target );

			// Note: There is a limitation that if more than a widget is selected (a widget and some text)
			// and dragging starts on the widget, then only the widget is dragged.

			// If this was not a widget then we should check if we need to drag some text content.
			// In Chrome set a 'draggable' attribute on closest editable to allow immediate dragging of the selected text range.
			// In Firefox this is not needed. In Safari it makes the whole editable draggable (not just textual content).
			// Disabled in read-only mode because draggable="true" + contenteditable="false" results
			// in not firing selectionchange event ever, which makes the selection stuck in read-only mode.
			if ( env.isBlink && !editor.isReadOnly && !draggableElement && !viewDocument.selection.isCollapsed ) {
				const selectedElement = viewDocument.selection.getSelectedElement();

				if ( !selectedElement || !isWidget( selectedElement ) ) {
					draggableElement = viewDocument.selection.editableElement;
				}
			}

			if ( draggableElement ) {
				view.change( writer => {
					writer.setAttribute( 'draggable', 'true', draggableElement! );
				} );

				// Keep the reference to the model element in case the view element gets removed while dragging.
				this._draggableElement = editor.editing.mapper.toModelElement( draggableElement )!;
			}
		} );

		// Remove the draggable attribute in case no dragging started (only mousedown + mouseup).
		this.listenTo<ViewDocumentMouseUpEvent>( viewDocument, 'mouseup', () => {
			if ( !env.isAndroid ) {
				this._clearDraggableAttributesDelayed();
			}
		} );
	}

	/**
	 * Removes the `draggable` attribute from the element that was used for dragging.
	 */
	private _clearDraggableAttributes(): void {
		const editing = this.editor.editing;

		editing.view.change( writer => {
			// Remove 'draggable' attribute.
			if ( this._draggableElement && this._draggableElement.root.rootName != '$graveyard' ) {
				writer.removeAttribute( 'draggable', editing.mapper.toViewElement( this._draggableElement )! );
			}

			this._draggableElement = null;
		} );
	}

	/**
	 * Deletes the dragged content from its original range and clears the dragging state.
	 *
	 * @param moved Whether the move succeeded.
	 */
	private _finalizeDragging( moved: boolean ): void {
		const editor = this.editor;
		const model = editor.model;
		const dragDropTarget = editor.plugins.get( DragDropTarget );

		dragDropTarget.removeDropMarker();
		this._clearDraggableAttributes();

		if ( editor.plugins.has( 'WidgetToolbarRepository' ) ) {
			const widgetToolbarRepository: WidgetToolbarRepository = editor.plugins.get( 'WidgetToolbarRepository' );

			widgetToolbarRepository.clearForceDisabled( 'dragDrop' );
		}

		this._draggingUid = '';

		if ( this._previewContainer ) {
			this._previewContainer.remove();
			this._previewContainer = undefined;
		}

		if ( !this._draggedRange ) {
			return;
		}

		// Delete moved content.
		if ( moved && this.isEnabled ) {
<<<<<<< HEAD
			model.deleteContent( model.createSelection( this._draggedRange ), { doNotAutoparagraph: true } );
=======
			model.change( writer => {
				const selection = model.createSelection( this._draggedRange );

				model.deleteContent( selection, { doNotAutoparagraph: true } );

				// Check result selection if it does not require auto-paragraphing of empty container.
				const selectionParent = selection.getFirstPosition()!.parent as Element;

				if (
					selectionParent.isEmpty &&
					!model.schema.checkChild( selectionParent, '$text' ) &&
					model.schema.checkChild( selectionParent, 'paragraph' )
				) {
					writer.insertElement( 'paragraph', selectionParent, 0 );
				}
			} );
>>>>>>> c29a933e
		}

		this._draggedRange.detach();
		this._draggedRange = null;
	}

	/**
	 * Sets the dragged source range based on event target and document selection.
	 */
	private _prepareDraggedRange( target: ViewElement ): void {
		const editor = this.editor;
		const model = editor.model;
		const selection = model.document.selection;

		// Check if this is dragstart over the widget (but not a nested editable).
		const draggableWidget = target ? findDraggableWidget( target ) : null;

		if ( draggableWidget ) {
			const modelElement = editor.editing.mapper.toModelElement( draggableWidget )!;

			this._draggedRange = LiveRange.fromRange( model.createRangeOn( modelElement ) );
			this._blockMode = model.schema.isBlock( modelElement );

			// Disable toolbars so they won't obscure the drop area.
			if ( editor.plugins.has( 'WidgetToolbarRepository' ) ) {
				const widgetToolbarRepository: WidgetToolbarRepository = editor.plugins.get( 'WidgetToolbarRepository' );

				widgetToolbarRepository.forceDisabled( 'dragDrop' );
			}

			return;
		}

		// If this was not a widget we should check if we need to drag some text content.
		if ( selection.isCollapsed && !( selection.getFirstPosition()!.parent as Element ).isEmpty ) {
			return;
		}

		const blocks = Array.from( selection.getSelectedBlocks() );
		const draggedRange = selection.getFirstRange()!;

		if ( blocks.length == 0 ) {
			this._draggedRange = LiveRange.fromRange( draggedRange );

			return;
		}

		const blockRange = getRangeIncludingFullySelectedParents( model, blocks );
<<<<<<< HEAD

		if ( blocks.length > 1 ) {
			this._draggedRange = LiveRange.fromRange( blockRange );
			this._blockMode = true;
			// TODO block mode for dragging from outside editor? or inline? or both?
		} else if ( blocks.length == 1 ) {
			const touchesBlockEdges = draggedRange.start.isTouching( blockRange.start ) &&
					draggedRange.end.isTouching( blockRange.end );

=======

		if ( blocks.length > 1 ) {
			this._draggedRange = LiveRange.fromRange( blockRange );
			this._blockMode = true;
			// TODO block mode for dragging from outside editor? or inline? or both?
		} else if ( blocks.length == 1 ) {
			const touchesBlockEdges = draggedRange.start.isTouching( blockRange.start ) &&
					draggedRange.end.isTouching( blockRange.end );

>>>>>>> c29a933e
			this._draggedRange = LiveRange.fromRange( touchesBlockEdges ? blockRange : draggedRange );
			this._blockMode = touchesBlockEdges;
		}

		model.change( writer => writer.setSelection( this._draggedRange!.toRange() ) );
	}

	/**
	 * Updates the dragged preview image.
	 */
	private _updatePreview( {
		dataTransfer,
		domTarget,
		clientX
	}: {
		dataTransfer: DataTransfer;
		domTarget: HTMLElement;
		clientX: number;
	} ): void {
		const view = this.editor.editing.view;
		const editable = view.document.selection.editableElement!;
		const domEditable = view.domConverter.mapViewToDom( editable )!;
		const computedStyle = global.window.getComputedStyle( domEditable );

		if ( !this._previewContainer ) {
			this._previewContainer = createElement( global.document, 'div', {
				style: 'position: fixed; left: -999999px;'
			} );
<<<<<<< HEAD

			global.document.body.appendChild( this._previewContainer );
		} else if ( this._previewContainer.firstElementChild ) {
			this._previewContainer.removeChild( this._previewContainer.firstElementChild );
		}

		const domRect = new Rect( domEditable );

		// If domTarget is inside the editable root, browsers will display the preview correctly by themselves.
		if ( domEditable.contains( domTarget ) ) {
			return;
		}

		const domEditablePaddingLeft = parseFloat( computedStyle.paddingLeft );
		const preview = createElement( global.document, 'div' );

		preview.className = 'ck ck-content';
		preview.style.width = computedStyle.width;
		preview.style.paddingLeft = `${ domRect.left - clientX + domEditablePaddingLeft }px`;

=======

			global.document.body.appendChild( this._previewContainer );
		} else if ( this._previewContainer.firstElementChild ) {
			this._previewContainer.removeChild( this._previewContainer.firstElementChild );
		}

		const domRect = new Rect( domEditable );

		// If domTarget is inside the editable root, browsers will display the preview correctly by themselves.
		if ( domEditable.contains( domTarget ) ) {
			return;
		}

		const domEditablePaddingLeft = parseFloat( computedStyle.paddingLeft );
		const preview = createElement( global.document, 'div' );

		preview.className = 'ck ck-content';
		preview.style.width = computedStyle.width;
		preview.style.paddingLeft = `${ domRect.left - clientX + domEditablePaddingLeft }px`;

		/**
		 * Set white background in drag and drop preview if iOS.
		 * Check: https://github.com/ckeditor/ckeditor5/issues/15085
		 */
		if ( env.isiOS ) {
			preview.style.backgroundColor = 'white';
		}

>>>>>>> c29a933e
		preview.innerHTML = dataTransfer.getData( 'text/html' );

		dataTransfer.setDragImage( preview, 0, 0 );

		this._previewContainer.appendChild( preview );
	}
}

/**
 * Returns the drop effect that should be a result of dragging the content.
 * This function is handling a quirk when checking the effect in the 'drop' DOM event.
 */
function getFinalDropEffect( dataTransfer: DataTransfer ): DataTransfer[ 'dropEffect' ] {
	if ( env.isGecko ) {
		return dataTransfer.dropEffect;
	}

	return [ 'all', 'copyMove' ].includes( dataTransfer.effectAllowed ) ? 'move' : 'copy';
}

/**
 * Returns a widget element that should be dragged.
 */
function findDraggableWidget( target: ViewElement ): ViewElement | null {
	// This is directly an editable so not a widget for sure.
	if ( target.is( 'editableElement' ) ) {
		return null;
	}

	// TODO: Let's have a isWidgetSelectionHandleDomElement() helper in ckeditor5-widget utils.
	if ( target.hasClass( 'ck-widget__selection-handle' ) ) {
		return target.findAncestor( isWidget );
	}

	// Direct hit on a widget.
	if ( isWidget( target ) ) {
		return target;
	}

	// Find closest ancestor that is either a widget or an editable element...
	const ancestor = target.findAncestor( node => isWidget( node ) || node.is( 'editableElement' ) )!;

	// ...and if closer was the widget then enable dragging it.
	if ( isWidget( ancestor ) ) {
		return ancestor;
	}

	return null;
}

/**
 * Recursively checks if common parent of provided elements doesn't have any other children. If that's the case,
 * it returns range including this parent. Otherwise, it returns only the range from first to last element.
 *
 * Example:
 *
 * <blockQuote>
 *   <paragraph>[Test 1</paragraph>
 *   <paragraph>Test 2</paragraph>
 *   <paragraph>Test 3]</paragraph>
 * <blockQuote>
 *
 * Because all elements inside the `blockQuote` are selected, the range is extended to include the `blockQuote` too.
 * If only first and second paragraphs would be selected, the range would not include it.
 */
function getRangeIncludingFullySelectedParents( model: Model, elements: Array<Element> ): Range {
	const firstElement = elements[ 0 ];
	const lastElement = elements[ elements.length - 1 ];
	const parent = firstElement.getCommonAncestor( lastElement );
	const startPosition: Position = model.createPositionBefore( firstElement );
	const endPosition: Position = model.createPositionAfter( lastElement );

	if (
		parent &&
		parent.is( 'element' ) &&
		!model.schema.isLimit( parent )
	) {
		const parentRange = model.createRangeOn( parent );
		const touchesStart = startPosition.isTouching( parentRange.start );
		const touchesEnd = endPosition.isTouching( parentRange.end );

		if ( touchesStart && touchesEnd ) {
			// Selection includes all elements in the parent.
			return getRangeIncludingFullySelectedParents( model, [ parent ] );
		}
	}

	return model.createRange( startPosition, endPosition );
}<|MERGE_RESOLUTION|>--- conflicted
+++ resolved
@@ -177,21 +177,12 @@
 
 	/**
 	 * DOM Emitter.
-<<<<<<< HEAD
 	 */
 	private _domEmitter: DomEmitter = new ( DomEmitterMixin() )();
 
 	/**
 	 * The DOM element used to generate dragged preview image.
 	 */
-=======
-	 */
-	private _domEmitter: DomEmitter = new ( DomEmitterMixin() )();
-
-	/**
-	 * The DOM element used to generate dragged preview image.
-	 */
->>>>>>> c29a933e
 	private _previewContainer?: HTMLElement;
 
 	/**
@@ -306,15 +297,9 @@
 			const { clientX } = domEvent;
 
 			this._updatePreview( { dataTransfer, domTarget, clientX } );
-<<<<<<< HEAD
 
 			data.stopPropagation();
 
-=======
-
-			data.stopPropagation();
-
->>>>>>> c29a933e
 			if ( !this.isEnabled ) {
 				this._draggedRange.detach();
 				this._draggedRange = null;
@@ -568,9 +553,6 @@
 
 		// Delete moved content.
 		if ( moved && this.isEnabled ) {
-<<<<<<< HEAD
-			model.deleteContent( model.createSelection( this._draggedRange ), { doNotAutoparagraph: true } );
-=======
 			model.change( writer => {
 				const selection = model.createSelection( this._draggedRange );
 
@@ -587,7 +569,6 @@
 					writer.insertElement( 'paragraph', selectionParent, 0 );
 				}
 			} );
->>>>>>> c29a933e
 		}
 
 		this._draggedRange.detach();
@@ -636,7 +617,6 @@
 		}
 
 		const blockRange = getRangeIncludingFullySelectedParents( model, blocks );
-<<<<<<< HEAD
 
 		if ( blocks.length > 1 ) {
 			this._draggedRange = LiveRange.fromRange( blockRange );
@@ -646,17 +626,6 @@
 			const touchesBlockEdges = draggedRange.start.isTouching( blockRange.start ) &&
 					draggedRange.end.isTouching( blockRange.end );
 
-=======
-
-		if ( blocks.length > 1 ) {
-			this._draggedRange = LiveRange.fromRange( blockRange );
-			this._blockMode = true;
-			// TODO block mode for dragging from outside editor? or inline? or both?
-		} else if ( blocks.length == 1 ) {
-			const touchesBlockEdges = draggedRange.start.isTouching( blockRange.start ) &&
-					draggedRange.end.isTouching( blockRange.end );
-
->>>>>>> c29a933e
 			this._draggedRange = LiveRange.fromRange( touchesBlockEdges ? blockRange : draggedRange );
 			this._blockMode = touchesBlockEdges;
 		}
@@ -685,28 +654,6 @@
 			this._previewContainer = createElement( global.document, 'div', {
 				style: 'position: fixed; left: -999999px;'
 			} );
-<<<<<<< HEAD
-
-			global.document.body.appendChild( this._previewContainer );
-		} else if ( this._previewContainer.firstElementChild ) {
-			this._previewContainer.removeChild( this._previewContainer.firstElementChild );
-		}
-
-		const domRect = new Rect( domEditable );
-
-		// If domTarget is inside the editable root, browsers will display the preview correctly by themselves.
-		if ( domEditable.contains( domTarget ) ) {
-			return;
-		}
-
-		const domEditablePaddingLeft = parseFloat( computedStyle.paddingLeft );
-		const preview = createElement( global.document, 'div' );
-
-		preview.className = 'ck ck-content';
-		preview.style.width = computedStyle.width;
-		preview.style.paddingLeft = `${ domRect.left - clientX + domEditablePaddingLeft }px`;
-
-=======
 
 			global.document.body.appendChild( this._previewContainer );
 		} else if ( this._previewContainer.firstElementChild ) {
@@ -735,7 +682,6 @@
 			preview.style.backgroundColor = 'white';
 		}
 
->>>>>>> c29a933e
 		preview.innerHTML = dataTransfer.getData( 'text/html' );
 
 		dataTransfer.setDragImage( preview, 0, 0 );
