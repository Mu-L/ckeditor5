{
  "name": "@ckeditor/ckeditor5-clipboard",
<<<<<<< HEAD
  "version": "29.0.0",
=======
  "version": "29.1.0",
>>>>>>> 280213d6
  "description": "Clipboard integration feature for CKEditor 5.",
  "keywords": [
    "ckeditor",
    "ckeditor5",
    "ckeditor 5",
    "ckeditor5-feature",
    "ckeditor5-plugin",
    "ckeditor5-dll"
  ],
  "main": "src/index.js",
  "dependencies": {
    "@ckeditor/ckeditor5-core": "^29.1.0",
    "@ckeditor/ckeditor5-engine": "^29.1.0",
    "@ckeditor/ckeditor5-utils": "^29.1.0",
    "@ckeditor/ckeditor5-widget": "^29.1.0",
    "lodash-es": "^4.17.11"
  },
  "devDependencies": {
    "@ckeditor/ckeditor5-alignment": "^29.1.0",
    "@ckeditor/ckeditor5-basic-styles": "^29.1.0",
    "@ckeditor/ckeditor5-block-quote": "^29.1.0",
    "@ckeditor/ckeditor5-cloud-services": "^29.1.0",
    "@ckeditor/ckeditor5-code-block": "^29.1.0",
    "@ckeditor/ckeditor5-easy-image": "^29.1.0",
    "@ckeditor/ckeditor5-editor-classic": "^29.1.0",
    "@ckeditor/ckeditor5-enter": "^29.1.0",
    "@ckeditor/ckeditor5-horizontal-line": "^29.1.0",
    "@ckeditor/ckeditor5-image": "^29.1.0",
    "@ckeditor/ckeditor5-link": "^29.1.0",
    "@ckeditor/ckeditor5-page-break": "^29.1.0",
    "@ckeditor/ckeditor5-paragraph": "^29.1.0",
    "@ckeditor/ckeditor5-paste-from-office": "^29.1.0",
    "@ckeditor/ckeditor5-remove-format": "^29.1.0",
    "@ckeditor/ckeditor5-table": "^29.1.0",
    "@ckeditor/ckeditor5-typing": "^29.1.0"
  },
  "engines": {
    "node": ">=12.0.0",
    "npm": ">=5.7.1"
  },
  "author": "CKSource (http://cksource.com/)",
  "license": "GPL-2.0-or-later",
  "homepage": "https://ckeditor.com/ckeditor-5",
  "bugs": "https://github.com/ckeditor/ckeditor5/issues",
  "repository": {
    "type": "git",
    "url": "https://github.com/ckeditor/ckeditor5.git",
    "directory": "packages/ckeditor5-clipboard"
  },
  "files": [
    "lang",
    "src",
    "theme",
    "ckeditor5-metadata.json"
  ]
}<|MERGE_RESOLUTION|>--- conflicted
+++ resolved
@@ -1,10 +1,6 @@
 {
   "name": "@ckeditor/ckeditor5-clipboard",
-<<<<<<< HEAD
-  "version": "29.0.0",
-=======
   "version": "29.1.0",
->>>>>>> 280213d6
   "description": "Clipboard integration feature for CKEditor 5.",
   "keywords": [
     "ckeditor",
