--- conflicted
+++ resolved
@@ -12,43 +12,30 @@
   ],
   "main": "src/index.js",
   "dependencies": {
-<<<<<<< HEAD
-    "@ckeditor/ckeditor5-core": "^25.0.0",
-    "@ckeditor/ckeditor5-engine": "^25.0.0",
-    "@ckeditor/ckeditor5-utils": "^25.0.0",
-    "@ckeditor/ckeditor5-widget": "^25.0.0",
+    "@ckeditor/ckeditor5-core": "^26.0.0",
+    "@ckeditor/ckeditor5-engine": "^26.0.0",
+    "@ckeditor/ckeditor5-utils": "^26.0.0",
+    "@ckeditor/ckeditor5-widget": "^26.0.0",
     "lodash-es": "^4.17.11"
   },
   "devDependencies": {
-    "@ckeditor/ckeditor5-alignment": "^25.0.0",
-    "@ckeditor/ckeditor5-basic-styles": "^25.0.0",
-    "@ckeditor/ckeditor5-block-quote": "^25.0.0",
-    "@ckeditor/ckeditor5-cloud-services": "^25.0.0",
-    "@ckeditor/ckeditor5-code-block": "^25.0.0",
-    "@ckeditor/ckeditor5-easy-image": "^25.0.0",
-    "@ckeditor/ckeditor5-editor-classic": "^25.0.0",
-    "@ckeditor/ckeditor5-enter": "^25.0.0",
-    "@ckeditor/ckeditor5-horizontal-line": "^25.0.0",
-    "@ckeditor/ckeditor5-image": "^25.0.0",
-    "@ckeditor/ckeditor5-link": "^25.0.0",
-    "@ckeditor/ckeditor5-page-break": "^25.0.0",
-    "@ckeditor/ckeditor5-paragraph": "^25.0.0",
-    "@ckeditor/ckeditor5-paste-from-office": "^25.0.0",
-    "@ckeditor/ckeditor5-remove-format": "^25.0.0",
-    "@ckeditor/ckeditor5-table": "^25.0.0",
-    "@ckeditor/ckeditor5-typing": "^25.0.0"
-=======
-    "@ckeditor/ckeditor5-core": "^26.0.0",
-    "@ckeditor/ckeditor5-engine": "^26.0.0",
-    "@ckeditor/ckeditor5-utils": "^26.0.0"
-  },
-  "devDependencies": {
+    "@ckeditor/ckeditor5-alignment": "^26.0.0",
     "@ckeditor/ckeditor5-basic-styles": "^26.0.0",
     "@ckeditor/ckeditor5-block-quote": "^26.0.0",
+    "@ckeditor/ckeditor5-cloud-services": "^26.0.0",
+    "@ckeditor/ckeditor5-code-block": "^26.0.0",
+    "@ckeditor/ckeditor5-easy-image": "^26.0.0",
     "@ckeditor/ckeditor5-editor-classic": "^26.0.0",
+    "@ckeditor/ckeditor5-enter": "^26.0.0",
+    "@ckeditor/ckeditor5-horizontal-line": "^26.0.0",
+    "@ckeditor/ckeditor5-image": "^26.0.0",
     "@ckeditor/ckeditor5-link": "^26.0.0",
-    "@ckeditor/ckeditor5-paragraph": "^26.0.0"
->>>>>>> b1c95770
+    "@ckeditor/ckeditor5-page-break": "^26.0.0",
+    "@ckeditor/ckeditor5-paragraph": "^26.0.0",
+    "@ckeditor/ckeditor5-paste-from-office": "^26.0.0",
+    "@ckeditor/ckeditor5-remove-format": "^26.0.0",
+    "@ckeditor/ckeditor5-table": "^26.0.0",
+    "@ckeditor/ckeditor5-typing": "^26.0.0"
   },
   "engines": {
     "node": ">=12.0.0",
