--- conflicted
+++ resolved
@@ -119,11 +119,7 @@
 
 msgctxt "The error message displayed when the numbered list start index input value is not a valid number."
 msgid "Invalid start index value."
-<<<<<<< HEAD
-msgstr ""
-=======
 msgstr "Ugyldig verdi for startindeks."
->>>>>>> ab8eba95
 
 msgctxt "The error message displayed when the numbered list start index input value is invalid."
 msgid "Start index must be greater than 0."
@@ -135,17 +131,6 @@
 
 msgctxt "Accessibility help dialog header text displayed before the list of keystrokes that can be used in a list."
 msgid "Keystrokes that can be used in a list"
-<<<<<<< HEAD
-msgstr ""
-
-msgctxt "Keystroke description for assistive technologies: keystroke for increasing list item indentation."
-msgid "Increase list item indent"
-msgstr ""
-
-msgctxt "Keystroke description for assistive technologies: keystroke for decreasing list item indentation."
-msgid "Decrease list item indent"
-msgstr ""
-=======
 msgstr "Tastetrykk som kan brukes i en liste"
 
 msgctxt "Keystroke description for assistive technologies: keystroke for increasing list item indentation."
@@ -154,5 +139,4 @@
 
 msgctxt "Keystroke description for assistive technologies: keystroke for decreasing list item indentation."
 msgid "Decrease list item indent"
-msgstr "Reduser innrykk for listeelementer"
->>>>>>> ab8eba95
+msgstr "Reduser innrykk for listeelementer"