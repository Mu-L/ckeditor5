--- conflicted
+++ resolved
@@ -37,15 +37,10 @@
 	isListItemBlock,
 	LIST_BASE_ATTRIBUTES
 } from './utils/model';
-<<<<<<< HEAD
 import {
 	getViewElementIdForListType,
 	getViewElementNameForListType
 } from './utils/view';
-=======
-import { getViewElementNameForListType } from './utils/view';
-
->>>>>>> 0de26c60
 import ListWalker, { iterateSiblingListBlocks } from './utils/listwalker';
 
 import '../../theme/documentlist.css';
@@ -434,16 +429,11 @@
 		} );
 
 		// For UL and OL check if the name and ID of element is correct.
-<<<<<<< HEAD
-		this.on( 'refreshChecker:list', ( evt, { viewElement, modelAttributes } ) => {
+		this.on( 'checkAttributes:list', ( evt, { viewElement, modelAttributes } ) => {
 			if (
 				viewElement.name != getViewElementNameForListType( modelAttributes.listType ) ||
 				viewElement.id != getViewElementIdForListType( modelAttributes.listType, modelAttributes.listIndent )
 			) {
-=======
-		this.on( 'checkAttributes:list', ( evt, { viewElement, modelAttributes } ) => {
-			if ( viewElement.name != getViewElementNameForListType( modelAttributes.listType ) ) {
->>>>>>> 0de26c60
 				evt.return = true;
 				evt.stop();
 			}
