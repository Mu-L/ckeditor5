--- conflicted
+++ resolved
@@ -1,9 +1,5 @@
 /*
-<<<<<<< HEAD
- * Copyright (c) 2003-2022, CKSource - Frederico Knabben. All rights reserved.
-=======
  * Copyright (c) 2003-2022, CKSource Holding sp. z o.o. All rights reserved.
->>>>>>> e391ddb7
  * For licensing, see LICENSE.md or https://ckeditor.com/legal/ckeditor-oss-license
  */
 
@@ -27,7 +23,7 @@
 
 			/* Match the box model of the link editor form's input so the balloon
 			does not change width when moving between actions and the form. */
-			max-width: var(--ck-input-width);
+			max-width: var(--ck-input-text-width);
 			min-width: 3em;
 			text-align: center;
 
