--- conflicted
+++ resolved
@@ -19,16 +19,6 @@
     "@ckeditor/ckeditor5-cloud-services": "41.0.0",
     "@ckeditor/ckeditor5-core": "41.0.0",
     "@ckeditor/ckeditor5-dev-utils": "^39.0.0",
-<<<<<<< HEAD
-    "@ckeditor/ckeditor5-easy-image": "40.2.0",
-    "@ckeditor/ckeditor5-editor-classic": "40.2.0",
-    "@ckeditor/ckeditor5-engine": "40.2.0",
-    "@ckeditor/ckeditor5-image": "40.2.0",
-    "@ckeditor/ckeditor5-paragraph": "40.2.0",
-    "@ckeditor/ckeditor5-theme-lark": "40.2.0",
-    "@ckeditor/ckeditor5-ui": "40.2.0",
-    "@ckeditor/ckeditor5-widget": "40.2.0",
-=======
     "@ckeditor/ckeditor5-easy-image": "41.0.0",
     "@ckeditor/ckeditor5-editor-classic": "41.0.0",
     "@ckeditor/ckeditor5-engine": "41.0.0",
@@ -37,7 +27,6 @@
     "@ckeditor/ckeditor5-theme-lark": "41.0.0",
     "@ckeditor/ckeditor5-ui": "41.0.0",
     "@ckeditor/ckeditor5-widget": "41.0.0",
->>>>>>> 3c613a6a
     "typescript": "5.0.4",
     "webpack": "^5.58.1",
     "webpack-cli": "^4.9.0"
