--- conflicted
+++ resolved
@@ -1,13 +1,9 @@
 /**
-<<<<<<< HEAD
- * @license Copyright (c) 2003-2022, CKSource - Frederico Knabben. All rights reserved.
-=======
  * @license Copyright (c) 2003-2022, CKSource Holding sp. z o.o. All rights reserved.
->>>>>>> e391ddb7
  * For licensing, see LICENSE.md or https://ckeditor.com/legal/ckeditor-oss-license
  */
 
-/* globals document, Event */
+/* globals Event */
 
 import DropdownView from '@ckeditor/ckeditor5-ui/src/dropdown/dropdownview';
 import LabeledFieldView from '@ckeditor/ckeditor5-ui/src/labeledfield/labeledfieldview';
@@ -37,12 +33,9 @@
 			'insertImageViaUrl': createLabeledInputView( { t: val => val } )
 		} );
 		view.render();
-		document.body.appendChild( view.element );
 	} );
 
 	afterEach( () => {
-		view.element.remove();
-		view.destroy();
 		sinon.restore();
 	} );
 
@@ -168,19 +161,17 @@
 		} );
 
 		it( 'should register child views\' #element in #focusTracker with no integrations', () => {
-			const view = new ImageUploadPanelView( { t: () => {} } );
+			view = new ImageUploadPanelView( { t: () => {} } );
 
 			const spy = testUtils.sinon.spy( view.focusTracker, 'add' );
 			view.render();
 
 			sinon.assert.calledWithExactly( spy.getCall( 0 ), view.insertButtonView.element );
 			sinon.assert.calledWithExactly( spy.getCall( 1 ), view.cancelButtonView.element );
-
-			view.destroy();
 		} );
 
 		it( 'should register child views\' #element in #focusTracker with "insertImageViaUrl" integration', () => {
-			const view = new ImageUploadPanelView( { t: () => {} }, {
+			view = new ImageUploadPanelView( { t: () => {} }, {
 				'insertImageViaUrl': createLabeledInputView( { t: val => val } )
 			} );
 
@@ -191,20 +182,16 @@
 			sinon.assert.calledWithExactly( spy.getCall( 0 ), view.getIntegration( 'insertImageViaUrl' ).element );
 			sinon.assert.calledWithExactly( spy.getCall( 1 ), view.insertButtonView.element );
 			sinon.assert.calledWithExactly( spy.getCall( 2 ), view.cancelButtonView.element );
-
-			view.destroy();
 		} );
 
 		it( 'starts listening for #keystrokes coming from #element', () => {
-			const view = new ImageUploadPanelView( { t: () => {} } );
+			view = new ImageUploadPanelView( { t: () => {} } );
 
 			const spy = sinon.spy( view.keystrokes, 'listenTo' );
 
 			view.render();
 			sinon.assert.calledOnce( spy );
 			sinon.assert.calledWithExactly( spy, view.element );
-
-			view.destroy();
 		} );
 
 		it( 'intercepts the arrow* events and overrides the default toolbar behavior', () => {
