--- conflicted
+++ resolved
@@ -85,18 +85,8 @@
 
 		// Allow imageStyle attribute in image and imageInline.
 		// We could call it 'style' but https://github.com/ckeditor/ckeditor5-engine/issues/559.
-<<<<<<< HEAD
-		if ( this.editor.plugins.has( 'ImageBlockEditing' ) ) {
-			schema.extend( 'image', { allowAttributes: 'imageStyle' } );
-		}
-
-		if ( this.editor.plugins.has( 'ImageInlineEditing' ) ) {
-			schema.extend( 'imageInline', { allowAttributes: 'imageStyle' } );
-		}
-=======
 		if ( isBlockPluginLoaded ) {
 			schema.extend( 'image', { allowAttributes: 'imageStyle' } );
->>>>>>> a5a392d0
 
 			// Converter for figure element from view to model.
 			editor.data.upcastDispatcher.on( 'element:figure', viewToModelConverter, { priority: 'low' } );
