/**
 * @license Copyright (c) 2003-2020, CKSource - Frederico Knabben. All rights reserved.
 * For licensing, see LICENSE.md or https://ckeditor.com/legal/ckeditor-oss-license
 */

/**
 * @module image/imageupload/utils
 */

/* global fetch, File */

/**
 * Creates a regular expression used to test for image files.
 *
 *		const imageType = createImageTypeRegExp( [ 'png', 'jpeg', 'svg+xml', 'vnd.microsoft.icon' ] );
 *
 *		console.log( 'is supported image', imageType.test( file.type ) );
 *
 * @param {Array.<String>} types
 * @returns {RegExp}
 */
export function createImageTypeRegExp( types ) {
	// Sanitize the MIME type name which may include: "+", "-" or ".".
	const regExpSafeNames = types.map( type => type.replace( '+', '\\+' ) );

	return new RegExp( `^image\\/(${ regExpSafeNames.join( '|' ) })$` );
}

/**
 * Creates a promise that fetches the image local source (Base64 or blob) and resolves with a `File` object.
 *
 * @param {module:engine/view/element~Element} image Image whose source to fetch.
 * @returns {Promise.<File>} A promise which resolves when an image source is fetched and converted to a `File` instance.
 * It resolves with a `File` object. If there were any errors during file processing, the promise will be rejected.
 */
export function fetchLocalImage( image ) {
	return new Promise( ( resolve, reject ) => {
		const imageSrc = image.getAttribute( 'src' );

		// Fetch works asynchronously and so does not block browser UI when processing data.
		fetch( imageSrc )
			.then( resource => resource.blob() )
			.then( blob => {
				const mimeType = getImageMimeType( blob, imageSrc );
				const ext = mimeType.replace( 'image/', '' );
				const filename = `image.${ ext }`;
				const file = new File( [ blob ], filename, { type: mimeType } );

				resolve( file );
			} )
			.catch( reject );
	} );
}

/**
 * Checks whether a given node is an image element with a local source (Base64 or blob).
 *
 * @param {module:engine/view/node~Node} node The node to check.
 * @returns {Boolean}
 */
export function isLocalImage( node ) {
	if ( !node.is( 'element', 'img' ) || !node.getAttribute( 'src' ) ) {
		return false;
	}

	return node.getAttribute( 'src' ).match( /^data:image\/\w+;base64,/g ) ||
		node.getAttribute( 'src' ).match( /^blob:/g );
}

// Extracts an image type based on its blob representation or its source.
//
// @param {String} src Image `src` attribute value.
// @param {Blob} blob Image blob representation.
// @returns {String}
function getImageMimeType( blob, src ) {
	if ( blob.type ) {
		return blob.type;
	} else if ( src.match( /data:(image\/\w+);base64/ ) ) {
		return src.match( /data:(image\/\w+);base64/ )[ 1 ].toLowerCase();
	} else {
		// Fallback to 'jpeg' as common extension.
		return 'image/jpeg';
	}
<<<<<<< HEAD
}

/**
 * Creates integrations object that will be passed to the
 * {@link module:image/imageupload/ui/imageuploadpanelview~ImageUploadPanelView}.
 *
 * @param {module:core/editor/editor~Editor} editor Editor instance.
 *
 * @returns {Object.<String, module:ui/view~View>} Integrations object.
 */
export function prepareIntegrations( editor ) {
	const panelItems = editor.config.get( 'image.upload.panel.items' );
	const imageUploadUIPlugin = editor.plugins.get( 'ImageUploadUI' );

	const PREDEFINED_INTEGRATIONS = {
		'insertImageViaUrl': createLabeledInputView( editor.locale )
	};

	if ( !panelItems ) {
		return PREDEFINED_INTEGRATIONS;
	}

	// Prepares ckfinder component for the `openCKFinder` integration token.
	if ( panelItems.find( item => item === 'openCKFinder' ) && editor.ui.componentFactory.has( 'ckfinder' ) ) {
		const ckFinderButton = editor.ui.componentFactory.create( 'ckfinder' );
		ckFinderButton.set( {
			withText: true,
			class: 'ck-image-upload__ck-finder-button'
		} );

		// We want to close the dropdown panel view when user clicks the ckFinderButton.
		ckFinderButton.delegate( 'execute' ).to( imageUploadUIPlugin, 'cancel' );

		PREDEFINED_INTEGRATIONS.openCKFinder = ckFinderButton;
	}

	// Creates integrations object of valid views to pass it to the ImageUploadPanelView.
	return panelItems.reduce( ( object, key ) => {
		if ( PREDEFINED_INTEGRATIONS[ key ] ) {
			object[ key ] = PREDEFINED_INTEGRATIONS[ key ];
		} else if ( editor.ui.componentFactory.has( key ) ) {
			object[ key ] = editor.ui.componentFactory.create( key );
		}

		return object;
	}, {} );
}

/**
 * Creates labeled field view.
 *
 * @param {module:utils/locale~Locale} locale The localization services instance.
 *
 * @returns {module:ui/labeledfield/labeledfieldview~LabeledFieldView}
 */
export function createLabeledInputView( locale ) {
	const t = locale.t;
	const labeledInputView = new LabeledFieldView( locale, createLabeledInputText );

	labeledInputView.set( {
		label: t( 'Image URL' )
	} );
	labeledInputView.fieldView.placeholder = 'https://example.com/src/image.png';
	labeledInputView.infoText = t( 'Paste the image source URL.' );

	return labeledInputView;
=======
>>>>>>> 606a44b1
}<|MERGE_RESOLUTION|>--- conflicted
+++ resolved
@@ -81,73 +81,4 @@
 		// Fallback to 'jpeg' as common extension.
 		return 'image/jpeg';
 	}
-<<<<<<< HEAD
-}
-
-/**
- * Creates integrations object that will be passed to the
- * {@link module:image/imageupload/ui/imageuploadpanelview~ImageUploadPanelView}.
- *
- * @param {module:core/editor/editor~Editor} editor Editor instance.
- *
- * @returns {Object.<String, module:ui/view~View>} Integrations object.
- */
-export function prepareIntegrations( editor ) {
-	const panelItems = editor.config.get( 'image.upload.panel.items' );
-	const imageUploadUIPlugin = editor.plugins.get( 'ImageUploadUI' );
-
-	const PREDEFINED_INTEGRATIONS = {
-		'insertImageViaUrl': createLabeledInputView( editor.locale )
-	};
-
-	if ( !panelItems ) {
-		return PREDEFINED_INTEGRATIONS;
-	}
-
-	// Prepares ckfinder component for the `openCKFinder` integration token.
-	if ( panelItems.find( item => item === 'openCKFinder' ) && editor.ui.componentFactory.has( 'ckfinder' ) ) {
-		const ckFinderButton = editor.ui.componentFactory.create( 'ckfinder' );
-		ckFinderButton.set( {
-			withText: true,
-			class: 'ck-image-upload__ck-finder-button'
-		} );
-
-		// We want to close the dropdown panel view when user clicks the ckFinderButton.
-		ckFinderButton.delegate( 'execute' ).to( imageUploadUIPlugin, 'cancel' );
-
-		PREDEFINED_INTEGRATIONS.openCKFinder = ckFinderButton;
-	}
-
-	// Creates integrations object of valid views to pass it to the ImageUploadPanelView.
-	return panelItems.reduce( ( object, key ) => {
-		if ( PREDEFINED_INTEGRATIONS[ key ] ) {
-			object[ key ] = PREDEFINED_INTEGRATIONS[ key ];
-		} else if ( editor.ui.componentFactory.has( key ) ) {
-			object[ key ] = editor.ui.componentFactory.create( key );
-		}
-
-		return object;
-	}, {} );
-}
-
-/**
- * Creates labeled field view.
- *
- * @param {module:utils/locale~Locale} locale The localization services instance.
- *
- * @returns {module:ui/labeledfield/labeledfieldview~LabeledFieldView}
- */
-export function createLabeledInputView( locale ) {
-	const t = locale.t;
-	const labeledInputView = new LabeledFieldView( locale, createLabeledInputText );
-
-	labeledInputView.set( {
-		label: t( 'Image URL' )
-	} );
-	labeledInputView.fieldView.placeholder = 'https://example.com/src/image.png';
-	labeledInputView.infoText = t( 'Paste the image source URL.' );
-
-	return labeledInputView;
-=======
->>>>>>> 606a44b1
 }