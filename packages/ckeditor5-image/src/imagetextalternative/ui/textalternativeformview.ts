/**
 * @license Copyright (c) 2003-2025, CKSource Holding sp. z o.o. All rights reserved.
 * For licensing, see LICENSE.md or https://ckeditor.com/legal/ckeditor-licensing-options
 */

/**
 * @module image/imagetextalternative/ui/textalternativeformview
 */

import {
	ButtonView,
	FocusCycler,
	FormRowView,
	FormHeaderView,
	LabeledFieldView,
	View,
	ViewCollection,
	createLabeledInputText,
	submitHandler,
	type InputView,
	type FocusableView
} from 'ckeditor5/src/ui.js';
import { FocusTracker, KeystrokeHandler, type Locale } from 'ckeditor5/src/utils.js';
import { IconCancel, IconCheck } from 'ckeditor5/src/icons.js';

import '../../../theme/textalternativeform.css';

// See: #8833.
// eslint-disable-next-line ckeditor5-rules/ckeditor-imports
import '@ckeditor/ckeditor5-ui/theme/components/responsive-form/responsiveform.css';
// eslint-disable-next-line ckeditor5-rules/ckeditor-imports
import '@ckeditor/ckeditor5-ui/theme/components/form/form.css';

/**
 * The TextAlternativeFormView class.
 */
export default class TextAlternativeFormView extends View {
	/**
	 * Tracks information about the DOM focus in the form.
	 */
	public readonly focusTracker: FocusTracker;

	/**
	 * An instance of the {@link module:utils/keystrokehandler~KeystrokeHandler}.
	 */
	public readonly keystrokes: KeystrokeHandler;

	/**
	 * An input with a label.
	 */
	public labeledInput: LabeledFieldView<InputView>;

	/**
	 * The Back button view displayed in the header.
	 */
	public backButtonView: ButtonView;

	/**
	 * A button used to submit the form.
	 */
	public saveButtonView: ButtonView;

	/**
	 * A collection of child views.
	 */
	public readonly children: ViewCollection;

	/**
	 * A collection of views which can be focused in the form.
	 */
	protected readonly _focusables: ViewCollection<FocusableView>;

	/**
	 * Helps cycling over {@link #_focusables} in the form.
	 */
	protected readonly _focusCycler: FocusCycler;

	/**
	 * @inheritDoc
	 */
	constructor( locale: Locale ) {
		super( locale );

		this.focusTracker = new FocusTracker();
		this.keystrokes = new KeystrokeHandler();

		// Create buttons.
		this.backButtonView = this._createBackButton();
		this.saveButtonView = this._createSaveButton();

<<<<<<< HEAD
		// Create input fields.
		this.labeledInput = this._createLabeledInputView();

		this.children = this.createCollection( [
			this._createHeaderView()
		] );
		this.children.add( new FormRowView( locale, {
			children: [
				this.labeledInput,
				this.saveButtonView
			],
			class: [
				'ck-form__row_with-submit',
				'ck-form__row_large-top-padding'
			]
		} ) );
=======
		this.saveButtonView = this._createButton( t( 'Save' ), IconCheck, 'ck-button-save' );
		this.saveButtonView.type = 'submit';

		this.cancelButtonView = this._createButton( t( 'Cancel' ), IconCancel, 'ck-button-cancel', 'cancel' );
>>>>>>> e6e06e75

		this._focusables = new ViewCollection();

		// Close the panel on esc key press when the **form has focus**.
		this.keystrokes.set( 'Esc', ( data, cancel ) => {
			this.fire<TextAlternativeFormViewCancelEvent>( 'cancel' );
			cancel();
		} );

		this._focusCycler = new FocusCycler( {
			focusables: this._focusables,
			focusTracker: this.focusTracker,
			keystrokeHandler: this.keystrokes,
			actions: {
				// Navigate form fields backwards using the Shift + Tab keystroke.
				focusPrevious: 'shift + tab',

				// Navigate form fields forwards using the Tab key.
				focusNext: 'tab'
			}
		} );

		this.setTemplate( {
			tag: 'form',

			attributes: {
				class: [
					'ck',
					'ck-form',
					'ck-text-alternative-form',
					'ck-responsive-form'
				],

				// https://github.com/ckeditor/ckeditor5-image/issues/40
				tabindex: '-1'
			},

			children: this.children
		} );
	}

	/**
	 * @inheritDoc
	 */
	public override render(): void {
		super.render();

		submitHandler( {
			view: this
		} );

		const childViews = [
			this.backButtonView,
			this.labeledInput,
			this.saveButtonView
		];

		childViews.forEach( v => {
			// Register the view as focusable.
			this._focusables.add( v );

			// Register the view in the focus tracker.
			this.focusTracker.add( v.element! );
		} );

		this.keystrokes.listenTo( this.element! );
	}

	/**
	 * @inheritDoc
	 */
	public override destroy(): void {
		super.destroy();

		this.focusTracker.destroy();
		this.keystrokes.destroy();
	}

	/**
	 * Creates a back button view that cancels the form.
	 */
	private _createBackButton(): ButtonView {
		const t = this.locale!.t;
		const backButton = new ButtonView( this.locale );

		backButton.set( {
			class: 'ck-button-back',
			label: t( 'Back' ),
			icon: icons.previousArrow,
			tooltip: true
		} );

		backButton.delegate( 'execute' ).to( this, 'cancel' );

		return backButton;
	}

	/**
	 * Creates a save button view that text alternative the image.
	 */
	private _createSaveButton(): ButtonView {
		const t = this.locale!.t;
		const saveButton = new ButtonView( this.locale );

		saveButton.set( {
			label: t( 'Save' ),
			withText: true,
			type: 'submit',
			class: 'ck-button-action ck-button-bold'
		} );

		return saveButton;
	}

	/**
	 * Creates a header view for the form.
	 */
	private _createHeaderView(): FormHeaderView {
		const t = this.locale!.t;

		const header = new FormHeaderView( this.locale, {
			label: t( 'Text Alternative' )
		} );

		header.children.add( this.backButtonView, 0 );

		return header;
	}

	/**
	 * Creates an input with a label.
	 *
	 * @returns Labeled field view instance.
	 */
	private _createLabeledInputView(): LabeledFieldView<InputView> {
		const t = this.locale!.t;
		const labeledInput = new LabeledFieldView<InputView>( this.locale, createLabeledInputText );

		labeledInput.label = t( 'Text alternative' );
		labeledInput.class = 'ck-labeled-field-view_full-width';

		return labeledInput;
	}
}

/**
 * Fired when the form view is submitted.
 *
 * @eventName ~TextAlternativeFormView#submit
 */
export type TextAlternativeFormViewSubmitEvent = {
	name: 'submit';
	args: [];
};

/**
 * Fired when the form view is canceled.
 *
 * @eventName ~TextAlternativeFormView#cancel
 */
export type TextAlternativeFormViewCancelEvent = {
	name: 'cancel';
	args: [];
};<|MERGE_RESOLUTION|>--- conflicted
+++ resolved
@@ -21,7 +21,7 @@
 	type FocusableView
 } from 'ckeditor5/src/ui.js';
 import { FocusTracker, KeystrokeHandler, type Locale } from 'ckeditor5/src/utils.js';
-import { IconCancel, IconCheck } from 'ckeditor5/src/icons.js';
+import { IconPreviousArrow } from 'ckeditor5/src/icons.js';
 
 import '../../../theme/textalternativeform.css';
 
@@ -88,7 +88,6 @@
 		this.backButtonView = this._createBackButton();
 		this.saveButtonView = this._createSaveButton();
 
-<<<<<<< HEAD
 		// Create input fields.
 		this.labeledInput = this._createLabeledInputView();
 
@@ -105,12 +104,6 @@
 				'ck-form__row_large-top-padding'
 			]
 		} ) );
-=======
-		this.saveButtonView = this._createButton( t( 'Save' ), IconCheck, 'ck-button-save' );
-		this.saveButtonView.type = 'submit';
-
-		this.cancelButtonView = this._createButton( t( 'Cancel' ), IconCancel, 'ck-button-cancel', 'cancel' );
->>>>>>> e6e06e75
 
 		this._focusables = new ViewCollection();
 
@@ -199,7 +192,7 @@
 		backButton.set( {
 			class: 'ck-button-back',
 			label: t( 'Back' ),
-			icon: icons.previousArrow,
+			icon: IconPreviousArrow,
 			tooltip: true
 		} );
 
