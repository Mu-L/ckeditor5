/**
 * @license Copyright (c) 2003-2020, CKSource - Frederico Knabben. All rights reserved.
 * For licensing, see LICENSE.md or https://ckeditor.com/legal/ckeditor-oss-license
 */

/**
 * @module image/image/imagetypecommand
 */

import { Command } from 'ckeditor5/src/core';

/**
 * The image type command. It changes the type of a selected image, depending on the configuration.
 *
 * @extends module:core/command~Command
 */
export default class ImageTypeCommand extends Command {
	/**
	 * @inheritDoc
	 *
	 * @param {module:core/editor/editor~Editor} editor
	 * @param {'image'|'imageInline'} modelElementName Model element name the command converts to.
	 */
	constructor( editor, modelElementName ) {
		super( editor );

		/**
		 * Model element name the command converts to.
		 *
		 * @readonly
		 * @private
		 * @member {'image'|'imageInline'}
		 */
		this._modelElementName = modelElementName;
	}

	/**
	 * @inheritDoc
	 */
	refresh() {
		const editor = this.editor;
		const imageUtils = editor.plugins.get( 'ImageUtils' );
		const element = imageUtils.getClosestSelectedImageElement( this.editor.model.document.selection );

		if ( this._modelElementName === 'image' ) {
			this.isEnabled = imageUtils.isInlineImage( element );
		} else {
			this.isEnabled = imageUtils.isBlockImage( element );
		}
	}

	/**
	 * Executes the command and changes the type of a selected image.
	 *
	 * @fires execute
	 * @returns {Object|null} An object containing references to old and new model image elements
	 * (for before and after the change) so external integrations can hook into the decorated
	 * `execute` event and handle this change. `null` if the type change failed.
	 */
	execute() {
<<<<<<< HEAD
		const selection = this.editor.model.document.selection;
		const oldElement = selection.getSelectedElement();
		const attributes = Object.fromEntries( oldElement.getAttributes() );
=======
		const editor = this.editor;
		const model = this.editor.model;
		const imageUtils = editor.plugins.get( 'ImageUtils' );
		const imageElement = imageUtils.getClosestSelectedImageElement( model.document.selection );
		const attributes = Object.fromEntries( imageElement.getAttributes() );
>>>>>>> 6089549a

		if ( !attributes.src ) {
			return null;
		}

<<<<<<< HEAD
		const newElement = insertImage( this.editor, attributes, selection, this._modelElementName );

		return {
			oldElement,
			newElement
		};
=======
		imageUtils.insertImage( attributes, model.createSelection( imageElement, 'on' ), this._modelElementName );
>>>>>>> 6089549a
	}
}<|MERGE_RESOLUTION|>--- conflicted
+++ resolved
@@ -58,31 +58,22 @@
 	 * `execute` event and handle this change. `null` if the type change failed.
 	 */
 	execute() {
-<<<<<<< HEAD
-		const selection = this.editor.model.document.selection;
-		const oldElement = selection.getSelectedElement();
-		const attributes = Object.fromEntries( oldElement.getAttributes() );
-=======
 		const editor = this.editor;
 		const model = this.editor.model;
 		const imageUtils = editor.plugins.get( 'ImageUtils' );
 		const imageElement = imageUtils.getClosestSelectedImageElement( model.document.selection );
+		const oldElement = model.document.selection.getSelectedElement();
 		const attributes = Object.fromEntries( imageElement.getAttributes() );
->>>>>>> 6089549a
 
 		if ( !attributes.src ) {
 			return null;
 		}
 
-<<<<<<< HEAD
-		const newElement = insertImage( this.editor, attributes, selection, this._modelElementName );
+		const newElement = imageUtils.insertImage( attributes, model.createSelection( imageElement, 'on' ), this._modelElementName );
 
 		return {
 			oldElement,
 			newElement
 		};
-=======
-		imageUtils.insertImage( attributes, model.createSelection( imageElement, 'on' ), this._modelElementName );
->>>>>>> 6089549a
 	}
 }