/**
 * @license Copyright (c) 2003-2023, CKSource Holding sp. z o.o. All rights reserved.
 * For licensing, see LICENSE.md or https://ckeditor.com/legal/ckeditor-oss-license
 */

/**
 * @module image/imagecaption/imagecaptionediting
 */

<<<<<<< HEAD
import { type Editor, Plugin, type CommandExecuteEvent } from 'ckeditor5/src/core';
import { Element, enablePlaceholder, type DocumentChangeEvent, type DiffItemAttribute } from 'ckeditor5/src/engine';
import { toWidgetEditable } from 'ckeditor5/src/widget';
import type { GetCallback } from 'ckeditor5/src/utils';

import ToggleImageCaptionCommand from './toggleimagecaptioncommand';
import ImageUtils from '../imageutils';
import ImageCaptionUtils from './imagecaptionutils';
=======
import { type Editor, Plugin, type CommandExecuteEvent } from 'ckeditor5/src/core.js';
import { Element, enablePlaceholder, type DocumentChangeEvent, type DiffItemAttribute } from 'ckeditor5/src/engine.js';
import { toWidgetEditable } from 'ckeditor5/src/widget.js';
import type { GetCallback } from 'ckeditor5/src/utils.js';

import ToggleImageCaptionCommand from './toggleimagecaptioncommand.js';
import ImageUtils from '../imageutils.js';
import ImageCaptionUtils from './imagecaptionutils.js';
>>>>>>> 36453ab8

/**
 * The image caption engine plugin. It is responsible for:
 *
 * * registering converters for the caption element,
 * * registering converters for the caption model attribute,
 * * registering the {@link module:image/imagecaption/toggleimagecaptioncommand~ToggleImageCaptionCommand `toggleImageCaption`} command.
 */
export default class ImageCaptionEditing extends Plugin {
	/**
	 * @inheritDoc
	 */
	public static get requires() {
		return [ ImageUtils, ImageCaptionUtils ] as const;
	}

	/**
	 * @inheritDoc
	 */
	public static get pluginName() {
		return 'ImageCaptionEditing' as const;
	}

	/**
	 * A map that keeps saved JSONified image captions and image model elements they are
	 * associated with.
	 *
	 * To learn more about this system, see {@link #_saveCaption}.
	 */
	private _savedCaptionsMap: WeakMap<Element, unknown>;

	/**
	 * @inheritDoc
	 */
	constructor( editor: Editor ) {
		super( editor );

		this._savedCaptionsMap = new WeakMap();
	}

	/**
	 * @inheritDoc
	 */
	public init(): void {
		const editor = this.editor;
		const schema = editor.model.schema;

		// Schema configuration.
		if ( !schema.isRegistered( 'caption' ) ) {
			schema.register( 'caption', {
				allowIn: 'imageBlock',
				allowContentOf: '$block',
				isLimit: true
			} );
		} else {
			schema.extend( 'caption', {
				allowIn: 'imageBlock'
			} );
		}

		editor.commands.add( 'toggleImageCaption', new ToggleImageCaptionCommand( this.editor ) );

		this._setupConversion();
		this._setupImageTypeCommandsIntegration();
		this._registerCaptionReconversion();
	}

	/**
	 * Configures conversion pipelines to support upcasting and downcasting
	 * image captions.
	 */
	private _setupConversion(): void {
		const editor = this.editor;
		const view = editor.editing.view;
		const imageUtils: ImageUtils = editor.plugins.get( 'ImageUtils' );
		const imageCaptionUtils: ImageCaptionUtils = editor.plugins.get( 'ImageCaptionUtils' );
		const t = editor.t;

		// View -> model converter for the data pipeline.
		editor.conversion.for( 'upcast' ).elementToElement( {
			view: element => imageCaptionUtils.matchImageCaptionViewElement( element ),
			model: 'caption'
		} );

		// Model -> view converter for the data pipeline.
		editor.conversion.for( 'dataDowncast' ).elementToElement( {
			model: 'caption',
			view: ( modelElement, { writer } ) => {
				if ( !imageUtils.isBlockImage( modelElement.parent as Element ) ) {
					return null;
				}

				return writer.createContainerElement( 'figcaption' );
			}
		} );

		// Model -> view converter for the editing pipeline.
		editor.conversion.for( 'editingDowncast' ).elementToElement( {
			model: 'caption',
			view: ( modelElement, { writer } ) => {
				if ( !imageUtils.isBlockImage( modelElement.parent as Element ) ) {
					return null;
				}

				const figcaptionElement = writer.createEditableElement( 'figcaption' );
				writer.setCustomProperty( 'imageCaption', true, figcaptionElement );

				figcaptionElement.placeholder = t( 'Enter image caption' );
				enablePlaceholder( {
					view,
					element: figcaptionElement,
					keepOnFocus: true
				} );

				const imageAlt = ( modelElement.parent as Element ).getAttribute( 'alt' ) as string;
				const label = imageAlt ? t( 'Caption for image: %0', [ imageAlt ] ) : t( 'Caption for the image' );

				return toWidgetEditable( figcaptionElement, writer, { label } );
			}
		} );
	}

	/**
	 * Integrates with {@link module:image/image/imagetypecommand~ImageTypeCommand image type commands}
	 * to make sure the caption is preserved when the type of an image changes so it can be restored
	 * in the future if the user decides they want their caption back.
	 */
	private _setupImageTypeCommandsIntegration(): void {
		const editor = this.editor;
		const imageUtils: ImageUtils = editor.plugins.get( 'ImageUtils' );
		const imageCaptionUtils: ImageCaptionUtils = editor.plugins.get( 'ImageCaptionUtils' );
		const imageTypeInlineCommand = editor.commands.get( 'imageTypeInline' );
		const imageTypeBlockCommand = editor.commands.get( 'imageTypeBlock' );

		const handleImageTypeChange: GetCallback<CommandExecuteEvent> = evt => {
			// The image type command execution can be unsuccessful.
			if ( !evt.return ) {
				return;
			}

			const { oldElement, newElement } = evt.return as { oldElement: Element; newElement: Element };

			/* istanbul ignore if: paranoid check -- @preserve */
			if ( !oldElement ) {
				return;
			}

			if ( imageUtils.isBlockImage( oldElement ) ) {
				const oldCaptionElement = imageCaptionUtils.getCaptionFromImageModelElement( oldElement );

				// If the old element was a captioned block image (the caption was visible),
				// simply save it so it can be restored.
				if ( oldCaptionElement ) {
					this._saveCaption( newElement, oldCaptionElement );

					return;
				}
			}

			const savedOldElementCaption = this._getSavedCaption( oldElement );

			// If either:
			//
			// * the block image didn't have a visible caption,
			// * the block image caption was hidden (and already saved),
			// * the inline image was passed
			//
			// just try to "pass" the saved caption from the old image to the new image
			// so it can be retrieved in the future if the user wants it back.
			if ( savedOldElementCaption ) {
				// Note: Since we're writing to a WeakMap, we don't bother with removing the
				// [ oldElement, savedOldElementCaption ] pair from it.
				this._saveCaption( newElement, savedOldElementCaption );
			}
		};

		// Presence of the commands depends on the Image(Inline|Block)Editing plugins loaded in the editor.
		if ( imageTypeInlineCommand ) {
			this.listenTo<CommandExecuteEvent>( imageTypeInlineCommand, 'execute', handleImageTypeChange, { priority: 'low' } );
		}

		if ( imageTypeBlockCommand ) {
			this.listenTo<CommandExecuteEvent>( imageTypeBlockCommand, 'execute', handleImageTypeChange, { priority: 'low' } );
		}
	}

	/**
	 * Returns the saved {@link module:engine/model/element~Element#toJSON JSONified} caption
	 * of an image model element.
	 *
	 * See {@link #_saveCaption}.
	 *
	 * @internal
	 * @param imageModelElement The model element the caption should be returned for.
	 * @returns The model caption element or `null` if there is none.
	 */
	public _getSavedCaption( imageModelElement: Element ): Element | null {
		const jsonObject = this._savedCaptionsMap.get( imageModelElement );

		return jsonObject ? Element.fromJSON( jsonObject ) : null;
	}

	/**
	 * Saves a {@link module:engine/model/element~Element#toJSON JSONified} caption for
	 * an image element to allow restoring it in the future.
	 *
	 * A caption is saved every time it gets hidden and/or the type of an image changes. The
	 * user should be able to restore it on demand.
	 *
	 * **Note**: The caption cannot be stored in the image model element attribute because,
	 * for instance, when the model state propagates to collaborators, the attribute would get
	 * lost (mainly because it does not convert to anything when the caption is hidden) and
	 * the states of collaborators' models would de-synchronize causing numerous issues.
	 *
	 * See {@link #_getSavedCaption}.
	 *
	 * @internal
	 * @param imageModelElement The model element the caption is saved for.
	 * @param caption The caption model element to be saved.
	 */
	public _saveCaption( imageModelElement: Element, caption: Element ): void {
		this._savedCaptionsMap.set( imageModelElement, caption.toJSON() );
	}

	/**
	 * Reconverts image caption when image alt attribute changes.
	 * The change of alt attribute is reflected in caption's aria-label attribute.
	 */
	private _registerCaptionReconversion(): void {
		const editor = this.editor;
		const model = editor.model;
		const imageUtils: ImageUtils = editor.plugins.get( 'ImageUtils' );
		const imageCaptionUtils: ImageCaptionUtils = editor.plugins.get( 'ImageCaptionUtils' );

		model.document.on<DocumentChangeEvent>( 'change:data', () => {
			const changes = model.document.differ.getChanges();

			for ( const change of changes as Array<DiffItemAttribute> ) {
				if ( change.attributeKey !== 'alt' ) {
					continue;
				}

				const image = change.range.start.nodeAfter as Element;

				if ( imageUtils.isBlockImage( image ) ) {
					const caption = imageCaptionUtils.getCaptionFromImageModelElement( image );

					if ( !caption ) {
						return;
					}

					editor.editing.reconvertItem( caption );
				}
			}
		} );
	}
}<|MERGE_RESOLUTION|>--- conflicted
+++ resolved
@@ -7,16 +7,6 @@
  * @module image/imagecaption/imagecaptionediting
  */
 
-<<<<<<< HEAD
-import { type Editor, Plugin, type CommandExecuteEvent } from 'ckeditor5/src/core';
-import { Element, enablePlaceholder, type DocumentChangeEvent, type DiffItemAttribute } from 'ckeditor5/src/engine';
-import { toWidgetEditable } from 'ckeditor5/src/widget';
-import type { GetCallback } from 'ckeditor5/src/utils';
-
-import ToggleImageCaptionCommand from './toggleimagecaptioncommand';
-import ImageUtils from '../imageutils';
-import ImageCaptionUtils from './imagecaptionutils';
-=======
 import { type Editor, Plugin, type CommandExecuteEvent } from 'ckeditor5/src/core.js';
 import { Element, enablePlaceholder, type DocumentChangeEvent, type DiffItemAttribute } from 'ckeditor5/src/engine.js';
 import { toWidgetEditable } from 'ckeditor5/src/widget.js';
@@ -25,7 +15,6 @@
 import ToggleImageCaptionCommand from './toggleimagecaptioncommand.js';
 import ImageUtils from '../imageutils.js';
 import ImageCaptionUtils from './imagecaptionutils.js';
->>>>>>> 36453ab8
 
 /**
  * The image caption engine plugin. It is responsible for:
