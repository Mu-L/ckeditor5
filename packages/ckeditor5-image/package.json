{
  "name": "@ckeditor/ckeditor5-image",
  "version": "25.0.0",
  "description": "Image feature for CKEditor 5.",
  "keywords": [
    "ckeditor",
    "ckeditor5",
    "ckeditor 5",
    "ckeditor5-feature",
    "ckeditor5-plugin"
  ],
  "main": "src/index.js",
  "dependencies": {
    "@ckeditor/ckeditor5-ui": "^25.0.0",
    "ckeditor5": "^25.0.0"
  },
  "devDependencies": {
    "@ckeditor/ckeditor5-adapter-ckfinder": "^25.0.0",
<<<<<<< HEAD
    "@ckeditor/ckeditor5-autoformat": "^25.0.0",
    "@ckeditor/ckeditor5-basic-styles": "^25.0.0",
    "@ckeditor/ckeditor5-block-quote": "^25.0.0",
=======
    "@ckeditor/ckeditor5-basic-styles": "^25.0.0",
>>>>>>> dfe80355
    "@ckeditor/ckeditor5-ckfinder": "^25.0.0",
    "@ckeditor/ckeditor5-clipboard": "^25.0.0",
    "@ckeditor/ckeditor5-cloud-services": "^25.0.0",
    "@ckeditor/ckeditor5-core": "^25.0.0",
    "@ckeditor/ckeditor5-dev-utils": "^24.0.0",
    "@ckeditor/ckeditor5-easy-image": "^25.0.0",
    "@ckeditor/ckeditor5-editor-classic": "^25.0.0",
    "@ckeditor/ckeditor5-engine": "^25.0.0",
    "@ckeditor/ckeditor5-enter": "^25.0.0",
<<<<<<< HEAD
    "@ckeditor/ckeditor5-essentials": "^25.0.0",
=======
>>>>>>> dfe80355
    "@ckeditor/ckeditor5-heading": "^25.0.0",
    "@ckeditor/ckeditor5-html-embed": "^25.0.0",
    "@ckeditor/ckeditor5-indent": "^25.0.0",
    "@ckeditor/ckeditor5-link": "^25.0.0",
    "@ckeditor/ckeditor5-list": "^25.0.0",
    "@ckeditor/ckeditor5-media-embed": "^25.0.0",
    "@ckeditor/ckeditor5-paragraph": "^25.0.0",
    "@ckeditor/ckeditor5-table": "^25.0.0",
<<<<<<< HEAD
    "@ckeditor/ckeditor5-typing": "^25.0.0",
    "@ckeditor/ckeditor5-theme-lark": "^25.0.0",
=======
    "@ckeditor/ckeditor5-theme-lark": "^25.0.0",
    "@ckeditor/ckeditor5-typing": "^25.0.0",
>>>>>>> dfe80355
    "@ckeditor/ckeditor5-undo": "^25.0.0",
    "@ckeditor/ckeditor5-upload": "^25.0.0",
    "@ckeditor/ckeditor5-utils": "^25.0.0",
    "@ckeditor/ckeditor5-widget": "^25.0.0",
    "webpack": "^4.43.0",
    "webpack-cli": "^3.3.11"
  },
  "engines": {
    "node": ">=12.0.0",
    "npm": ">=5.7.1"
  },
  "author": "CKSource (http://cksource.com/)",
  "license": "GPL-2.0-or-later",
  "homepage": "https://ckeditor.com/ckeditor-5",
  "bugs": "https://github.com/ckeditor/ckeditor5/issues",
  "repository": {
    "type": "git",
    "url": "https://github.com/ckeditor/ckeditor5.git",
    "directory": "packages/ckeditor5-image"
  },
  "files": [
    "lang",
    "src",
    "theme",
    "build"
  ],
  "scripts": {
    "build:dll": "webpack"
  }
}<|MERGE_RESOLUTION|>--- conflicted
+++ resolved
@@ -16,13 +16,9 @@
   },
   "devDependencies": {
     "@ckeditor/ckeditor5-adapter-ckfinder": "^25.0.0",
-<<<<<<< HEAD
     "@ckeditor/ckeditor5-autoformat": "^25.0.0",
     "@ckeditor/ckeditor5-basic-styles": "^25.0.0",
     "@ckeditor/ckeditor5-block-quote": "^25.0.0",
-=======
-    "@ckeditor/ckeditor5-basic-styles": "^25.0.0",
->>>>>>> dfe80355
     "@ckeditor/ckeditor5-ckfinder": "^25.0.0",
     "@ckeditor/ckeditor5-clipboard": "^25.0.0",
     "@ckeditor/ckeditor5-cloud-services": "^25.0.0",
@@ -32,10 +28,7 @@
     "@ckeditor/ckeditor5-editor-classic": "^25.0.0",
     "@ckeditor/ckeditor5-engine": "^25.0.0",
     "@ckeditor/ckeditor5-enter": "^25.0.0",
-<<<<<<< HEAD
     "@ckeditor/ckeditor5-essentials": "^25.0.0",
-=======
->>>>>>> dfe80355
     "@ckeditor/ckeditor5-heading": "^25.0.0",
     "@ckeditor/ckeditor5-html-embed": "^25.0.0",
     "@ckeditor/ckeditor5-indent": "^25.0.0",
@@ -44,13 +37,8 @@
     "@ckeditor/ckeditor5-media-embed": "^25.0.0",
     "@ckeditor/ckeditor5-paragraph": "^25.0.0",
     "@ckeditor/ckeditor5-table": "^25.0.0",
-<<<<<<< HEAD
-    "@ckeditor/ckeditor5-typing": "^25.0.0",
-    "@ckeditor/ckeditor5-theme-lark": "^25.0.0",
-=======
     "@ckeditor/ckeditor5-theme-lark": "^25.0.0",
     "@ckeditor/ckeditor5-typing": "^25.0.0",
->>>>>>> dfe80355
     "@ckeditor/ckeditor5-undo": "^25.0.0",
     "@ckeditor/ckeditor5-upload": "^25.0.0",
     "@ckeditor/ckeditor5-utils": "^25.0.0",
