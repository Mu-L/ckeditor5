/**
 * @license Copyright (c) 2003-2025, CKSource Holding sp. z o.o. All rights reserved.
 * For licensing, see LICENSE.md or https://ckeditor.com/legal/ckeditor-licensing-options
 */

/* global document setTimeout Event KeyboardEvent */

import { ContextualBalloon, Dialog, ButtonView, MenuBarMenuListItemButtonView } from '@ckeditor/ckeditor5-ui';
import { getData as getModelData, setData as setModelData } from '@ckeditor/ckeditor5-engine/src/dev-utils/model.js';
import { Typing } from '@ckeditor/ckeditor5-typing';
import { keyCodes } from '@ckeditor/ckeditor5-utils';
import { Essentials } from '@ckeditor/ckeditor5-essentials';
import { Paragraph } from '@ckeditor/ckeditor5-paragraph';
import { getData as getViewData } from '@ckeditor/ckeditor5-engine/src/dev-utils/view.js';
<<<<<<< HEAD
import { getData as getModelData, setData as setModelData } from '@ckeditor/ckeditor5-engine/src/dev-utils/model.js';
import EmojiRepository from '../src/emojirepository.js';
import { keyCodes } from '@ckeditor/ckeditor5-utils';
=======
import ClassicTestEditor from '@ckeditor/ckeditor5-core/tests/_utils/classictesteditor.js';

import { EmojiPicker } from '../src/index.js';
import EmojiDatabase from '../src/emojidatabase.js';
>>>>>>> 2d022d80
import EmojiPickerView from '../src/ui/emojipickerview.js';
import EmojiCommand from '../src/emojicommand.js';

class EmojiRepositoryMock extends EmojiRepository {
	// Overridden `init()` to prevent the `fetch()` call.
	init() {
		this.getEmojiByQuery = sinon.stub();
		this.getEmojiCategories = sinon.stub();
		this.getSkinTones = sinon.stub();
		this.isReady = sinon.stub();

		// Let's define a default behavior as we need this in UI, but we do not check it.
		this.getEmojiCategories.returns( [
			{
				title: 'Smileys & Expressions',
				icon: '😀',
				items: []
			},
			{
				title: 'Food & Drinks',
				icon: '🍎',
				items: []
			}
		] );

		this.getSkinTones.returns( [
			{ id: 'default', icon: '👋', tooltip: 'Default skin tone' },
			{ id: 'medium', icon: '👋🏽', tooltip: 'Medium skin tone' },
			{ id: 'dark', icon: '👋🏿', tooltip: 'Dark skin tone' }
		] );

		this.isReady.returns( EmojiRepositoryMock.isReady );
	}

	// Property exposed for testing purposes to control the plugin initialization flow.
	static isReady = true;
}

describe( 'EmojiPicker', () => {
	let editor, editorElement, emojiPicker;

	beforeEach( async () => {
		editorElement = document.createElement( 'div' );
		document.body.appendChild( editorElement );

		EmojiRepositoryMock.isReady = true;

		editor = await ClassicTestEditor.create( editorElement, {
			plugins: [ EmojiPicker, Essentials, Paragraph ],
			substitutePlugins: [ EmojiRepositoryMock ],
			toolbar: [ 'emoji' ],
			menuBar: {
				isVisible: true
			}
		} );

		emojiPicker = editor.plugins.get( EmojiPicker );
	} );

	afterEach( async () => {
		await editor.destroy();
		editorElement.remove();
	} );

	it( 'should be correctly named', () => {
		expect( EmojiPicker.pluginName ).to.equal( 'EmojiPicker' );
	} );

	it( 'should have proper "requires" value', () => {
		expect( EmojiPicker.requires ).to.deep.equal( [
<<<<<<< HEAD
			EmojiRepository, ContextualBalloon, Dialog
=======
			EmojiDatabase, ContextualBalloon, Dialog, Typing
>>>>>>> 2d022d80
		] );
	} );

	it( 'should have `isOfficialPlugin` static flag set to `true`', () => {
		expect( EmojiPicker.isOfficialPlugin ).to.be.true;
	} );

	it( 'should have `isPremiumPlugin` static flag set to `false`', () => {
		expect( EmojiPicker.isPremiumPlugin ).to.be.false;
	} );

	describe( 'command', () => {
		it( 'should register emoji command', () => {
			const command = editor.commands.get( 'emoji' );

			expect( command ).to.be.instanceOf( EmojiCommand );
		} );
	} );

	describe( '#skinTone', () => {
		it( 'should return the value from configuration if the UI is not ready yet (configuration not provided)', () => {
			expect( emojiPicker.skinTone ).to.equal( 'default' );
		} );

		it( 'should return the value from configuration if the UI is not ready yet (configuration provided)', async () => {
			const editorElement = document.createElement( 'div' );
			document.body.appendChild( editorElement );

			const editor = await ClassicTestEditor.create( editorElement, {
				plugins: [ EmojiPicker, Essentials, Paragraph ],
				substitutePlugins: [ EmojiRepositoryMock ],
				emoji: {
					skinTone: 'medium'
				}
			} );

			expect( editor.plugins.get( EmojiPicker ).skinTone ).to.equal( 'medium' );

			await editor.destroy();
			editorElement.remove();
		} );

		it( 'should read the selected skin tone from the view when it is ready', async () => {
			const editorElement = document.createElement( 'div' );
			document.body.appendChild( editorElement );

			const editor = await ClassicTestEditor.create( editorElement, {
				plugins: [ EmojiPicker, Essentials, Paragraph ],
				substitutePlugins: [ EmojiRepositoryMock ],
				emoji: {
					skinTone: 'medium'
				}
			} );

			const emojiPicker = editor.plugins.get( EmojiPicker );
			emojiPicker.showUI();
			emojiPicker._hideUI();
			emojiPicker.emojiPickerView.gridView.skinTone = 'dark';

			expect( editor.plugins.get( EmojiPicker ).skinTone ).to.equal( 'dark' );

			await editor.destroy();
			editorElement.remove();
		} );
	} );

<<<<<<< HEAD
	it( 'should provide the "emoji" toolbar component', () => {
		expect( editor.ui.componentFactory.has( 'emoji' ) ).to.equal( true );
=======
	describe( '_createButton()', () => {
		describe( 'a toolbar icon', () => {
			it( 'should provide the "emoji" toolbar component', async () => {
				expect( editor.ui.componentFactory.has( 'emoji' ) ).to.equal( true );
>>>>>>> 2d022d80

				const toolbarButton = editor.ui.componentFactory.create( 'emoji' );
				expect( toolbarButton ).to.instanceOf( ButtonView );

				const stub = sinon.stub( emojiPicker, 'showUI' );

				toolbarButton.fire( 'execute' );

				sinon.assert.calledOnce( stub );
			} );

<<<<<<< HEAD
	it( 'should provide the "menuBar:emoji" toolbar component', () => {
		expect( editor.ui.componentFactory.has( 'menuBar:emoji' ) ).to.equal( true );
=======
			it( 'must not register the "emoji" toolbar component if emoji database is not loaded', async () => {
				EmojiDatabaseMock.isDatabaseLoaded = false;
>>>>>>> 2d022d80

				await editor.destroy();

<<<<<<< HEAD
	it( 'must not register the "emoji" toolbar component if emoji repository is not ready', async () => {
		EmojiRepositoryMock.isReady = false;
=======
				editor = await ClassicTestEditor.create( editorElement, {
					plugins: [ EmojiPicker, Paragraph, Essentials ],
					substitutePlugins: [ EmojiDatabaseMock ]
				} );
>>>>>>> 2d022d80

				expect( editor.ui.componentFactory.has( 'emoji' ) ).to.equal( false );
			} );

<<<<<<< HEAD
		editor = await ClassicTestEditor.create( editorElement, {
			plugins: [ EmojiPicker, Paragraph, Essentials ],
			substitutePlugins: [ EmojiRepositoryMock ]
=======
			it( 'should disable the button when editor switches to the read-only mode', () => {
				expect( editor.ui.componentFactory.has( 'emoji' ) ).to.equal( true );

				const toolbarButton = editor.ui.componentFactory.create( 'emoji' );

				expect( toolbarButton.isEnabled ).to.equal( true );
				editor.enableReadOnlyMode( 'testing-purposes' );
				expect( toolbarButton.isEnabled ).to.equal( false );
				editor.disableReadOnlyMode( 'testing-purposes' );
				expect( toolbarButton.isEnabled ).to.equal( true );
			} );
>>>>>>> 2d022d80
		} );

		describe( 'a menu bar item', () => {
			it( 'should provide the "menuBar:emoji" toolbar component', async () => {
				expect( editor.ui.componentFactory.has( 'menuBar:emoji' ) ).to.equal( true );

<<<<<<< HEAD
	it( 'must not register the "menuBar:emoji" toolbar component if emoji repository is not ready', async () => {
		EmojiRepositoryMock.isReady = false;
=======
				expect( editor.ui.componentFactory.create( 'menuBar:emoji' ) ).to.instanceOf( MenuBarMenuListItemButtonView );
			} );
>>>>>>> 2d022d80

			it( 'must not register the "menuBar:emoji" toolbar component if emoji database is not loaded', async () => {
				EmojiDatabaseMock.isDatabaseLoaded = false;

<<<<<<< HEAD
		editor = await ClassicTestEditor.create( editorElement, {
			plugins: [ EmojiPicker, Paragraph, Essentials ],
			substitutePlugins: [ EmojiRepositoryMock ],
			menuBar: {
				isVisible: true
			}
		} );
=======
				await editor.destroy();

				editor = await ClassicTestEditor.create( editorElement, {
					plugins: [ EmojiPicker, Paragraph, Essentials ],
					substitutePlugins: [ EmojiDatabaseMock ],
					menuBar: {
						isVisible: true
					}
				} );

				expect( editor.ui.componentFactory.has( 'menuBar:emoji' ) ).to.equal( false );
			} );

			it( 'should disable the menu bar item when editor switches to the read-only mode', () => {
				expect( editor.ui.componentFactory.has( 'menuBar:emoji' ) ).to.equal( true );
>>>>>>> 2d022d80

				const toolbarButton = editor.ui.componentFactory.create( 'menuBar:emoji' );

				expect( toolbarButton.isEnabled ).to.equal( true );
				editor.enableReadOnlyMode( 'testing-purposes' );
				expect( toolbarButton.isEnabled ).to.equal( false );
				editor.disableReadOnlyMode( 'testing-purposes' );
				expect( toolbarButton.isEnabled ).to.equal( true );
			} );
		} );
	} );

	describe( 'showUI()', () => {
		it( 'should read categories from the repository plugin when creating UI', () => {
			const { getEmojiCategories } = editor.plugins.get( 'EmojiRepository' );

			emojiPicker.showUI();

			expect( getEmojiCategories.callCount ).to.equal( 1 );
		} );

		it( 'should read skin tones from the repository plugin when creating UI', () => {
			const { getSkinTones } = editor.plugins.get( 'EmojiRepository' );

			emojiPicker.showUI();

			expect( getSkinTones.callCount ).to.equal( 1 );
		} );

		it( 'should pass the specified query to the UI view', () => {
			const { getEmojiByQuery } = editor.plugins.get( 'EmojiRepository' );
			getEmojiByQuery.returns( [] );

			emojiPicker.showUI( 'query' );

			expect( emojiPicker.emojiPickerView.searchView.inputView.queryView.fieldView.value ).to.equal( 'query' );
			expect( getEmojiByQuery.callCount ).to.equal( 1 );
			expect( getEmojiByQuery.firstCall.firstArg ).to.equal( 'query' );
		} );

		it( 'should add the emoji UI view to the `ContextualBalloon` plugin when opens UI', () => {
			expect( emojiPicker._balloonPlugin.visibleView ).to.equal( null );

			emojiPicker.showUI();

			expect( emojiPicker._balloonPlugin.visibleView ).to.be.instanceOf( EmojiPickerView );
		} );

		it( 'should focus the query input when opens UI', async () => {
			emojiPicker.showUI();

			await new Promise( resolve => {
				setTimeout( resolve );
			} );

			expect( document.activeElement ).to.equal( emojiPicker.emojiPickerView.searchView.inputView.queryView.fieldView.element );
		} );

		it( 'should insert an emoji after clicking on it in the picker', () => {
			expect( getModelData( editor.model ) ).to.equal( '<paragraph>[]</paragraph>' );

			emojiPicker.showUI();
			emojiPicker.emojiPickerView.gridView.fire( 'execute', { emoji: '😀' } );

			expect( getModelData( editor.model ) ).to.equal( '<paragraph>😀[]</paragraph>' );
		} );

		it( 'should use the "insertText" command when inserting the emoji', () => {
			const spy = sinon.spy();

			editor.commands.get( 'insertText' ).on( 'execute', spy );

			emojiPicker.showUI();
			emojiPicker.emojiPickerView.gridView.fire( 'execute', { emoji: '😀' } );

			sinon.assert.calledOnce( spy );
		} );

		it( 'should update the balloon position on update event', () => {
			const updatePositionSpy = sinon.spy( emojiPicker._balloonPlugin, 'updatePosition' );

			emojiPicker.showUI();
			emojiPicker.emojiPickerView.fire( 'update' );

			sinon.assert.calledOnce( updatePositionSpy );
		} );

		it( 'should not update the balloon position on update event when visible view is not current emoji picker view', () => {
			const updatePositionSpy = sinon.spy( emojiPicker._balloonPlugin, 'updatePosition' );

			emojiPicker.showUI();
			emojiPicker._balloonPlugin.visibleView = {};

			emojiPicker.emojiPickerView.fire( 'update' );

			sinon.assert.notCalled( updatePositionSpy );
		} );

		it( 'should close the picker when clicking outside of it', () => {
			emojiPicker.showUI();

			document.body.dispatchEvent( new Event( 'mousedown', { bubbles: true } ) );

			expect( emojiPicker._balloonPlugin.visibleView ).to.equal( null );
		} );

		it( 'should close the picker when focus is on the picker and escape is clicked', () => {
			emojiPicker.showUI();

			emojiPicker._balloonPlugin.visibleView.element.dispatchEvent( new KeyboardEvent( 'keydown', {
				keyCode: keyCodes.esc,
				bubbles: true
			} ) );

			expect( emojiPicker._balloonPlugin.visibleView ).to.equal( null );
		} );

		it( 'should load previous category after reopening the emoji picker', () => {
			emojiPicker.showUI();
			emojiPicker.emojiPickerView.categoriesView.categoryName = 'Food & Drinks';
			emojiPicker._hideUI();
			emojiPicker.showUI();

			expect( emojiPicker.emojiPickerView.gridView.categoryName ).to.equal( 'Food & Drinks' );
		} );

		it( 'should not crash when opening the UI twice in a row', () => {
			expect( () => {
				emojiPicker.showUI();
				emojiPicker.showUI();
			} ).to.not.throw();
		} );

		describe( 'fake visual selection', () => {
			describe( 'non-collapsed', () => {
				it( 'should be displayed when a text fragment is selected', () => {
					setModelData( editor.model, '<paragraph>f[o]o</paragraph>' );

					emojiPicker.showUI();

					expect( editor.model.markers.has( 'emoji-picker' ) ).to.be.true;

					const paragraph = editor.model.document.getRoot().getChild( 0 );
					const expectedRange = editor.model.createRange(
						editor.model.createPositionAt( paragraph, 1 ),
						editor.model.createPositionAt( paragraph, 2 )
					);
					const markerRange = editor.model.markers.get( 'emoji-picker' ).getRange();

					expect( markerRange.isEqual( expectedRange ) ).to.be.true;

					expect( getViewData( editor.editing.view ) ).to.equal( '<p>f{<span class="ck-fake-emoji-selection">o</span>}o</p>' );
					expect( editor.getData() ).to.equal( '<p>foo</p>' );
				} );

				it( 'should display a fake visual selection on the next non-empty text node when selection starts at the end ' +
					'of the empty block in the multiline selection', () => {
					setModelData( editor.model, '<paragraph>[</paragraph><paragraph>foo]</paragraph>' );

					emojiPicker.showUI();

					expect( editor.model.markers.has( 'emoji-picker' ) ).to.be.true;

					const secondParagraph = editor.model.document.getRoot().getChild( 1 );
					const expectedRange = editor.model.createRange(
						editor.model.createPositionAt( secondParagraph, 0 ),
						editor.model.createPositionAt( secondParagraph, 3 )
					);

					const markerRange = editor.model.markers.get( 'emoji-picker' ).getRange();

					expect( markerRange.isEqual( expectedRange ) ).to.be.true;

					expect( getViewData( editor.editing.view ) ).to.equal(
						'<p>[</p><p><span class="ck-fake-emoji-selection">foo</span>]</p>'
					);
					expect( editor.getData() ).to.equal( '<p>&nbsp;</p><p>foo</p>' );
				} );

				it( 'should display a fake visual selection on the next non-empty text node when selection starts at the end ' +
					'of the first block in the multiline selection', () => {
					setModelData( editor.model, '<paragraph>foo[</paragraph><paragraph>bar]</paragraph>' );

					emojiPicker.showUI();

					expect( editor.model.markers.has( 'emoji-picker' ) ).to.be.true;

					const secondParagraph = editor.model.document.getRoot().getChild( 1 );
					const expectedRange = editor.model.createRange(
						editor.model.createPositionAt( secondParagraph, 0 ),
						editor.model.createPositionAt( secondParagraph, 3 )
					);

					const markerRange = editor.model.markers.get( 'emoji-picker' ).getRange();

					expect( markerRange.isEqual( expectedRange ) ).to.be.true;

					expect( getViewData( editor.editing.view ) ).to.equal(
						'<p>foo{</p><p><span class="ck-fake-emoji-selection">bar</span>]</p>'
					);
					expect( editor.getData() ).to.equal( '<p>foo</p><p>bar</p>' );
				} );

				it( 'should be displayed on first text node in non-empty element when selection contains few empty elements', () => {
					setModelData( editor.model, [
						'<paragraph>foo[</paragraph>',
						'<paragraph></paragraph>',
						'<paragraph></paragraph>',
						'<paragraph>bar</paragraph>',
						'<paragraph></paragraph>',
						'<paragraph></paragraph>',
						'<paragraph>]baz</paragraph>'
					].join( '' ) );

					emojiPicker.showUI();

					expect( editor.model.markers.has( 'emoji-picker' ) ).to.be.true;

					const firstNonEmptyElementInTheSelection = editor.model.document.getRoot().getChild( 3 );
					const rangeEnd = editor.model.document.selection.getFirstRange().end;
					const expectedRange = editor.model.createRange(
						editor.model.createPositionAt( firstNonEmptyElementInTheSelection, 0 ),
						editor.model.createPositionAt( rangeEnd, 0 )
					);

					const markerRange = editor.model.markers.get( 'emoji-picker' ).getRange();

					expect( markerRange.isEqual( expectedRange ) ).to.be.true;

					const expectedViewData = [
						'<p>foo{</p>',
						'<p></p>',
						'<p></p>',
						'<p><span class="ck-fake-emoji-selection">bar</span></p>',
						'<p></p>',
						'<p></p>',
						'<p>}baz</p>'
					].join( '' );

					expect( getViewData( editor.editing.view ) ).to.equal( expectedViewData );
					expect( editor.getData() ).to.equal( [
						'<p>foo</p>',
						'<p>&nbsp;</p><p>&nbsp;</p>',
						'<p>bar</p>',
						'<p>&nbsp;</p><p>&nbsp;</p>',
						'<p>baz</p>'
					].join( '' ) );
				} );
			} );

			describe( 'collapsed', () => {
				it( 'should be displayed on a collapsed selection', () => {
					setModelData( editor.model, '<paragraph>f[]o</paragraph>' );

					emojiPicker.showUI();

					expect( editor.model.markers.has( 'emoji-picker' ) ).to.be.true;

					const paragraph = editor.model.document.getRoot().getChild( 0 );
					const expectedRange = editor.model.createRange(
						editor.model.createPositionAt( paragraph, 1 ),
						editor.model.createPositionAt( paragraph, 1 )
					);
					const markerRange = editor.model.markers.get( 'emoji-picker' ).getRange();

					expect( markerRange.isEqual( expectedRange ) ).to.be.true;

					expect( getViewData( editor.editing.view ) ).to.equal(
						'<p>f{}<span class="ck-fake-emoji-selection ck-fake-emoji-selection_collapsed"></span>o</p>'
					);
					expect( editor.getData() ).to.equal( '<p>fo</p>' );
				} );

				it( 'should be displayed on selection focus when selection contains only one empty element ' +
					'(selection focus is at the beginning of the first non-empty element)', () => {
					setModelData( editor.model, [
						'<paragraph>foo[</paragraph>',
						'<paragraph></paragraph>',
						'<paragraph>]bar</paragraph>'
					].join( '' ) );

					emojiPicker.showUI();

					expect( editor.model.markers.has( 'emoji-picker' ) ).to.be.true;

					const focus = editor.model.document.selection.focus;
					const expectedRange = editor.model.createRange(
						editor.model.createPositionAt( focus, 0 )
					);

					const markerRange = editor.model.markers.get( 'emoji-picker' ).getRange();

					expect( markerRange.isEqual( expectedRange ) ).to.be.true;

					const expectedViewData = [
						'<p>foo{</p>',
						'<p></p>',
						'<p>]<span class="ck-fake-emoji-selection ck-fake-emoji-selection_collapsed"></span>bar</p>'
					].join( '' );

					expect( getViewData( editor.editing.view ) ).to.equal( expectedViewData );
					expect( editor.getData() ).to.equal( '<p>foo</p><p>&nbsp;</p><p>bar</p>' );
				} );

				it( 'should be displayed on selection focus when selection contains few empty elements ' +
					'(selection focus is at the beginning of the first non-empty element)', () => {
					setModelData( editor.model, [
						'<paragraph>foo[</paragraph>',
						'<paragraph></paragraph>',
						'<paragraph></paragraph>',
						'<paragraph>]bar</paragraph>'
					].join( '' ) );

					emojiPicker.showUI();

					expect( editor.model.markers.has( 'emoji-picker' ) ).to.be.true;

					const focus = editor.model.document.selection.focus;
					const expectedRange = editor.model.createRange(
						editor.model.createPositionAt( focus, 0 )
					);

					const markerRange = editor.model.markers.get( 'emoji-picker' ).getRange();

					expect( markerRange.isEqual( expectedRange ) ).to.be.true;

					const expectedViewData = [
						'<p>foo{</p>',
						'<p></p>',
						'<p></p>',
						'<p>]<span class="ck-fake-emoji-selection ck-fake-emoji-selection_collapsed"></span>bar</p>'
					].join( '' );

					expect( getViewData( editor.editing.view ) ).to.equal( expectedViewData );
					expect( editor.getData() ).to.equal( '<p>foo</p><p>&nbsp;</p><p>&nbsp;</p><p>bar</p>' );
				} );

				it( 'should be displayed on selection focus when selection contains few empty elements ' +
					'(selection focus is inside an empty element)', () => {
					setModelData( editor.model, [
						'<paragraph>foo[</paragraph>',
						'<paragraph></paragraph>',
						'<paragraph>]</paragraph>',
						'<paragraph>bar</paragraph>'
					].join( '' ) );

					emojiPicker.showUI();

					expect( editor.model.markers.has( 'emoji-picker' ) ).to.be.true;

					const focus = editor.model.document.selection.focus;
					const expectedRange = editor.model.createRange(
						editor.model.createPositionAt( focus, 0 )
					);

					const markerRange = editor.model.markers.get( 'emoji-picker' ).getRange();

					expect( markerRange.isEqual( expectedRange ) ).to.be.true;

					const expectedViewData = [
						'<p>foo{</p>',
						'<p></p>',
						'<p>]<span class="ck-fake-emoji-selection ck-fake-emoji-selection_collapsed"></span></p>',
						'<p>bar</p>'
					].join( '' );

					expect( getViewData( editor.editing.view ) ).to.equal( expectedViewData );
					expect( editor.getData() ).to.equal( '<p>foo</p><p>&nbsp;</p><p>&nbsp;</p><p>bar</p>' );
				} );
			} );
		} );
	} );
} );<|MERGE_RESOLUTION|>--- conflicted
+++ resolved
@@ -12,16 +12,10 @@
 import { Essentials } from '@ckeditor/ckeditor5-essentials';
 import { Paragraph } from '@ckeditor/ckeditor5-paragraph';
 import { getData as getViewData } from '@ckeditor/ckeditor5-engine/src/dev-utils/view.js';
-<<<<<<< HEAD
-import { getData as getModelData, setData as setModelData } from '@ckeditor/ckeditor5-engine/src/dev-utils/model.js';
+import ClassicTestEditor from '@ckeditor/ckeditor5-core/tests/_utils/classictesteditor.js';
+
+import { EmojiPicker } from '../src/index.js';
 import EmojiRepository from '../src/emojirepository.js';
-import { keyCodes } from '@ckeditor/ckeditor5-utils';
-=======
-import ClassicTestEditor from '@ckeditor/ckeditor5-core/tests/_utils/classictesteditor.js';
-
-import { EmojiPicker } from '../src/index.js';
-import EmojiDatabase from '../src/emojidatabase.js';
->>>>>>> 2d022d80
 import EmojiPickerView from '../src/ui/emojipickerview.js';
 import EmojiCommand from '../src/emojicommand.js';
 
@@ -92,11 +86,7 @@
 
 	it( 'should have proper "requires" value', () => {
 		expect( EmojiPicker.requires ).to.deep.equal( [
-<<<<<<< HEAD
-			EmojiRepository, ContextualBalloon, Dialog
-=======
-			EmojiDatabase, ContextualBalloon, Dialog, Typing
->>>>>>> 2d022d80
+			EmojiRepository, ContextualBalloon, Dialog, Typing
 		] );
 	} );
 
@@ -163,15 +153,10 @@
 		} );
 	} );
 
-<<<<<<< HEAD
-	it( 'should provide the "emoji" toolbar component', () => {
-		expect( editor.ui.componentFactory.has( 'emoji' ) ).to.equal( true );
-=======
 	describe( '_createButton()', () => {
 		describe( 'a toolbar icon', () => {
-			it( 'should provide the "emoji" toolbar component', async () => {
+			it( 'should provide the "emoji" toolbar component', () => {
 				expect( editor.ui.componentFactory.has( 'emoji' ) ).to.equal( true );
->>>>>>> 2d022d80
 
 				const toolbarButton = editor.ui.componentFactory.create( 'emoji' );
 				expect( toolbarButton ).to.instanceOf( ButtonView );
@@ -183,34 +168,25 @@
 				sinon.assert.calledOnce( stub );
 			} );
 
-<<<<<<< HEAD
-	it( 'should provide the "menuBar:emoji" toolbar component', () => {
-		expect( editor.ui.componentFactory.has( 'menuBar:emoji' ) ).to.equal( true );
-=======
-			it( 'must not register the "emoji" toolbar component if emoji database is not loaded', async () => {
-				EmojiDatabaseMock.isDatabaseLoaded = false;
->>>>>>> 2d022d80
+			it( 'should provide the "menuBar:emoji" toolbar component', () => {
+				expect( editor.ui.componentFactory.has( 'menuBar:emoji' ) ).to.equal( true );
+
+				expect( editor.ui.componentFactory.create( 'menuBar:emoji' ) ).to.instanceOf( MenuBarMenuListItemButtonView );
+			} );
+
+			it( 'must not register the "emoji" toolbar component if emoji repository is not ready', async () => {
+				EmojiRepositoryMock.isReady = false;
 
 				await editor.destroy();
 
-<<<<<<< HEAD
-	it( 'must not register the "emoji" toolbar component if emoji repository is not ready', async () => {
-		EmojiRepositoryMock.isReady = false;
-=======
 				editor = await ClassicTestEditor.create( editorElement, {
 					plugins: [ EmojiPicker, Paragraph, Essentials ],
-					substitutePlugins: [ EmojiDatabaseMock ]
-				} );
->>>>>>> 2d022d80
+					substitutePlugins: [ EmojiRepositoryMock ]
+				} );
 
 				expect( editor.ui.componentFactory.has( 'emoji' ) ).to.equal( false );
 			} );
 
-<<<<<<< HEAD
-		editor = await ClassicTestEditor.create( editorElement, {
-			plugins: [ EmojiPicker, Paragraph, Essentials ],
-			substitutePlugins: [ EmojiRepositoryMock ]
-=======
 			it( 'should disable the button when editor switches to the read-only mode', () => {
 				expect( editor.ui.componentFactory.has( 'emoji' ) ).to.equal( true );
 
@@ -222,38 +198,23 @@
 				editor.disableReadOnlyMode( 'testing-purposes' );
 				expect( toolbarButton.isEnabled ).to.equal( true );
 			} );
->>>>>>> 2d022d80
 		} );
 
 		describe( 'a menu bar item', () => {
 			it( 'should provide the "menuBar:emoji" toolbar component', async () => {
 				expect( editor.ui.componentFactory.has( 'menuBar:emoji' ) ).to.equal( true );
 
-<<<<<<< HEAD
-	it( 'must not register the "menuBar:emoji" toolbar component if emoji repository is not ready', async () => {
-		EmojiRepositoryMock.isReady = false;
-=======
 				expect( editor.ui.componentFactory.create( 'menuBar:emoji' ) ).to.instanceOf( MenuBarMenuListItemButtonView );
 			} );
->>>>>>> 2d022d80
-
-			it( 'must not register the "menuBar:emoji" toolbar component if emoji database is not loaded', async () => {
-				EmojiDatabaseMock.isDatabaseLoaded = false;
-
-<<<<<<< HEAD
-		editor = await ClassicTestEditor.create( editorElement, {
-			plugins: [ EmojiPicker, Paragraph, Essentials ],
-			substitutePlugins: [ EmojiRepositoryMock ],
-			menuBar: {
-				isVisible: true
-			}
-		} );
-=======
+
+			it( 'must not register the "menuBar:emoji" toolbar component if emoji repository is not ready', async () => {
+				EmojiRepositoryMock.isReady = false;
+
 				await editor.destroy();
 
 				editor = await ClassicTestEditor.create( editorElement, {
 					plugins: [ EmojiPicker, Paragraph, Essentials ],
-					substitutePlugins: [ EmojiDatabaseMock ],
+					substitutePlugins: [ EmojiRepositoryMock ],
 					menuBar: {
 						isVisible: true
 					}
@@ -264,7 +225,6 @@
 
 			it( 'should disable the menu bar item when editor switches to the read-only mode', () => {
 				expect( editor.ui.componentFactory.has( 'menuBar:emoji' ) ).to.equal( true );
->>>>>>> 2d022d80
 
 				const toolbarButton = editor.ui.componentFactory.create( 'menuBar:emoji' );
 
