--- conflicted
+++ resolved
@@ -11,15 +11,11 @@
 import { Paragraph } from '@ckeditor/ckeditor5-paragraph';
 import { Mention } from '@ckeditor/ckeditor5-mention';
 import { expectToThrowCKEditorError } from '@ckeditor/ckeditor5-utils/tests/_utils/utils.js';
-<<<<<<< HEAD
-import EmojiRepository from '../src/emojirepository.js';
-=======
 import ClassicTestEditor from '@ckeditor/ckeditor5-core/tests/_utils/classictesteditor.js';
 import testUtils from '@ckeditor/ckeditor5-core/tests/_utils/utils.js';
 
 import { EmojiMention, EmojiPicker } from '../src/index.js';
-import EmojiDatabase from '../src/emojidatabase.js';
->>>>>>> 2d022d80
+import EmojiRepository from '../src/emojirepository.js';
 
 class EmojiRepositoryMock extends EmojiRepository {
 	// Overridden `init()` to prevent the `fetch()` call.
@@ -71,11 +67,7 @@
 	} );
 
 	it( 'should have proper "requires" value', () => {
-<<<<<<< HEAD
-		expect( EmojiMention.requires ).to.deep.equal( [ EmojiRepository, 'Mention' ] );
-=======
-		expect( EmojiMention.requires ).to.deep.equal( [ EmojiDatabase, Typing, 'Mention' ] );
->>>>>>> 2d022d80
+		expect( EmojiMention.requires ).to.deep.equal( [ EmojiRepository, Typing, 'Mention' ] );
 	} );
 
 	it( 'should have `isOfficialPlugin` static flag set to `true`', () => {
