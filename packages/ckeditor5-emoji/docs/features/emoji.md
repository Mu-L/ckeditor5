---
category: features
menu-title: Emoji
meta-title: Emoji | CKEditor 5 Documentation
modified_at: 2025-01-21
---

{@snippet features/emoji-source}

# Emoji

The emoji feature lets you insert emojis into the document from the editor toolbar or while writing the content. The emojis are pulled from the CDN to lessen the editor load.

Since there is a large number of emojis, they have been conveniently divided into several categories for easier use, such as "Smileys & Expressions" or "Objects." You may also search for a specific emoji using the search field.

## Demo

<<<<<<< HEAD
Use the emoji toolbar button {@icon @ckeditor/ckeditor5-icons/theme/icons/emoji.svg Emoji} in the editor below to open a panel with a table of selectable emojis. You may also trigger the emoji UI while writing the content by typing the pre-configured `:` marker followed by at least two letters of desired emoji name. Then, you can either choose which emoji to insert from the suggestion list, or choose the `Show all emoji...` option to open the full panel. The marker must be preceded by a space to work.
=======
Use the emoji toolbar button {@icon @ckeditor/ckeditor5-core/theme/icons/emoji.svg Emoji} in the editor below to open a panel with a table of selectable emojis. You may also trigger the emoji UI while writing the content by typing the pre-configured `:` marker followed by at least two letters of desired emoji name. Then, you can either choose which emoji to insert from the suggestion list or select the `Show all emoji...` option to open the full panel. The marker must be preceded by a space to work.
>>>>>>> aae2c551

There is an option to set the skin tone of the emojis next to the search field, too.

The selected emoji category and skin tone are remembered by the feature, so next time you invoke the panel, you can quickly insert an emoji of similar type.

{@snippet features/emoji}

<info-box info>
	This demo presents a limited set of features. Visit the {@link examples/builds/full-featured-editor feature-rich editor example} to see more in action.
</info-box>

<info-box warning>
	The availability of the emojis and their appearance depends on the operating system. If you want to standardize both the appearance and availability of emojis, please consider using an external font in your integration, such as [Noto Color Emoji](https://fonts.google.com/noto/specimen/Noto+Color+Emoji).
</info-box>

## Installation

<info-box info>
	⚠️ **New import paths**

	Starting with {@link updating/update-to-42 version 42.0.0}, we changed the format of import paths. This guide uses the new, shorter format. Refer to the {@link getting-started/legacy-getting-started/legacy-imports Packages in the legacy setup} guide if you use an older version of CKEditor&nbsp;5.
</info-box>

After {@link getting-started/integrations-cdn/quick-start installing the editor}, add the feature to your plugin list and toolbar configuration:

<code-switcher>
```js
import { ClassicEditor, Emoji, Mention } from 'ckeditor5';

ClassicEditor
	.create( document.querySelector( '#editor' ), {
		licenseKey: '<YOUR_LICENSE_KEY>', // Or 'GPL'.
		plugins: [ Emoji, Mention, /* ... */ ],
		toolbar: [ 'emoji', /* ... */ ],
		emoji: {
			// Configuration.
		}
	} )
	.then( /* ... */ )
	.catch( /* ... */ );
```
</code-switcher>

<info-box>
	The emoji feature requires the {@link features/mentions mentions feature} to be installed to work properly.
</info-box>

The {@link module:emoji/emoji~Emoji emoji plugin} consists of two sub-plugins:

* {@link module:emoji/emojimention~EmojiMention} &ndash; Adds support for triggering the emoji UI dropdown while writing the content when you type a pre-configured `:` marker followed by at least two letters of the desired emoji name.
* {@link module:emoji/emojipicker~EmojiPicker} &ndash; Registers the UI button component, which opens a panel with a table of selectable emojis.

You can freely choose how to load the feature: either as a whole (as shown in the example above) or select one of the sub-plugins if you need only one of the ways of inserting emojis into the document.

## Configuration

The feature can be configured via the {@link module:emoji/emojiconfig~EmojiConfig `config.emoji`} object.

* `dropdownLimit` &ndash; the number of items to appear in the emoji dropdown.

	```js
	ClassicEditor
		.create( document.querySelector( '#editor' ), {
			// ... Other configuration options ...
			emoji: {
				dropdownLimit: 5
			}
		} )
		.then( /* ... */ )
		.catch( /* ... */ );
	```

* `skinTone` &ndash; the initial skin tone for the emojis that support skin tones.

	```js
	ClassicEditor
		.create( document.querySelector( '#editor' ), {
			// ... Other configuration options ...
			emoji: {
				skinTone: 'medium'
			}
		} )
		.then( /* ... */ )
		.catch( /* ... */ );
	```

* `definitionsUrl` &ndash; the URL to the emoji definitions file. The URL should return a JSON array with emoji definitions specified by the {@link module:emoji/emojirepository~EmojiCdnResource `EmojiCdnResource`} interface.

	<info-box warning>
		If the `definitionsUrl` is not provided, the feature will fetch the emoji definitions from the CKEditor&nbsp;5 CDN.
	</info-box>

	```js
	ClassicEditor
		.create( document.querySelector( '#editor' ), {
			// ... Other configuration options ...
			emoji: {
				definitionsUrl: 'https://example.com/emoji-definitions.json'
			}
		} )
		.then( /* ... */ )
		.catch( /* ... */ );
	```

* `version` &ndash; the emoji database version.

	```js
	ClassicEditor
		.create( document.querySelector( '#editor' ), {
			// ... Other configuration options ...
			emoji: {
				version: 15
			}
		} )
		.then( /* ... */ )
		.catch( /* ... */ );
	```

<info-box info>
	The emoji feature uses the `:` marker that opens a panel with a table of selectable emojis. If you are using {@link features/mentions mentions} or {@link features/merge-fields merge fields} features, they can also show UI panels by pressing a pre-configured key, and it may conflict with the emoji feature. In such a case, the {@link module:emoji/emojimention~EmojiMention} plugin will not integrate the autocompletion mechanism.

	To prevent conflicts, make sure that {@link module:mention/mentionconfig~MentionFeed#marker mention's `marker`} and {@link module:merge-fields/mergefieldsconfig~MergeFieldsConfig#prefix merge field's `prefix`} configuration options are defined differently than `:`.
</info-box>

## Related features

In addition to enabling the emoji feature, you may want to check the following related features:

* {@link features/special-characters Special characters} &ndash; Allows inserting **mathematical operators**, **currency symbols**, **punctuation**, **graphic symbols** (such as arrows or bullets), or Unicode letters typically not accessible from the keyboard (such as **umlauts** or **other diacritics**).
* {@link features/mentions Mentions} &ndash; Brings support for smart autocompletion.

## Common API

The {@link module:emoji/emojipicker~EmojiPicker} plugin registers the UI button component (`'emoji'`) and the command (`'emoji'`) that allows opening the emoji picker UI.

<info-box>
	We recommend using the official {@link framework/development-tools/inspector CKEditor&nbsp;5 inspector} for development and debugging. It will give you tons of useful information about the state of the editor, such as internal data structures, selection, commands, and many more.
</info-box>

## Contribute

The source code of the feature is available at GitHub in [https://github.com/ckeditor/ckeditor5/tree/master/packages/ckeditor5-emoji](https://github.com/ckeditor/ckeditor5/tree/master/packages/ckeditor5-emoji).<|MERGE_RESOLUTION|>--- conflicted
+++ resolved
@@ -15,11 +15,7 @@
 
 ## Demo
 
-<<<<<<< HEAD
-Use the emoji toolbar button {@icon @ckeditor/ckeditor5-icons/theme/icons/emoji.svg Emoji} in the editor below to open a panel with a table of selectable emojis. You may also trigger the emoji UI while writing the content by typing the pre-configured `:` marker followed by at least two letters of desired emoji name. Then, you can either choose which emoji to insert from the suggestion list, or choose the `Show all emoji...` option to open the full panel. The marker must be preceded by a space to work.
-=======
-Use the emoji toolbar button {@icon @ckeditor/ckeditor5-core/theme/icons/emoji.svg Emoji} in the editor below to open a panel with a table of selectable emojis. You may also trigger the emoji UI while writing the content by typing the pre-configured `:` marker followed by at least two letters of desired emoji name. Then, you can either choose which emoji to insert from the suggestion list or select the `Show all emoji...` option to open the full panel. The marker must be preceded by a space to work.
->>>>>>> aae2c551
+Use the emoji toolbar button {@icon @ckeditor/ckeditor5-icons/theme/icons/emoji.svg Emoji} in the editor below to open a panel with a table of selectable emojis. You may also trigger the emoji UI while writing the content by typing the pre-configured `:` marker followed by at least two letters of desired emoji name. Then, you can either choose which emoji to insert from the suggestion list or select the `Show all emoji...` option to open the full panel. The marker must be preceded by a space to work.
 
 There is an option to set the skin tone of the emojis next to the search field, too.
 
