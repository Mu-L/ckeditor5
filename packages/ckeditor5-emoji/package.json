{
  "name": "@ckeditor/ckeditor5-emoji",
  "version": "0.0.1",
  "description": "Emoji feature for CKEditor 5.",
  "keywords": [
    "ckeditor",
    "ckeditor5",
    "ckeditor 5",
    "ckeditor5-feature",
    "ckeditor5-plugin",
    "ckeditor5-dll"
  ],
  "type": "module",
  "main": "src/index.ts",
  "dependencies": {
<<<<<<< HEAD
    "@ckeditor/ckeditor5-core": "43.3.1",
    "@ckeditor/ckeditor5-mention": "43.3.1",
    "@ckeditor/ckeditor5-ui": "43.3.1",
    "@ckeditor/ckeditor5-utils": "43.3.1",
    "ckeditor5": "43.3.1",
=======
    "ckeditor5": "44.0.0",
    "@ckeditor/ckeditor5-core": "44.0.0",
    "@ckeditor/ckeditor5-mention": "44.0.0",
    "@ckeditor/ckeditor5-typing": "44.0.0",
    "@ckeditor/ckeditor5-utils": "44.0.0",
>>>>>>> 0d88f9ba
    "emoji-picker-element": "1.25.0",
    "emoji-picker-element-data": "1.6.1"
  },
  "devDependencies": {
    "@ckeditor/ckeditor5-clipboard": "44.0.0",
    "@ckeditor/ckeditor5-dev-utils": "^45.0.0",
<<<<<<< HEAD
    "@ckeditor/ckeditor5-editor-classic": "43.3.1",
    "@ckeditor/ckeditor5-engine": "43.3.1",
    "@ckeditor/ckeditor5-enter": "43.3.1",
    "@ckeditor/ckeditor5-essentials": "43.3.1",
    "@ckeditor/ckeditor5-paragraph": "43.3.1",
    "@ckeditor/ckeditor5-theme-lark": "43.3.1",
    "@ckeditor/ckeditor5-typing": "43.3.1",
    "@ckeditor/ckeditor5-undo": "43.3.1",
=======
    "@ckeditor/ckeditor5-editor-classic": "44.0.0",
    "@ckeditor/ckeditor5-engine": "44.0.0",
    "@ckeditor/ckeditor5-enter": "44.0.0",
    "@ckeditor/ckeditor5-essentials": "44.0.0",
    "@ckeditor/ckeditor5-paragraph": "44.0.0",
    "@ckeditor/ckeditor5-theme-lark": "44.0.0",
    "@ckeditor/ckeditor5-undo": "44.0.0",
>>>>>>> 0d88f9ba
    "typescript": "5.0.4",
    "webpack": "^5.94.0",
    "webpack-cli": "^5.1.4"
  },
  "author": "CKSource (http://cksource.com/)",
  "license": "GPL-2.0-or-later",
  "homepage": "https://ckeditor.com",
  "bugs": "https://github.com/ckeditor/ckeditor5/issues",
  "repository": {
    "type": "git",
    "url": "https://github.com/ckeditor/ckeditor5.git",
    "directory": "packages/ckeditor5-emoji"
  },
  "files": [
    "dist",
    "lang",
    "src/**/*.js",
    "src/**/*.d.ts",
    "theme",
    "build",
    "ckeditor5-metadata.json",
    "CHANGELOG.md"
  ],
  "scripts": {
    "dll:build": "webpack",
    "build": "tsc -p ./tsconfig.json",
    "build:dist": "node ../../scripts/nim/build-package.mjs"
  }
}<|MERGE_RESOLUTION|>--- conflicted
+++ resolved
@@ -13,43 +13,25 @@
   "type": "module",
   "main": "src/index.ts",
   "dependencies": {
-<<<<<<< HEAD
-    "@ckeditor/ckeditor5-core": "43.3.1",
-    "@ckeditor/ckeditor5-mention": "43.3.1",
-    "@ckeditor/ckeditor5-ui": "43.3.1",
-    "@ckeditor/ckeditor5-utils": "43.3.1",
-    "ckeditor5": "43.3.1",
-=======
-    "ckeditor5": "44.0.0",
     "@ckeditor/ckeditor5-core": "44.0.0",
     "@ckeditor/ckeditor5-mention": "44.0.0",
-    "@ckeditor/ckeditor5-typing": "44.0.0",
+    "@ckeditor/ckeditor5-ui": "44.0.0",
     "@ckeditor/ckeditor5-utils": "44.0.0",
->>>>>>> 0d88f9ba
+    "ckeditor5": "44.0.0",
     "emoji-picker-element": "1.25.0",
     "emoji-picker-element-data": "1.6.1"
   },
   "devDependencies": {
     "@ckeditor/ckeditor5-clipboard": "44.0.0",
     "@ckeditor/ckeditor5-dev-utils": "^45.0.0",
-<<<<<<< HEAD
-    "@ckeditor/ckeditor5-editor-classic": "43.3.1",
-    "@ckeditor/ckeditor5-engine": "43.3.1",
-    "@ckeditor/ckeditor5-enter": "43.3.1",
-    "@ckeditor/ckeditor5-essentials": "43.3.1",
-    "@ckeditor/ckeditor5-paragraph": "43.3.1",
-    "@ckeditor/ckeditor5-theme-lark": "43.3.1",
-    "@ckeditor/ckeditor5-typing": "43.3.1",
-    "@ckeditor/ckeditor5-undo": "43.3.1",
-=======
     "@ckeditor/ckeditor5-editor-classic": "44.0.0",
     "@ckeditor/ckeditor5-engine": "44.0.0",
     "@ckeditor/ckeditor5-enter": "44.0.0",
     "@ckeditor/ckeditor5-essentials": "44.0.0",
     "@ckeditor/ckeditor5-paragraph": "44.0.0",
     "@ckeditor/ckeditor5-theme-lark": "44.0.0",
+    "@ckeditor/ckeditor5-typing": "44.0.0",
     "@ckeditor/ckeditor5-undo": "44.0.0",
->>>>>>> 0d88f9ba
     "typescript": "5.0.4",
     "webpack": "^5.94.0",
     "webpack-cli": "^5.1.4"
