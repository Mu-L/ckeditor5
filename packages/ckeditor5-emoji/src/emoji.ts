/**
 * @license Copyright (c) 2003-2024, CKSource Holding sp. z o.o. All rights reserved.
 * For licensing, see LICENSE.md or https://ckeditor.com/legal/ckeditor-oss-license
 */

/**
 * @module emoji/emoji
 */

import { Plugin } from 'ckeditor5/src/core.js';
import { Typing } from 'ckeditor5/src/typing.js';
<<<<<<< HEAD
import { ButtonView } from 'ckeditor5/src/ui.js';
// import Plugin from '@ckeditor/ckeditor5-core/src/plugin';
// import ButtonView from '@ckeditor/ckeditor5-ui/src/button/buttonview';
// import emojiIcon from './path/to/emoji-icon.svg'; // An SVG icon for the button
import 'emoji-picker-element'; // Import emoji-picker-element
=======
import { Mention } from '@ckeditor/ckeditor5-mention';
import EmojiMentionIntegration from './emojimentionintegration.js';
>>>>>>> a43b122d

import '../theme/emoji.css';

/**
 * The emoji feature.
 */
export default class Emoji extends Plugin {
	/**
	 * @inheritDoc
	 */
	public static get requires() {
		return [ Typing, Mention, EmojiMentionIntegration ] as const;
	}

	/**
	 * @inheritDoc
	 */
	public static get pluginName() {
		return 'Emoji' as const;
	}

	/**
	 * @inheritDoc
	 */
	public static override get isOfficialPlugin(): true {
		return true;
	}
<<<<<<< HEAD

	/**
	 * @inheritDoc
	 */
	public init(): void {
		const editor = this.editor;
		const t = editor.t;

		// The button must be registered among the UI components of the editor
		// to be displayed in the toolbar.
		editor.ui.componentFactory.add( 'emoji', () => {
			// The button will be an instance of ButtonView.
			const button = new ButtonView();

			button.set( {
				label: t( 'Emoji' ),
				withText: true
			} );

			// Initialize the emoji picker element
			const emojiPicker = document.createElement( 'emoji-picker' );
			emojiPicker.style.display = 'none';
			document.body.appendChild( emojiPicker );

			// Close the panel on the Esc key press when the editable has focus and the balloon is visible.
			editor.keystrokes.set( 'Esc', () => {
				console.log( 'esc' );
				emojiPicker.style.display = 'none';
			} );

			// Execute a callback function when the button is clicked.
			button.on( 'execute', () => {
				const rect = button!.element!.getBoundingClientRect();
				emojiPicker.style.position = 'absolute';
				emojiPicker.style.top = `${ rect.bottom }px`;
				emojiPicker.style.left = `${ rect.left }px`;
				emojiPicker.style.display = emojiPicker.style.display === 'none' ? 'block' : 'none';

				// const now = new Date();
				//
				// // Change the model using the model writer.
				// editor.model.change( writer => {
				// 	// Insert the text at the user's current position.
				// 	editor.model.insertContent( writer.createText( now.toString() ) );
				// } );
			} );

			emojiPicker.addEventListener( 'emoji-click', event => {
				const emoji = event.detail.unicode;
				editor.model.change( writer => {
					const insertPosition = editor.model.document.selection.getFirstPosition();
					writer.insertText( emoji!, insertPosition! );
				} );
				emojiPicker.style.display = 'none';
			} );

			return button;
		} );
	}
=======
>>>>>>> a43b122d
}<|MERGE_RESOLUTION|>--- conflicted
+++ resolved
@@ -9,16 +9,13 @@
 
 import { Plugin } from 'ckeditor5/src/core.js';
 import { Typing } from 'ckeditor5/src/typing.js';
-<<<<<<< HEAD
 import { ButtonView } from 'ckeditor5/src/ui.js';
 // import Plugin from '@ckeditor/ckeditor5-core/src/plugin';
 // import ButtonView from '@ckeditor/ckeditor5-ui/src/button/buttonview';
 // import emojiIcon from './path/to/emoji-icon.svg'; // An SVG icon for the button
 import 'emoji-picker-element'; // Import emoji-picker-element
-=======
 import { Mention } from '@ckeditor/ckeditor5-mention';
 import EmojiMentionIntegration from './emojimentionintegration.js';
->>>>>>> a43b122d
 
 import '../theme/emoji.css';
 
@@ -46,7 +43,6 @@
 	public static override get isOfficialPlugin(): true {
 		return true;
 	}
-<<<<<<< HEAD
 
 	/**
 	 * @inheritDoc
@@ -106,6 +102,4 @@
 			return button;
 		} );
 	}
-=======
->>>>>>> a43b122d
 }