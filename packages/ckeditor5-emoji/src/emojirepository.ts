--- conflicted
+++ resolved
@@ -7,13 +7,8 @@
  * @module emoji/emojirepository
  */
 
-<<<<<<< HEAD
-import Fuse from 'fuse.js';
+import fuzzysort from 'fuzzysort';
 import { groupBy } from 'es-toolkit/compat';
-=======
-import fuzzysort from 'fuzzysort';
-import { groupBy } from 'lodash-es';
->>>>>>> b4759c78
 
 import { type Editor, Plugin } from 'ckeditor5/src/core.js';
 import { logWarning, version as editorVersion } from 'ckeditor5/src/utils.js';
