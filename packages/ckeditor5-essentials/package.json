{
  "name": "@ckeditor/ckeditor5-essentials",
  "version": "36.0.1",
  "description": "Essential editing features for CKEditor 5.",
  "keywords": [
    "ckeditor",
    "ckeditor5",
    "ckeditor 5",
    "ckeditor5-feature",
    "ckeditor5-plugin",
    "ckeditor5-dll"
  ],
  "main": "src/index.ts",
  "dependencies": {
    "ckeditor5": "^36.0.1"
  },
  "devDependencies": {
<<<<<<< HEAD
    "@ckeditor/ckeditor5-clipboard": "^36.0.0",
    "@ckeditor/ckeditor5-core": "^36.0.0",
    "@ckeditor/ckeditor5-dev-utils": "^33.0.0",
    "@ckeditor/ckeditor5-editor-classic": "^36.0.0",
    "@ckeditor/ckeditor5-enter": "^36.0.0",
    "@ckeditor/ckeditor5-paragraph": "^36.0.0",
    "@ckeditor/ckeditor5-select-all": "^36.0.0",
    "@ckeditor/ckeditor5-theme-lark": "^36.0.0",
    "@ckeditor/ckeditor5-typing": "^36.0.0",
    "@ckeditor/ckeditor5-undo": "^36.0.0",
=======
    "@ckeditor/ckeditor5-clipboard": "^36.0.1",
    "@ckeditor/ckeditor5-core": "^36.0.1",
    "@ckeditor/ckeditor5-dev-utils": "^32.0.0",
    "@ckeditor/ckeditor5-editor-classic": "^36.0.1",
    "@ckeditor/ckeditor5-enter": "^36.0.1",
    "@ckeditor/ckeditor5-paragraph": "^36.0.1",
    "@ckeditor/ckeditor5-select-all": "^36.0.1",
    "@ckeditor/ckeditor5-theme-lark": "^36.0.1",
    "@ckeditor/ckeditor5-typing": "^36.0.1",
    "@ckeditor/ckeditor5-undo": "^36.0.1",
>>>>>>> 9235447e
    "typescript": "^4.8.4",
    "webpack": "^5.58.1",
    "webpack-cli": "^4.9.0"
  },
  "engines": {
    "node": ">=14.0.0",
    "npm": ">=5.7.1"
  },
  "author": "CKSource (http://cksource.com/)",
  "license": "GPL-2.0-or-later",
  "homepage": "https://ckeditor.com/ckeditor-5",
  "bugs": "https://github.com/ckeditor/ckeditor5/issues",
  "repository": {
    "type": "git",
    "url": "https://github.com/ckeditor/ckeditor5.git",
    "directory": "packages/ckeditor5-essentials"
  },
  "files": [
    "lang",
    "src/**/*.js",
    "src/**/*.d.ts",
    "theme",
    "build",
    "ckeditor5-metadata.json",
    "CHANGELOG.md"
  ],
  "scripts": {
    "dll:build": "webpack",
    "build": "tsc -p ./tsconfig.release.json",
    "postversion": "npm run build"
  }
}<|MERGE_RESOLUTION|>--- conflicted
+++ resolved
@@ -15,21 +15,9 @@
     "ckeditor5": "^36.0.1"
   },
   "devDependencies": {
-<<<<<<< HEAD
-    "@ckeditor/ckeditor5-clipboard": "^36.0.0",
-    "@ckeditor/ckeditor5-core": "^36.0.0",
-    "@ckeditor/ckeditor5-dev-utils": "^33.0.0",
-    "@ckeditor/ckeditor5-editor-classic": "^36.0.0",
-    "@ckeditor/ckeditor5-enter": "^36.0.0",
-    "@ckeditor/ckeditor5-paragraph": "^36.0.0",
-    "@ckeditor/ckeditor5-select-all": "^36.0.0",
-    "@ckeditor/ckeditor5-theme-lark": "^36.0.0",
-    "@ckeditor/ckeditor5-typing": "^36.0.0",
-    "@ckeditor/ckeditor5-undo": "^36.0.0",
-=======
     "@ckeditor/ckeditor5-clipboard": "^36.0.1",
     "@ckeditor/ckeditor5-core": "^36.0.1",
-    "@ckeditor/ckeditor5-dev-utils": "^32.0.0",
+    "@ckeditor/ckeditor5-dev-utils": "^33.0.0",
     "@ckeditor/ckeditor5-editor-classic": "^36.0.1",
     "@ckeditor/ckeditor5-enter": "^36.0.1",
     "@ckeditor/ckeditor5-paragraph": "^36.0.1",
@@ -37,7 +25,6 @@
     "@ckeditor/ckeditor5-theme-lark": "^36.0.1",
     "@ckeditor/ckeditor5-typing": "^36.0.1",
     "@ckeditor/ckeditor5-undo": "^36.0.1",
->>>>>>> 9235447e
     "typescript": "^4.8.4",
     "webpack": "^5.58.1",
     "webpack-cli": "^4.9.0"
