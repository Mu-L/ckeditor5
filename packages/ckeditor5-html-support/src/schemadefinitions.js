/**
<<<<<<< HEAD
 * @license Copyright (c) 2003-2022, CKSource - Frederico Knabben. All rights reserved.
=======
 * @license Copyright (c) 2003-2022, CKSource Holding sp. z o.o. All rights reserved.
>>>>>>> e391ddb7
 * For licensing, see LICENSE.md or https://ckeditor.com/legal/ckeditor-oss-license
 */

/**
 * @module html-support/schemadefinitions
 */

// Skipped elements due to HTML deprecation:
// * noframes (not sure if we should provide support for this element. CKE4 is not supporting frameset and frame,
//   but it will unpack <frameset><noframes>foobar</noframes></frameset> to <noframes>foobar</noframes>, so there
//   may be some content loss. Although using noframes as a standalone element seems invalid)
// * keygen (this one is also empty)
// * applet (support is limited mostly to old IE)
// * basefont (this one is also empty)
// * isindex (basically no support for modern browsers at all)
//
// Skipped elements due to lack empty element support:
// * hr
// * area
// * br
// * command
// * map
// * wbr
// * colgroup -> col
//
// Skipped elements due to complexity:
// * datalist with option elements used as a data source for input[list] element
//
// Skipped elements as they are handled as an object content:
// * track
// * source
// * option
// * param
// * optgroup
//
// Skipped full page HTML elements:
// * body
// * html
// * title
// * head
// * meta
// * link
// * etc...
//
// Skipped hidden elements:
// noscript

export default {
	block: [
		// Existing features
		{
			model: 'codeBlock',
			view: 'pre'
		},
		{
			model: 'paragraph',
			view: 'p'
		},
		{
			model: 'blockQuote',
			view: 'blockquote'
		},
		{
			model: 'listItem',
			view: 'li'
		},
		{
			model: 'pageBreak',
			view: 'div'
		},
		{
			model: 'rawHtml',
			view: 'div'
		},
		{
			model: 'table',
			view: 'table'
		},
		{
			model: 'tableRow',
			view: 'tr'
		},
		{
			model: 'tableCell',
			view: 'td'
		},
		{
			model: 'tableCell',
			view: 'th'
		},
		{
			model: 'caption',
			view: 'caption'
		},
		{
			model: 'caption',
			view: 'figcaption'
		},
		{
			model: 'imageBlock',
			view: 'img'
		},
		{
			model: 'imageInline',
			view: 'img'
		},

		// Compatibility features
		{
			model: '$htmlSection',
			modelSchema: {
				allowChildren: '$block',
				allowIn: [ '$root', '$htmlSection' ],
				isBlock: true
			}
		},
		{
			model: 'htmlP',
			view: 'p',
			modelSchema: {
				inheritAllFrom: '$block'
			}
		},
		{
			model: 'htmlBlockquote',
			view: 'blockquote',
			modelSchema: {
				inheritAllFrom: '$htmlSection'
			}
		},
		{
			model: 'htmlTable',
			view: 'table',
			modelSchema: {
				allowIn: [ '$htmlSection', '$root' ],
				isBlock: true
			}
		},
		{
			model: 'htmlTbody',
			view: 'tbody',
			modelSchema: {
				allowIn: 'htmlTable',
				isBlock: true
			}
		},
		{
			model: 'htmlThead',
			view: 'thead',
			modelSchema: {
				allowIn: 'htmlTable',
				isBlock: true
			}
		},
		{
			model: 'htmlTfoot',
			view: 'tfoot',
			modelSchema: {
				allowIn: 'htmlTable',
				isBlock: true
			}
		},
		{
			model: 'htmlCaption',
			view: 'caption',
			modelSchema: {
				allowIn: 'htmlTable',
				allowChildren: '$text',
				isBlock: true
			}
		},
		{
			model: 'htmlTr',
			view: 'tr',
			modelSchema: {
				allowIn: [ 'htmlTable', 'htmlThead', 'htmlTbody' ],
				isBlock: true
			}
		},
		// TODO can also include text.
		{
			model: 'htmlTd',
			view: 'td',
			modelSchema: {
				allowIn: 'htmlTr',
				allowChildren: [ '$block', '$htmlSection' ],
				isBlock: true
			}
		},
		// TODO can also include text.
		{
			model: 'htmlTh',
			view: 'th',
			modelSchema: {
				allowIn: 'htmlTr',
				allowChildren: [ '$block', '$htmlSection' ],
				isBlock: true
			}
		},
		// TODO can also include text.
		{
			model: 'htmlFigure',
			view: 'figure',
			modelSchema: {
				inheritAllFrom: '$htmlSection',
				isBlock: true
			}
		},
		// TODO can also include other block elements.
		{
			model: 'htmlFigcaption',
			view: 'figcaption',
			modelSchema: {
				allowIn: 'htmlFigure',
				allowChildren: '$text',
				isBlock: true
			}
		},
		// TODO can also include text.
		{
			model: 'htmlAddress',
			view: 'address',
			modelSchema: {
				inheritAllFrom: '$htmlSection'
			}
		},
		// TODO can also include text.
		{
			model: 'htmlAside',
			view: 'aside',
			modelSchema: {
				inheritAllFrom: '$htmlSection'
			}
		},
		// TODO can also include text.
		{
			model: 'htmlMain',
			view: 'main',
			modelSchema: {
				inheritAllFrom: '$htmlSection'
			}
		},
		// TODO can also include text.
		{
			model: 'htmlDetails',
			view: 'details',
			modelSchema: {
				inheritAllFrom: '$htmlSection'
			}
		},
		{
			model: 'htmlSummary',
			view: 'summary',
			modelSchema: {
				allowChildren: '$text',
				allowIn: 'htmlDetails',
				isBlock: true
			}
		},
		{
			model: 'htmlDiv',
			view: 'div',
			paragraphLikeModel: 'htmlDivParagraph',
			modelSchema: {
				inheritAllFrom: '$htmlSection'
			}
		},
		// TODO can also include text.
		{
			model: 'htmlFieldset',
			view: 'fieldset',
			modelSchema: {
				inheritAllFrom: '$htmlSection'
			}
		},
		// TODO can also include h1-h6.
		{
			model: 'htmlLegend',
			view: 'legend',
			modelSchema: {
				allowIn: 'htmlFieldset',
				allowChildren: '$text'
			}
		},
		// TODO can also include text.
		{
			model: 'htmlHeader',
			view: 'header',
			modelSchema: {
				inheritAllFrom: '$htmlSection'
			}
		},
		// TODO can also include text.
		{
			model: 'htmlFooter',
			view: 'footer',
			modelSchema: {
				inheritAllFrom: '$htmlSection'
			}
		},
		// TODO can also include text.
		{
			model: 'htmlForm',
			view: 'form',
			modelSchema: {
				inheritAllFrom: '$htmlSection'
			}
		},
		{
			model: 'htmlHgroup',
			view: 'hgroup',
			modelSchema: {
				allowChildren: [
					'htmlH1',
					'htmlH2',
					'htmlH3',
					'htmlH4',
					'htmlH5',
					'htmlH6'
				],
				isBlock: true
			}
		},
		{
			model: 'htmlH1',
			view: 'h1',
			modelSchema: {
				inheritAllFrom: '$block'
			}
		},
		{
			model: 'htmlH2',
			view: 'h2',
			modelSchema: {
				inheritAllFrom: '$block'
			}
		},
		{
			model: 'htmlH3',
			view: 'h3',
			modelSchema: {
				inheritAllFrom: '$block'
			}
		},
		{
			model: 'htmlH4',
			view: 'h4',
			modelSchema: {
				inheritAllFrom: '$block'
			}
		},
		{
			model: 'htmlH5',
			view: 'h5',
			modelSchema: {
				inheritAllFrom: '$block'
			}
		},
		{
			model: 'htmlH6',
			view: 'h6',
			modelSchema: {
				inheritAllFrom: '$block'
			}
		},
		{
			model: '$htmlList',
			modelSchema: {
				allowWhere: '$htmlSection',
				allowChildren: [ '$htmlList', 'htmlLi' ],
				isBlock: true
			}
		},
		{
			model: 'htmlDir',
			view: 'dir',
			modelSchema: {
				inheritAllFrom: '$htmlList'
			}
		},
		{
			model: 'htmlMenu',
			view: 'menu',
			modelSchema: {
				inheritAllFrom: '$htmlList'
			}
		},
		{
			model: 'htmlUl',
			view: 'ul',
			modelSchema: {
				inheritAllFrom: '$htmlList'
			}
		},
		{
			model: 'htmlOl',
			view: 'ol',
			modelSchema: {
				inheritAllFrom: '$htmlList'
			}
		},
		// TODO can also include other block elements.
		{
			model: 'htmlLi',
			view: 'li',
			modelSchema: {
				allowIn: '$htmlList',
				allowChildren: '$text',
				isBlock: true
			}
		},
		{
			model: 'htmlPre',
			view: 'pre',
			modelSchema: {
				inheritAllFrom: '$block'
			}
		},
		{
			model: 'htmlArticle',
			view: 'article',
			modelSchema: {
				inheritAllFrom: '$htmlSection'
			}
		},
		{
			model: 'htmlSection',
			view: 'section',
			modelSchema: {
				inheritAllFrom: '$htmlSection'
			}
		},
		// TODO can also include text.
		{
			model: 'htmlNav',
			view: 'nav',
			modelSchema: {
				inheritAllFrom: '$htmlSection'
			}
		},
		{
			model: 'htmlDl',
			view: 'dl',
			modelSchema: {
				allowIn: [ '$htmlSection', '$root' ],
				allowChildren: [ 'htmlDt', 'htmlDd' ],
				isBlock: true
			}
		},
		{
			model: 'htmlDt',
			view: 'dt',
			modelSchema: {
				allowChildren: '$block',
				isBlock: true
			}
		},
		{
			model: 'htmlDd',
			view: 'dd',
			modelSchema: {
				allowChildren: '$block',
				isBlock: true
			}
		},
		{
			model: 'htmlCenter',
			view: 'center',
			modelSchema: {
				inheritAllFrom: '$htmlSection'
			}
		},
		// Objects
		{
			model: '$htmlObjectBlock',
			isObject: true,
			modelSchema: {
				isObject: true,
				isBlock: true,
				allowWhere: '$block'
			}
		}
	],
	inline: [
		{
			model: 'htmlAcronym',
			view: 'acronym',
			attributeProperties: {
				copyOnEnter: true
			}
		},
		{
			model: 'htmlTt',
			view: 'tt',
			attributeProperties: {
				copyOnEnter: true
			}
		},
		{
			model: 'htmlFont',
			view: 'font',
			attributeProperties: {
				copyOnEnter: true
			}
		},
		{
			model: 'htmlTime',
			view: 'time',
			attributeProperties: {
				copyOnEnter: true
			}
		},
		{
			model: 'htmlVar',
			view: 'var',
			attributeProperties: {
				copyOnEnter: true
			}
		},
		{
			model: 'htmlBig',
			view: 'big',
			attributeProperties: {
				copyOnEnter: true
			}
		},
		{
			model: 'htmlSmall',
			view: 'small',
			attributeProperties: {
				copyOnEnter: true
			}
		},
		{
			model: 'htmlSamp',
			view: 'samp',
			attributeProperties: {
				copyOnEnter: true
			}
		},
		{
			model: 'htmlQ',
			view: 'q',
			attributeProperties: {
				copyOnEnter: true
			}
		},
		{
			model: 'htmlOutput',
			view: 'output',
			attributeProperties: {
				copyOnEnter: true
			}
		},
		{
			model: 'htmlKbd',
			view: 'kbd',
			attributeProperties: {
				copyOnEnter: true
			}
		},
		{
			model: 'htmlBdi',
			view: 'bdi',
			attributeProperties: {
				copyOnEnter: true
			}
		},
		{
			model: 'htmlBdo',
			view: 'bdo',
			attributeProperties: {
				copyOnEnter: true
			}
		},
		{
			model: 'htmlAbbr',
			view: 'abbr',
			attributeProperties: {
				copyOnEnter: true
			}
		},
		{
			model: 'htmlA',
			view: 'a',
			priority: 5,
			attributeProperties: {
				copyOnEnter: true
			}
		},
		{
			model: 'htmlStrong',
			view: 'strong',
			attributeProperties: {
				copyOnEnter: true
			}
		},
		{
			model: 'htmlB',
			view: 'b',
			attributeProperties: {
				copyOnEnter: true
			}
		},
		{
			model: 'htmlI',
			view: 'i',
			attributeProperties: {
				copyOnEnter: true
			}
		},
		{
			model: 'htmlEm',
			view: 'em',
			attributeProperties: {
				copyOnEnter: true
			}
		},
		{
			model: 'htmlS',
			view: 's',
			attributeProperties: {
				copyOnEnter: true
			}
		},
		// TODO According to HTML-spec can behave as div-like element, although CKE4 only handles it as an inline element.
		{
			model: 'htmlDel',
			view: 'del',
			attributeProperties: {
				copyOnEnter: true
			}
		},
		// TODO According to HTML-spec can behave as div-like element, although CKE4 only handles it as an inline element.
		{
			model: 'htmlIns',
			view: 'ins',
			attributeProperties: {
				copyOnEnter: true
			}
		},
		{
			model: 'htmlU',
			view: 'u',
			attributeProperties: {
				copyOnEnter: true
			}
		},
		{
			model: 'htmlSub',
			view: 'sub',
			attributeProperties: {
				copyOnEnter: true
			}
		},
		{
			model: 'htmlSup',
			view: 'sup',
			attributeProperties: {
				copyOnEnter: true
			}
		},
		{
			model: 'htmlCode',
			view: 'code',
			attributeProperties: {
				copyOnEnter: true
			}
		},
		{
			model: 'htmlMark',
			view: 'mark',
			attributeProperties: {
				copyOnEnter: true
			}
		},
		{
			model: 'htmlSpan',
			view: 'span',
			attributeProperties: {
				copyOnEnter: true
			}
		},
		{
			model: 'htmlCite',
			view: 'cite',
			attributeProperties: {
				copyOnEnter: true
			}
		},
		{
			model: 'htmlLabel',
			view: 'label',
			attributeProperties: {
				copyOnEnter: true
			}
		},
		{
			model: 'htmlDfn',
			view: 'dfn',
			attributeProperties: {
				copyOnEnter: true
			}
		},

		// Objects
		{
			model: '$htmlObjectInline',
			isObject: true,
			modelSchema: {
				isObject: true,
				isInline: true,
				allowWhere: '$text',
				allowAttributesOf: '$text'
			}
		},
		{
			model: 'htmlObject',
			view: 'object',
			isObject: true,
			modelSchema: {
				inheritAllFrom: '$htmlObjectInline'
			}
		},
		{
			model: 'htmlIframe',
			view: 'iframe',
			isObject: true,
			modelSchema: {
				inheritAllFrom: '$htmlObjectInline'
			}
		},
		{
			model: 'htmlInput',
			view: 'input',
			isObject: true,
			modelSchema: {
				inheritAllFrom: '$htmlObjectInline'
			}
		},
		{
			model: 'htmlButton',
			view: 'button',
			isObject: true,
			modelSchema: {
				inheritAllFrom: '$htmlObjectInline'
			}
		},
		{
			model: 'htmlTextarea',
			view: 'textarea',
			isObject: true,
			modelSchema: {
				inheritAllFrom: '$htmlObjectInline'
			}
		},
		{
			model: 'htmlSelect',
			view: 'select',
			isObject: true,
			modelSchema: {
				inheritAllFrom: '$htmlObjectInline'
			}
		},
		{
			model: 'htmlVideo',
			view: 'video',
			isObject: true,
			modelSchema: {
				inheritAllFrom: '$htmlObjectInline'
			}
		},
		{
			model: 'htmlEmbed',
			view: 'embed',
			isObject: true,
			modelSchema: {
				inheritAllFrom: '$htmlObjectInline'
			}
		},
		{
			model: 'htmlOembed',
			view: 'oembed',
			isObject: true,
			modelSchema: {
				inheritAllFrom: '$htmlObjectInline'
			}
		},
		{
			model: 'htmlAudio',
			view: 'audio',
			isObject: true,
			modelSchema: {
				inheritAllFrom: '$htmlObjectInline'
			}
		},
		{
			model: 'htmlImg',
			view: 'img',
			isObject: true,
			modelSchema: {
				inheritAllFrom: '$htmlObjectInline'
			}
		},
		{
			model: 'htmlCanvas',
			view: 'canvas',
			isObject: true,
			modelSchema: {
				inheritAllFrom: '$htmlObjectInline'
			}
		},
		// TODO it could be probably represented as non-object element, although it has graphical representation,
		// so probably makes more sense to keep it as an object.
		{
			model: 'htmlMeter',
			view: 'meter',
			isObject: true,
			modelSchema: {
				inheritAllFrom: '$htmlObjectInline'
			}
		},
		// TODO it could be probably represented as non-object element, although it has grafical representation,
		// so probably makes more sense to keep it as an object.
		{
			model: 'htmlProgress',
			view: 'progress',
			isObject: true,
			modelSchema: {
				inheritAllFrom: '$htmlObjectInline'
			}
		},
		{
			model: 'htmlScript',
			view: 'script',
			modelSchema: {
				allowWhere: [ '$text', '$block' ],
				isInline: true
			}
		}
	]
};<|MERGE_RESOLUTION|>--- conflicted
+++ resolved
@@ -1,9 +1,5 @@
 /**
-<<<<<<< HEAD
- * @license Copyright (c) 2003-2022, CKSource - Frederico Knabben. All rights reserved.
-=======
  * @license Copyright (c) 2003-2022, CKSource Holding sp. z o.o. All rights reserved.
->>>>>>> e391ddb7
  * For licensing, see LICENSE.md or https://ckeditor.com/legal/ckeditor-oss-license
  */
 
@@ -50,6 +46,7 @@
 //
 // Skipped hidden elements:
 // noscript
+// script
 
 export default {
 	block: [
@@ -835,14 +832,6 @@
 			modelSchema: {
 				inheritAllFrom: '$htmlObjectInline'
 			}
-		},
-		{
-			model: 'htmlScript',
-			view: 'script',
-			modelSchema: {
-				allowWhere: [ '$text', '$block' ],
-				isInline: true
-			}
 		}
 	]
 };