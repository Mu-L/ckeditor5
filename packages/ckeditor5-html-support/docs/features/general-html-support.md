---
category: features-html
order: 20
modified_at: 2021-10-25
meta-title: General HTML Support | CKEditor 5 Documentation
---

# General HTML Support

{@snippet features/general-html-support-source}

With the General HTML Support (GHS) feature, developers can enable HTML features that are not supported by any other dedicated CKEditor&nbsp;5 plugins. GHS lets you add elements, attributes, classes, and styles to the source. It also ensures this markup stays in the editor window and in the output.

## Demo

Use the {@link features/source-editing source editing feature} toolbar button {@icon @ckeditor/ckeditor5-source-editing/theme/icons/source-editing.svg Source editing} to view and edit the HTML source of the document. You can find the configuration of this snippet below the demo.

You can configure the General HTML Support feature using the `config.htmlSupport` property. With this property, you need to list the HTML features that should be handled by GHS.

{@snippet features/general-html-support}

<info-box info>
	This demo only presents a limited set of features. Visit the {@link examples/builds/full-featured-editor feature-rich editor example} to see more in action.
</info-box>

## Additional feature information

Here are some examples of HTML features that you can enable using General HTML Support:

* The `<section>`, `<article>`, and `<div>` elements.
* The `<audio>`, `<video>`, and `<iframe>` elements.
* The `<span>` and `<cite>` elements.
* Some of the attributes on existing dedicated CKEditor&nbsp;5 features:
	* The `data-*` and `id` attributes on, for example, `<p>` and `<h1-h6>`.
	* The `style` and `classes` attributes on, for example, `<strong>` and `<a>`.

You can load (for example, via `editor.setData()`), paste, output (for example, via `editor.getData()`) the enabled HTML features. They are also visible in the editing area. To a limited extent, you can also edit such content in the editor. Read more about it in the [Level of support](#level-of-support) section.

## Level of support

The difference between specific CKEditor&nbsp;5 features such as {@link features/basic-styles basic styles} or {@link features/headings headings} and the HTML features enabled by GHS is that a plugin that supports a specific HTML feature provides a complete user experience for that feature. GHS ensures only that such content is accepted by the editor.

For instance, the dedicated {@link features/basic-styles#available-text-styles bold} feature offers a toolbar button used to make the selected text bold. Together with the {@link features/autoformat autoformatting feature}, it also allows for applying bold style to content by typing a Markdown shortcode (`**foo**`) in the editor. The {@link features/headings headings} feature offers a dropdown from which the user can choose a heading level and ensures that pressing <kbd>Enter</kbd> at the end of a heading creates a new paragraph (and not another heading).

The General HTML Support does not offer any UI for the enabled features and takes only the basic semantics of a given feature into account. If you enable support for `<div>` elements via GHS, the user will not be able to create such elements from the editor UI. The GHS will know that a `<div>` is a container element, so it can wrap other blocks (like paragraphs) but cannot be used inline (next to, for example, a `<strong>` element). In this respect, it is similar to the Advanced Content Filtering (ACF) feature from CKEditor&nbsp;4 as it lets you create a list of markup tags that the editor will not strip.

Therefore, the main use cases for GHS would be:

* Ensuring backward content compatibility with legacy systems.
* Introducing basic support for missing HTML features at a low cost.

<info-box>
	Considering the nature of GHS, you may consider installing the {@link features/source-editing source editing} feature alongside it.
</info-box>

## Installation

To add this feature to your rich-text editor, install the [`@ckeditor/ckeditor5-html-support`](https://www.npmjs.com/package/@ckeditor/ckeditor5-html-support) package:

```plaintext
npm install --save @ckeditor/ckeditor5-html-support
```

And add it to your plugin list configuration:

```js
import { GeneralHtmlSupport } from '@ckeditor/ckeditor5-html-support';

ClassicEditor
	.create( document.querySelector( '#editor' ), {
		plugins: [ GeneralHtmlSupport, /* ... */ ],
	} )
	.then( /* ... */ )
	.catch( /* ... */ );
```

<info-box info>
	Read more about {@link framework/plugins/installing-plugins installing plugins}.
</info-box>

## Configuration

By default, enabling the {@link module:html-support/generalhtmlsupport~GeneralHtmlSupport} plugin does not enable support for any given element. You need to configure the elements the user wants to use via the {@link module:core/editor/editorconfig~EditorConfig#htmlSupport `config.htmlSupport`} option:

```js
ClassicEditor.create( document.querySelector( '#editor' ), {
	htmlSupport: {
		allow: [ /* HTML features to allow. */ ],
		disallow: [ /* HTML features to disallow. */ ]
	}
} )
```

The notation of the `allow` and `disallow` rules looks as follows:

```js
[
	{
		// The element name to enable or extend with
		// the following styles, classes, and other attributes.
		name: string|regexp,

		// Styles to allow (by name, name and value, or just all).
		styles: object<string=>true|string|regexp>|array<string>|true,

		// Classes to allow (by name or just all).
		classes: array<string|regexp>|true,

		// Other attributes to allow (by name, name and value, or just all).
		attributes: object<string=>true|string|regexp>|array<string>|true,
	}
]
```

Several implementation examples:

```js
htmlSupport: {
	allow: [
		// Enables plain <div> elements.
		{
			name: 'div'
		},

		// Enables plain <div>, <section>, and <article> elements.
		{
			name: /^(div|section|article)$/
		},

		// Enables <div> elements with all inline styles (but no other attributes).
		{
			name: 'div',
			styles: true
		},

		// Enables <div> elements with "foo" and "bar" classes.
		{
			name: 'div',
			classes: [ 'foo', 'bar' ]
		},

		// Adds support for "foo" and "bar" classes to the already supported
		// <p> elements (those are enabled by the dedicated paragraph feature).
		{
			name: 'p',
			classes: [ 'foo', 'bar' ]
		},

		// Enables <div> elements with foo="true" attribute and "bar" attribute that
		// can accept any value (the Boolean "true" value works as an asterisk).
		{
			name: 'div',
			attributes: {
				foo: 'true',
				bar: true
			}
		},

		// Adds support for style="color: *" to the already supported
		// <p> and <h2-h4> elements.
		{
			name: /^(p|h[2-4])$/',
			styles: { 'color': true }
		},
}
```

The General HTML Support feature distinguishes several content types, each treated a bit differently:

* Container elements (like `<section>`, `<div>`).
* Inline elements (like `<span>`, `<a>`).
* Object elements (like `<iframe>`, `<video>`).

The enabled elements will not just be available "anywhere" in the content. They still need to adhere to certain rules derived from the HTML schema and common sense. Also, the behavior of specific types of elements in the editing area will be different. For instance, the object elements will only be selectable as a whole. The inline elements will work the same as other formatting features supported by CKEditor&nbsp;5 (like bold and italic) do.

### Enabling all HTML features

Sometimes you might want to enable all HTML features, so the editor will allow all elements and attributes. You can achieve this with a special configuration:

```js
htmlSupport: {
	allow: [
		{
			name: /.*/,
			attributes: true,
			classes: true,
			styles: true
		}
	]
}
```

<info-box>
	Enabling all HTML features creates a security risk. You should pass a list of disallowed elements and attributes to the configuration to make sure that any malicious code will not be saved and executed in the editor.
</info-box>

This configuration will work similarly to the [`allowedContent: true`](/docs/ckeditor4/latest/api/CKEDITOR_config.html#cfg-allowedContent) option from CKEditor 4.

### Security

When you set up the GHS to allow elements like `<script>` or attributes like `onclick`, you expose the users of your application to a possibly malicious markup. This can be code mistakenly copied from a risky website or purposely provided by a bad actor. An example of that could be: `<div onclick="leakUserData()">`.

The content inside the editor (what you see in the editing area) is filtered by default from typical content that could break the editor. However, the editor does not feature a full XSS filter. We recommend configuring GHS to enable specific HTML markup, instead of enabling all markup at once.

Moreover, as a general rule, not exclusive to GHS, there should always be a sanitization process present on the backend side of your application. Even the best filtering done on the browser side of your application can be mitigated and every network call can be manipulated, thus bypassing the frontend filtering. This can quickly become a security risk.

<<<<<<< HEAD
In addition to the sanitization process and safe GHS configuration, it is highly recommended to set strict {@link getting-started/setup/csp Content Security Policy} rules.
=======
In addition to the sanitization process and safe GHS configuration, we highly recommend setting strict {@link installation/advanced/csp Content Security Policy} rules.
>>>>>>> 8dfe4447

### Enabling custom elements

You can define custom HTML elements with attributes and classes.

To use a new element, you need to register it with {@link module:html-support/dataschema~DataSchema} as one of the types below:

* Inline element.
* Block element.

To enable such elements and add attributes or classes to them, you need to use the {@link module:html-support/datafilter~DataFilter#allowElement `allowElement`} and {@link module:html-support/datafilter~DataFilter#allowAttributes `allowAttributes`} methods from the {@link module:html-support/datafilter~DataFilter `DataFilter`} API.

Base implementation example:

```js
import { ClassicEditor } from '@ckeditor/ckeditor5-editor-classic';
import { Essentials } from '@ckeditor/ckeditor5-essentials';
import { Paragraph } from '@ckeditor/ckeditor5-paragraph';
import { Plugin } from '@ckeditor/ckeditor5-core';
import { SourceEditing } from '@ckeditor/ckeditor5-source-editing';
import { GeneralHtmlSupport } from '@ckeditor/ckeditor5-html-support';

/**
 * A plugin extending General HTML Support, for example, with custom HTML elements.
 */
class ExtendHTMLSupport extends Plugin {
	static get requires() {
		return [ GeneralHtmlSupport ];
	}

	init() {
		// Extend the schema with custom HTML elements.
		const dataFilter = this.editor.plugins.get( 'DataFilter' );
		const dataSchema = this.editor.plugins.get( 'DataSchema' );

		// Inline element.
		dataSchema.registerInlineElement( {
			view: 'element-inline',
			model: 'myElementInline'
		} );

		// Custom elements need to be registered using direct API instead of configuration.
		dataFilter.allowElement( 'element-inline' );
		dataFilter.allowAttributes( { name: 'element-inline', attributes: { 'data-foo': false }, classes: [ 'foo' ] } );

		// Block element.
		dataSchema.registerBlockElement( {
			view: 'element-block',
			model: 'myElementBlock',
			modelSchema: {
				inheritAllFrom: '$block'
			}
		} );

		dataFilter.allowElement( 'element-block' );
	}
}

ClassicEditor
	.create( document.querySelector( '#editor' ), {
		plugins: [
			Essentials,
			Paragraph,
			ExtendHTMLSupport
		],
		htmlSupport: {
			allow: [
				{
					name: /.*/,
					attributes: true,
					classes: true,
					styles: true
				}
			]
		}
	} )
```

You can treat both inline and block elements as object elements. To make it possible, it is necessary to set the {@link module:html-support/dataschema~DataSchemaDefinition#isObject isObject} property to `true`.

```js
// Inline object element.
dataSchema.registerInlineElement( {
	view: 'object-inline',
	model: 'myObjectInline',
	isObject: true,
	modelSchema: {
		inheritAllFrom: '$inlineObject'
	}
} );

dataFilter.allowElement( 'object-inline' );

// Block object element.
dataSchema.registerBlockElement( {
	view: 'object-block',
	model: 'myObjectBlock',
	isObject: true,
	modelSchema: {
		inheritAllFrom: '$blockObject'
	}
} );

dataFilter.allowElement( 'object-block' );
```

## Known issues

You can add support for arbitrary styles, classes, and other attributes to existing CKEditor&nbsp;5 features (such as paragraphs, headings, list items, etc.). Most of the existing CKEditor&nbsp;5 features can already be extended this way, however, some cannot yet. This includes the `<ul>` and `<ol>` elements of the list feature (see: [#9917](https://github.com/ckeditor/ckeditor5/issues/9917)).

<info-box info>
	While the GHS feature is stable, some problems with complex documents may occur if you use it together with {@link features/real-time-collaboration real-time collaboration}.
</info-box>

We are open to feedback, so if you find any issue, feel free to report it in the [main CKEditor&nbsp;5 repository](https://github.com/ckeditor/ckeditor5/issues/).

## Related features

CKEditor&nbsp;5 has other features related to HTML editing that you may want to check:

* {@link features/full-page-html Full page HTML} &ndash; Allows using CKEditor&nbsp;5 to edit entire HTML pages, from `<html>` to `</html>`, including the page metadata.
* {@link features/source-editing Source editing} &ndash; Provides the ability to view and edit the source of the document.
* {@link features/html-embed HTML embed} &ndash; Allows embedding an arbitrary HTML snippet in the editor.<|MERGE_RESOLUTION|>--- conflicted
+++ resolved
@@ -204,11 +204,7 @@
 
 Moreover, as a general rule, not exclusive to GHS, there should always be a sanitization process present on the backend side of your application. Even the best filtering done on the browser side of your application can be mitigated and every network call can be manipulated, thus bypassing the frontend filtering. This can quickly become a security risk.
 
-<<<<<<< HEAD
 In addition to the sanitization process and safe GHS configuration, it is highly recommended to set strict {@link getting-started/setup/csp Content Security Policy} rules.
-=======
-In addition to the sanitization process and safe GHS configuration, we highly recommend setting strict {@link installation/advanced/csp Content Security Policy} rules.
->>>>>>> 8dfe4447
 
 ### Enabling custom elements
 
