---
category: features
modified_at: 2021-06-13
updated_at: 2021-06-14
---

# General HTML Support

<<<<<<< HEAD
The General HTML Support ("GHS") feature allows developers to easily enable HTML features that are not explicitly supported by any other dedicated CKEditor 5 plugins. It acts similarly to {@link @ckeditor4 guide/dev/acf/README Advanced Content Filter} (ACF) from CKEditor 4, a feature that filters incoming HTML content by transforming and deleting disallowed elements, attributes, classes and styles. GHS allows for adding this kind of markup to the source and prevents it from being filtered from the editor window and the output.
=======
{@snippet features/general-html-support-source}

The General HTML Support ("GHS") feature allows developers to easily enable HTML features that are not explicitly supported by any other dedicated CKEditor 5 plugins. It acts similarly to the {@link @ckeditor4 guide/dev/acf/README Advanced Content Filtering} feature from CKEditor 4, letting the user expand the list of supported HTML markup in the content.
>>>>>>> d159b11b

Some examples of HTML features that can be easily enabled using General HTML Support include:

* The `<section>`, `<article>`, and `<div>` elements.
* The `<audio>`, `<video>`, and `<iframe>` elements.
* The `<span>` and `<cite>` elements.
* Some of the attributes on existing dedicated CKEditor 5 features:
	* `data-*` and `id` attributes on e.g. `<p>` and `<h1-h6>`,
	* `style` and `classes` on e.g. `<strong>` and `<a>`.

The enabled HTML features can be loaded (e.g. via `editor.setData()`), pasted, output (e.g. via `editor.getData()`), and are visible in the editing area. Such content can also be edited in the editor, although, to a limited extent. Read more about it in the [Level of support](#level-of-support) section.

<info-box>
	The General HTML Support feature is **experimental and not yet production-ready**.

	Follow the ["Stabilize and release a production-ready General HTML Support feature"](https://github.com/ckeditor/ckeditor5/issues/9856) issue for more updates and related issues.
</info-box>

## Demo

Use the {@link features/source-editing source editing feature} toolbar button {@icon @ckeditor/ckeditor5-source-editing/theme/icons/source-editing.svg Source editing} to view and edit the HTML source of the document in the demo below. The configuration of this snippet can be found below the demo editor window.

{@snippet features/general-html-support}

The General HTML Support feature is configured via the `config.htmlSupport` property. In it, you need to list the HTML features that should be handled by GHS.  The demo above uses the following configuration:

```js
import SourceEditing from '@ckeditor/ckeditor5-source-editing/src/sourceediting';
import GeneralHtmlSupport from '@ckeditor/ckeditor5-html-support/src/generalhtmlsupport';

ClassicEditor
	.create( document.querySelector( '#editor' ), {
		plugins: [ SourceEditing, GeneralHtmlSupport, ... ],
		toolbar: [ 'sourceEditing', ... ],
		htmlSupport: {
			allow: [
				// Enables all HTML features.
				{
					name: /.*/,
					attributes: true,
					classes: true,
					styles: true
				}
			]
		}
	} )
	.then( ... )
	.catch( ... );
```

## Level of support

The difference between specific CKEditor 5 features such as {@link features/basic-styles basic styles} or {@link features/headings headings} and the HTML features enabled by GHS is that a plugin that supports a specific HTML feature provides a complete user experience for that feature, whereas GHS ensures only that such a content is accepted by the editor.

For instance, the dedicated {@link features/basic-styles#available-text-styles bold} feature offers a toolbar button used to make the selected text bold. Together with the {@link features/autoformat autoformatting feature}, it also allows for applying bold style to content by typing a Markdown shortcode (`**foo**`) in the editor. The {@link features/headings headings} feature offers a dropdown from which the user can choose a heading level and ensures that pressing <kbd>Enter</kbd> at the end of a heading creates a new paragraph (and not another heading).

The General HTML Support does not offer any UI for the enabled features and takes only the basic semantics of a given feature into account. If you enable support for `<div>`s via GHS, the user will not be able to create `<div>`s from the editor UI. The GHS will know that a `<div>` is a container element, so it can wrap other blocks (like paragraphs) but cannot be used inline (next to e.g. a `<strong>` element). It is, in this respect, similar to the content filtering (ACF) feature from CKEditor 4 as it allows creating a set or a list of markup tags that will not be stripped.

Therefore, GHS's main use cases would be:

* Ensuring backwards content compatibility with legacy systems.
* Introducing basic support for missing HTML features at a low cost.

<info-box>
	Taken the nature of GHS, you may consider installing the {@link features/source-editing source editing} feature alongside with it.
</info-box>

## Installation

To add this feature to your rich-text editor, install the [`@ckeditor/ckeditor5-html-support`](https://www.npmjs.com/package/@ckeditor/ckeditor5-html-support) package:

```plaintext
npm install --save @ckeditor/ckeditor5-html-support
```

And add it to your plugin list configuration:

```js
import GeneralHtmlSupport from '@ckeditor/ckeditor5-html-support/src/generalhtmlsupport';

ClassicEditor
	.create( document.querySelector( '#editor' ), {
		plugins: [ GeneralHtmlSupport, ... ],
	} )
	.then( ... )
	.catch( ... );
```

<info-box info>
	Read more about {@link builds/guides/integration/installing-plugins installing plugins}.
</info-box>

## Configuration

By default, enabling the {@link module:html-support/generalhtmlsupport~GeneralHtmlSupport} plugin does not enable support for any given element. The elements the user wants to be supported, need to be configured via the {@link module:core/editor/editorconfig~EditorConfig#htmlSupport `config.htmlSupport`} option:

```js
ClassicEditor.create( document.querySelector( '#editor' ), {
	htmlSupport: {
		allow: [ /* HTML features to allow */ ]
		disallow: [ /* HTML features to disallow */ ]
	}
} )
```

The notation of the `allow` and `disallow` rules looks as follows:

```js
[
	{
		// The element name to enable and/or extend with
		// the following styles, classes and other attributes.
		name: string|regexp,

		// Styles to allow (by name, name and value or just all).
		styles: object<string=>true|string|regexp>|array<string>|true,

		// Classes to allow (by name or just all).
		classes: array<string|regexp>|true,

		// Other attributes to allow (by name, name and value or just all).
		attributes: object<string=>true|string|regexp>|array<string>|true,
	}
]
```

Several implementation examples:

```js
htmlSupport: {
	allow: [
		// Enables plain <div> elements.
		{
			name: 'div'
		},

		// Enables plain <div>, <section> and <article> elements.
		{
			name: /^(div|section|article)$/
		},

		// Enables <div>s with all inline styles (but no other attributes).
		{
			name: 'div',
			styles: true
		},

		// Enables <div>s with foo and bar classes.
		{
			name: 'div',
			classes: [ 'foo', 'bar' ]
		},

		// Adds support for `foo` and `bar` classes to the already supported
		// <p> elements (those are enabled by the dedicated paragraph feature).
		{
			name: 'p',
			classes: [ 'foo', 'bar' ]
		},

		// Enables <div>s with foo="true" attribute and bar attribute that
		// can accept any value (boolean `true` value works as an asterisk).
		{
			name: 'div',
			attributes: {
				foo: 'true',
				bar: true
			}
		},

		// Adds support for style="color: *" to the already supported
		// <p> and <h2-h4> elements.
		{
			name: /^(p|h[2-4])$/',
			styles: { 'color': true }
		},
}
```

The General HTML Support feature distinguishes several content types, each treated a bit differently:

* Container elements (e.g. `<section>`, `<div>`).
* Inline elements (e.g. `<span>`, `<a>`).
* Object elements (e.g. `<iframe>`, `<video>`).

The enabled elements will not just be available "anywhere" in the content, as they still need to adhere to certain rules derived from the HTML schema and from common sense. Also, the behavior of specific types of elements in the editing area will be different. For instance, the object elements will only be selectable as a whole, and the inline elements will work the same as other formatting features supported by CKEditor 5 (e.g. bold, italic) do.

### Enabling all HTML features

It might be desired to enable all HTML features in some cases, so all elements and attributes will be allowed by the editor. It could be done with a special configuration:

```js
htmlSupport: {
	allow: [
		{
			name: /.*/,
			attributes: true,
			classes: true,
			styles: true
		}
	]
}
```

The above configuration will work similarly to [`allowedContent: true`](/docs/ckeditor4/latest/api/CKEDITOR_config.html#cfg-allowedContent) option from CKEditor 4.

## Known issues

It is possible to add support for arbitrary styles, classes and other attributes to existing CKEditor 5 features (such as paragraphs, headings, list items, etc.).

Most of the existing CKEditor 5 features can already be extended this way, however, some cannot yet. This includes:

* Some of the image features' markup [#9916](https://github.com/ckeditor/ckeditor5/issues/9916).
* Some of the media embed features' markup [#9918](https://github.com/ckeditor/ckeditor5/issues/9918).
* The `<ul>` and `<ol>` elements of the list feature [#9917](https://github.com/ckeditor/ckeditor5/issues/9917).

We're open for feedback, so if you find any issue, feel free to report it in the [main CKEditor 5 repository](https://github.com/ckeditor/ckeditor5/issues/).

## HTML comments

By default, all HTML comments are filtered out during the editor initialization. The {@link module:html-support/htmlcomment~HtmlComment} feature allows developers to keep them in the document content and retrieve them back, e.g. while {@link builds/guides/integration/saving-data saving the editor data}. The comments are transparent from the users point of view and they are not displayed in the editable content.

<info-box>
	The HTML comment feature is **experimental and not yet production-ready**.

	The support for HTML comments is at the basic level so far - see the [known issues](#known-issues-2) section below.
</info-box>

### Demo

The CKEditor 5 instance below is configured to keep the HTML comments in the document content. You can view the source of the document using {@link features/source-editing source editing} feature. Toggle the source editing mode {@icon @ckeditor/ckeditor5-source-editing/theme/icons/source-editing.svg Source editing} to see that the HTML comment is present in the document source. You can uncomment the paragraph below the picture and upon leaving the source editing mode, you will see this paragraph in the editable area.

{@snippet features/html-comment}

### Installation

To add this feature to your rich-text editor, install the [`@ckeditor/ckeditor5-html-support`](https://www.npmjs.com/package/@ckeditor/ckeditor5-html-support) package:

```plaintext
npm install --save @ckeditor/ckeditor5-html-support
```

Then add it to the editor configuration:

```js
import HtmlComment from '@ckeditor/ckeditor5-html-support/src/htmlcomment';

ClassicEditor
	.create( document.querySelector( '#editor' ), {
		plugins: [ HtmlComment, ... ],
	} )
	.then( ... )
	.catch( ... );
```

<info-box info>
	Read more about {@link builds/guides/integration/installing-plugins installing plugins}.
</info-box>

HTML comment feature does not require any configuration.

### Known issues

The main issue with the HTML comments feature is that comments can be easily repositioned or lost in various cases [#10118](https://github.com/ckeditor/ckeditor5/issues/10118), [#10119](https://github.com/ckeditor/ckeditor5/issues/10119). Also copying and pasting (or dragging and dropping) elements containing HTML comments within the editor does not work as expected [#10127](https://github.com/ckeditor/ckeditor5/issues/10127).

We are open for feedback, so if you find any issue, feel free to report it in the [main CKEditor 5 repository](https://github.com/ckeditor/ckeditor5/issues/).

## Related features

There are other HTML editing related CKEditor 5 features you may want to check:

* {@link features/source-editing Source editing} &ndash; Provides the ability for viewing and editing the source of the document. When paired, these two plugins let the user gain powerful control over the content editing.
* {@link features/html-embed HTML embed} &ndash; Allows embedding an arbitrary HTML snippet in the editor. It is a more constrained and controllable approach to arbitrary HTML than GHS.

## Contribute

The source code of the feature is available on GitHub in https://github.com/ckeditor/ckeditor5/tree/master/packages/ckeditor5-html-support.<|MERGE_RESOLUTION|>--- conflicted
+++ resolved
@@ -6,13 +6,9 @@
 
 # General HTML Support
 
-<<<<<<< HEAD
+{@snippet features/general-html-support-source}
+
 The General HTML Support ("GHS") feature allows developers to easily enable HTML features that are not explicitly supported by any other dedicated CKEditor 5 plugins. It acts similarly to {@link @ckeditor4 guide/dev/acf/README Advanced Content Filter} (ACF) from CKEditor 4, a feature that filters incoming HTML content by transforming and deleting disallowed elements, attributes, classes and styles. GHS allows for adding this kind of markup to the source and prevents it from being filtered from the editor window and the output.
-=======
-{@snippet features/general-html-support-source}
-
-The General HTML Support ("GHS") feature allows developers to easily enable HTML features that are not explicitly supported by any other dedicated CKEditor 5 plugins. It acts similarly to the {@link @ckeditor4 guide/dev/acf/README Advanced Content Filtering} feature from CKEditor 4, letting the user expand the list of supported HTML markup in the content.
->>>>>>> d159b11b
 
 Some examples of HTML features that can be easily enabled using General HTML Support include:
 
@@ -63,6 +59,10 @@
 	.catch( ... );
 ```
 
+## Related features
+
+There is a closely related {@link features/source-editing source editing feature} which allows access and edition of the HTML source code of the document. When paired, these two plugins let the user gain powerful control over the content editing.
+
 ## Level of support
 
 The difference between specific CKEditor 5 features such as {@link features/basic-styles basic styles} or {@link features/headings headings} and the HTML features enabled by GHS is that a plugin that supports a specific HTML feature provides a complete user experience for that feature, whereas GHS ensures only that such a content is accepted by the editor.
