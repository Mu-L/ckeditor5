--- conflicted
+++ resolved
@@ -13,11 +13,7 @@
 
 ## Demo
 
-<<<<<<< HEAD
-Use the {@link features/source-editing source editing feature} toolbar button {@icon @ckeditor/ckeditor5-icons/theme/icons/source-editing.svg Source editing} to view and edit the HTML source of the document. You can find the configuration of this snippet below the demo.
-=======
-Use the {@link features/source-editing-enhanced Enhanced source code editing feature} toolbar button {@icon @ckeditor/ckeditor5-core/theme/icons/source.svg Enhanced source code editing} to view and edit the HTML source of the document. You can find the configuration of this snippet below the demo.
->>>>>>> f744ae6d
+Use the {@link features/source-editing-enhanced Enhanced source code editing feature} toolbar button {@icon @ckeditor/ckeditor5-icons/theme/icons/source.svg Enhanced source code editing} to view and edit the HTML source of the document. You can find the configuration of this snippet below the demo.
 
 You can configure the General HTML Support feature using the `config.htmlSupport` property. With this property, you need to list the HTML features that should be handled by GHS.
 
