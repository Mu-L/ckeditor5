--- conflicted
+++ resolved
@@ -13,11 +13,7 @@
 
 ## Demo
 
-<<<<<<< HEAD
-Use the {@link features/source-editing source editing feature} toolbar button {@icon @ckeditor/ckeditor5-icons/theme/icons/source-editing.svg Source editing} to view and edit the HTML source of the document. Pay attention to the underlying markup.
-=======
-Use the {@link features/source-editing-enhanced Enhanced source code editing feature} toolbar button {@icon @ckeditor/ckeditor5-core/theme/icons/source.svg Enhanced source code editing} to view and edit the HTML source of the document. Pay attention to the underlying markup.
->>>>>>> f744ae6d
+Use the {@link features/source-editing-enhanced Enhanced source code editing feature} toolbar button {@icon @ckeditor/ckeditor5-icons/theme/icons/source.svg Enhanced source code editing} to view and edit the HTML source of the document. Pay attention to the underlying markup.
 
 {@snippet features/full-page-html}
 
