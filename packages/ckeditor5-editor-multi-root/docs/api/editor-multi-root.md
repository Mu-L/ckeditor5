--- conflicted
+++ resolved
@@ -12,11 +12,7 @@
 
 This package contains the {@link module:editor-multi-root/multirooteditor~MultiRootEditor} class. Follow there to learn more about this type of editor and how to initialize it.
 
-<<<<<<< HEAD
-This package contains the source version of the multi-root editor. Read more about {@link getting-started/index CKEditor&nbsp;5 builds}.
-=======
 This package contains the source version of the multi-root editor. Read more about {@link getting-started/setup/editor-types CKEditor&nbsp;5 editor types}.
->>>>>>> e9ac15f6
 
 ## Installation
 
