--- conflicted
+++ resolved
@@ -12,21 +12,12 @@
   "type": "module",
   "main": "src/index.ts",
   "dependencies": {
-<<<<<<< HEAD
-    "@ckeditor/ckeditor5-core": "44.2.0",
-    "@ckeditor/ckeditor5-engine": "44.2.0",
-    "@ckeditor/ckeditor5-ui": "44.2.0",
-    "@ckeditor/ckeditor5-utils": "44.2.0",
-    "ckeditor5": "44.2.0",
-    "es-toolkit": "1.32.0"
-=======
     "@ckeditor/ckeditor5-core": "44.2.1",
     "@ckeditor/ckeditor5-engine": "44.2.1",
     "@ckeditor/ckeditor5-ui": "44.2.1",
     "@ckeditor/ckeditor5-utils": "44.2.1",
     "ckeditor5": "44.2.1",
-    "lodash-es": "4.17.21"
->>>>>>> b4759c78
+    "es-toolkit": "1.32.0"
   },
   "devDependencies": {
     "@ckeditor/ckeditor5-basic-styles": "44.2.1",
