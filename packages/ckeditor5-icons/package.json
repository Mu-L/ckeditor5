{
  "name": "@ckeditor/ckeditor5-icons",
<<<<<<< HEAD
  "version": "0.0.1",
  "description": "Icon pack for CKEditor 5.",
=======
  "version": "45.0.0",
  "description": "Icons for CKEditor 5.",
>>>>>>> 40f65b18
  "keywords": [
    "ckeditor",
    "ckeditor5",
    "ckeditor 5",
    "ckeditor5-lib",
    "ckeditor5-dll"
  ],
  "type": "module",
  "main": "src/index.ts",
  "author": "CKSource (http://cksource.com/)",
  "license": "SEE LICENSE IN LICENSE.md",
  "homepage": "https://ckeditor.com/ckeditor-5",
  "bugs": "https://github.com/ckeditor/ckeditor5/issues",
  "repository": {
    "type": "git",
    "url": "https://github.com/ckeditor/ckeditor5.git",
    "directory": "packages/ckeditor5-icons"
  },
  "devDependencies": {
    "typescript": "5.0.4",
    "webpack": "^5.94.0",
    "webpack-cli": "^5.1.4"
  },
  "files": [
    "dist",
    "src/**/*.js",
    "src/**/*.d.ts",
    "theme",
    "CHANGELOG.md"
  ],
  "scripts": {
    "build": "tsc --build --force ./tsconfig.json && node ../../scripts/update-icons-typings.mjs",
    "build:dist": "node ../../scripts/nim/build-package.mjs"
  }
}<|MERGE_RESOLUTION|>--- conflicted
+++ resolved
@@ -1,12 +1,7 @@
 {
   "name": "@ckeditor/ckeditor5-icons",
-<<<<<<< HEAD
-  "version": "0.0.1",
+  "version": "45.0.0",
   "description": "Icon pack for CKEditor 5.",
-=======
-  "version": "45.0.0",
-  "description": "Icons for CKEditor 5.",
->>>>>>> 40f65b18
   "keywords": [
     "ckeditor",
     "ckeditor5",
