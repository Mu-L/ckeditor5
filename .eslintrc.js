--- conflicted
+++ resolved
@@ -18,13 +18,10 @@
 		// ESLint should not process compiled TypeScript.
 		'src/*.js',
 		'**/*.d.ts',
-<<<<<<< HEAD
+		'packages/ckeditor5-emoji/src/utils/isemojisupported.ts',
 
 		// This file includes JSX which eslint can't parse without additional configuration.
 		'docs/_snippets/framework/tutorials/using-react-in-widget.js'
-=======
-		'packages/ckeditor5-emoji/src/utils/isemojisupported.ts'
->>>>>>> 8afe2061
 	],
 	rules: {
 		'ckeditor5-rules/ckeditor-imports': 'error',
