---
menu-title: Angular
meta-title: Angular rich text editor component | CKEditor 5 documentation
category: installation
order: 30
---

{@snippet installation/integrations/framework-integration}

# Angular rich text editor component

<p>
	<a href="https://www.npmjs.com/package/@ckeditor/ckeditor5-angular" target="_blank" rel="noopener">
		<img src="https://badge.fury.io/js/%40ckeditor%2Fckeditor5-angular.svg" alt="npm version" loading="lazy">
	</a>
</p>

Angular is a TypeScript-based, open-source, single-page web application framework. The CKEditor 5 component for Angular supports integrating different editor types.

<info-box hint>
	Starting from version 6.0.0 of this package, you can use native type definitions provided by CKEditor&nbsp;5. Check the details about {@link getting-started/setup/typescript-support TypeScript support}.
</info-box>

## Supported Angular versions

Because of the breaking changes in the Angular library output format, the `@ckeditor/ckeditor5-angular` package is released in the following versions to support various Angular ecosystems:

<table>
  <thead>
	<tr>
	 <th>CKEditor&nbsp;5&nbsp;version</th>
	 <th>Angular&nbsp;version</th>
	 <th>Details</th>
	</tr>
  </thead>
  <tbody>
	<tr>
	 <td colspan="3">Actively supported versions</td>
	</tr>
	<tr>
	 <td><code>^6</code></td>
	 <td><code>13+</code></td>
	 <td>Requires CKEditor&nbsp;5 in version <a href="https://github.com/ckeditor/ckeditor5/releases/tag/v37.0.0">37</a> or higher.</td>
	</tr>
	<tr>
	 <td colspan="3">Past releases (no longer maintained)</td>
	</tr>
	<tr>
	 <td><code>^5</code></td>
	 <td><code>13+</code></td>
	 <td>Requires Angular in version 13+ or higher. Lower versions are no longer maintained.</td>
	</tr>
	<tr>
	 <td><code>^5</code></td>
	 <td><code>13+</code></td>
	 <td>Requires Angular in version 13+ or higher. Lower versions are no longer maintained.</td>
	</tr>
	<tr>
	 <td><code>^4</code></td>
	 <td><code>9.1+</code></td>
	 <td>Requires CKEditor&nbsp;5 in version <a href="https://github.com/ckeditor/ckeditor5/releases/tag/v34.0.0">34</a> or higher.</td>
	</tr>
	<tr>
	 <td><code>^3</code></td>
	 <td><code>9.1+</code></td>
	 <td>Requires Node.js in version 14 or higher.</td>
	</tr>
	<tr>
	 <td><code>^2</code></td>
	 <td><code>9.1+</code></td>
	 <td>Migration to TypeScript&nbsp;4. Declaration files are not backward compatible.</td>
	</tr>
	<tr>
	 <td><code>^1</code></td>
	 <td><code>5.x&nbsp;-&nbsp;8.x</code></td>
	 <td>Angular versions are no longer maintained.</td>
	</tr>
  </tbody>
</table>

All available Angular versions are [listed on npm](https://www.npmjs.com/package/@ckeditor/ckeditor5-angular), where they can be pulled from.

## Quick start

### Using the Builder

The easiest way to use CKEditor 5 in your Angular application is by configuring it with [Builder](https://ckeditor.com/builder?redirect=docs) and integrating it with your application.

### Installing from npm

This guide assumes you already have an Angular project. If you do not have an existing project, you can use the [Angular CLI](https://angular.io/cli) to create a new one.

First, install the CKEditor 5 packages:

* `ckeditor5` &ndash; package with open-source plugins and features.
* `ckeditor5-premium-features` &ndash; package with premium plugins and features.

Depending on your configuration and chosen plugins, you may need to install the first or both packages.

```bash
npm install ckeditor5 ckeditor5-premium-features
```

Then, install the [CKEditor&nbsp;5 WYSIWYG editor component for Angular](https://www.npmjs.com/package/@ckeditor/ckeditor5-angular):

```bash
npm install @ckeditor/ckeditor5-angular
```

The [`@ckeditor/ckeditor5-angular`](https://www.npmjs.com/package/@ckeditor/ckeditor5-angular) package requires the following peer dependencies, with a version of at least 37.0.0:

* [`@ckeditor/ckeditor5-core`](https://www.npmjs.com/package/@ckeditor/ckeditor5-core),
* [`@ckeditor/ckeditor5-engine`](https://www.npmjs.com/package/@ckeditor/ckeditor5-engine),
* [`@ckeditor/ckeditor5-utils`](https://www.npmjs.com/package/@ckeditor/ckeditor5-utils),
* [`@ckeditor/ckeditor5-watchdog`](https://www.npmjs.com/package/@ckeditor/ckeditor5-watchdog).

<<<<<<< HEAD
Keep in mind that they {@link getting-started/setup/installing-plugins#requirements must have the same version as the editor}. Install all the required peer dependencies:
=======
Keep in mind that they must have the same version as the editor build.

Install all the required peer dependencies:
>>>>>>> 571500c5

```bash
npm install @ckeditor/ckeditor5-core @ckeditor/ckeditor5-engine @ckeditor/ckeditor5-utils @ckeditor/ckeditor5-watchdog
```

The following setup differs depending on the type of component you use.

#### NGModule components

If you want to use NGModule components, add the `CKEditorModule` to the `imports` array. It will make the CKEditor&nbsp;5 component available in your Angular application.

```ts
// app.module.ts

import { NgModule } from '@angular/core';
import { BrowserModule } from '@angular/platform-browser';
import { CKEditorModule } from '@ckeditor/ckeditor5-angular';

import { AppComponent } from './app.component';

@NgModule( {
	declarations: [
		AppComponent
	],
	imports: [
		BrowserModule,
		CKEditorModule
	],
	providers: [],
	bootstrap: [ AppComponent ]
} )
export class AppModule { }
```

Then, import the editor in your Angular component and assign it to a `public` property to make it accessible from the template. The below example shows how to use the component with open-source and premium plugins.

```ts
// app.component.ts

import { Component } from '@angular/core';
import { ClassicEditor, Bold, Essentials, Italic, Mention, Paragraph, Undo } from 'ckeditor5';
import { SlashCommand } from 'ckeditor5-premium-features';

import 'ckeditor5/index.css';
import 'ckeditor5-premium-features/index.css';

@Component( {
	selector: 'app-root',
	templateUrl: './app.component.html',
	styleUrls: [ './app.component.css' ]
} )
export class AppComponent {
	title = 'angular';

	public Editor = ClassicEditor;
	public config = {
		toolbar: [ 'undo', 'redo', '|', 'bold', 'italic' ],
		plugins: [
			Bold, Essentials, Italic, Mention, Paragraph, SlashCommand, Undo
		],
		licenseKey: '<YOUR_LICENSE_KEY>',
		mention: { 
			// Mention configuration
		}
	}
}
```

Finally, use the `<ckeditor>` tag in the template to run the rich text editor:

```html
<!-- app.component.html -->

<ckeditor [editor]="Editor" [config]="config" data="<p>Hello, world!</p>"></ckeditor>
```

#### Standalone components

Standalone components provide a simplified way to build Angular applications. They are enabled in Angular 17 by default. Standalone components aim to simplify the setup and reduce the need for `NGModules`. That is why you do not need such a module in this case.

Instead, add the `CKEditorModule` to the imports in your app component. The component needs the `standalone` option set to `true`.

```ts
import { Component } from '@angular/core';
import { CKEditorModule } from '@ckeditor/ckeditor5-angular';
import { ClassicEditor, Bold, Essentials, Italic, Mention, Paragraph, Undo } from 'ckeditor5';
import { SlashCommand } from 'ckeditor5-premium-features';

import 'ckeditor5/index.css';
import 'ckeditor5-premium-features/index.css';

@Component( {
	selector: 'app-root',
	templateUrl: './app.component.html',
	imports: [ CKEditorModule ],
	standalone: true
} )
export class AppComponent {
	title = 'angular';

	public Editor = ClassicEditor;
	public config = {
		toolbar: [ 'undo', 'redo', '|', 'bold', 'italic' ],
		plugins: [
			Bold, Essentials, Italic, Mention, Paragraph, SlashCommand, Undo
		],
		licenseKey: '<YOUR_LICENSE_KEY>',
		mention: { 
			// Mention configuration
		}
	}
}
```

Then, use the `<ckeditor>` tag in the template to run the rich text editor:

```html
<!-- app.component.html -->

<ckeditor [editor]="Editor" [config]="config" data="<p>Hello, world!</p>"></ckeditor>
```

## Supported `@Input` properties

The following `@Input` properties are supported by the CKEditor&nbsp;5 rich text editor component for Angular:

### `editor` (required)

The {@link getting-started/legacy-getting-started/editor-lifecycle `Editor`} which provides the static {@link module:core/editor/editor~Editor.create `create()`} method to create an instance of the editor:

```html
<ckeditor [editor]="Editor"></ckeditor>
```

### `config`

The {@link module:core/editor/editorconfig~EditorConfig configuration} of the editor:

```html
<ckeditor [config]="{ toolbar: [ 'heading', '|', 'bold', 'italic' ] }"></ckeditor>
```

### `data`

The initial data of the editor. It can be a static value:

```html
<ckeditor data="<p>Hello, world!</p>"></ckeditor>
```

or a shared parent component's property

```ts
@Component( {
	// ...
} )
export class MyComponent {
	public editorData = '<p>Hello, world!</p>';
	// ...
}
```

```html
<ckeditor [data]="editorData"></ckeditor>
```

### `tagName`

The tag name of the HTML element on which the rich text editor will be created.

The default tag is `<div>`.

```html
<ckeditor tagName="textarea"></ckeditor>
```

### `disabled`

Controls the editor's {@link module:core/editor/editor~Editor#isReadOnly read–only} state:

```ts
@Component( {
	// ...
} )
export class MyComponent {
	public isDisabled = false;
	// ...
	toggleDisabled() {
		this.isDisabled = !this.isDisabled
	}
}
```

```html
<ckeditor [disabled]="isDisabled"></ckeditor>

<button (click)="toggleDisabled()">
	{{ isDisabled ? 'Enable editor' : 'Disable editor' }}
</button>
```

### `watchdog`

An instance of the {@link module:watchdog/contextwatchdog~ContextWatchdog `ContextWatchdog`} class that is responsible for providing the same context to multiple editor instances and restarting the whole structure in case of crashes.

```ts
import CKSource from 'path/to/custom/build';

const Context = CKSource.Context;
const Editor = CKSource.Editor;
const ContextWatchdog = CKSource.ContextWatchdog;

@Component( {
	// ...
} )
export class MyComponent {
	public editor = Editor;
	public watchdog: any;
	public ready = false;

	ngOnInit() {
		const contextConfig = {};

		this.watchdog = new ContextWatchdog( Context );

		this.watchdog.create( contextConfig )
			.then( () => {
				this.ready = true;
			} );
	}
}
```

```html
<div *ngIf="ready">
	<ckeditor [watchdog]="watchdog"></ckeditor>
	<ckeditor [watchdog]="watchdog"></ckeditor>
	<ckeditor [watchdog]="watchdog"></ckeditor>
</div>
```

### `editorWatchdogConfig`

If the `watchdog` property is not used, {@link module:watchdog/editorwatchdog~EditorWatchdog `EditorWatchdog`} will be used by default. `editorWatchdogConfig` property allows for passing a {@link module:watchdog/watchdog~WatchdogConfig config} to that watchdog.

```ts
@Component( {
	// ...
} )
export class MyComponent {
	public myWatchdogConfig = {
		crashNumberLimit: 5,
		// ...
	};
	// ...
}
```

```html
<ckeditor [editorWatchdogConfig]="myWatchdogConfig"></ckeditor>
```

### `disableTwoWayDataBinding`

Allows disabling the two-way data binding mechanism. The default value is `false`.

The reason for the introduction of this option are performance issues in large documents. By default, while using the `ngModel` directive, whenever the editor's data is changed, the component must synchronize the data between the editor instance and the connected property. This results in calling the {@link module:core/editor/editor~Editor#getData `editor.getData()`} function, which causes a massive slowdown while typing in large documents.

This option allows the integrator to disable the default behavior and only call the {@link module:core/editor/editor~Editor#getData `editor.getData()`} method on demand, which prevents the slowdowns. You can read more in the [relevant issue](https://github.com/ckeditor/ckeditor5-angular/issues/141).

## Supported `@Output` properties

The following `@Output` properties are supported by the CKEditor&nbsp;5 rich text editor component for Angular:

### `ready`

Fired when the editor is ready. It corresponds with the [`editor#ready`](https://ckeditor.com/docs/ckeditor5/latest/api/module_core_editor_editor-Editor.html#event-ready) event.
It is fired with the editor instance.

Note that this method might be called multiple times. Apart from initialization, it is also called whenever the editor is restarted after a crash. Do not keep the reference to the editor instance internally, because it will change in case of restart. Instead, you should use `watchdog.editor` property.

### `change`

Fired when the content of the editor has changed. It corresponds with the {@link module:engine/model/document~Document#event:change:data `editor.model.document#change:data`} event.
It is fired with an object containing the editor and the CKEditor&nbsp;5 `change:data` event object.

```html
<ckeditor [editor]="Editor" (change)="onChange($event)"></ckeditor>
```

```ts
import { ClassicEditor } from 'ckeditor5';
import { ChangeEvent } from '@ckeditor/ckeditor5-angular/ckeditor.component';

@Component( {
	// ...
} )
export class MyComponent {
	public Editor = ClassicEditor;

	public onChange( { editor }: ChangeEvent ) {
		const data = editor.getData();

		console.log( data );
	}
	// ...
}
```

### `blur`

Fired when the editing view of the editor is blurred. It corresponds with the {@link module:engine/view/document~Document#event:blur `editor.editing.view.document#blur`} event.
It is fired with an object containing the editor and the CKEditor&nbsp;5 `blur` event data.

### `focus`

Fired when the editing view of the editor is focused. It corresponds with the {@link module:engine/view/document~Document#event:focus `editor.editing.view.document#focus`} event.
It is fired with an object containing the editor and the CKEditor&nbsp;5 `focus` event data.

### `error`

Fired when the editor crashes. Once the editor is crashed, the internal watchdog mechanism restarts the editor and fires the [ready](#ready) event.

<info-box>
	Prior to ckeditor5-angular `v7.0.1`, this event was not fired for crashes during the editor initialization.
</info-box>

## How to?

### Using the Document editor type

If you want to use the {@link framework/document-editor document (decoupled) editor}, you need to {@link module:editor-decoupled/decouplededitor~DecoupledEditor.create add the toolbar to the DOM manually}:

```ts
// app.component.ts

import { Component } from '@angular/core';
import { CKEditorModule } from '@ckeditor/ckeditor5-angular';
import { DecoupledEditor, Essentials, Italic, Paragraph, Bold, Undo } from 'ckeditor5';

import 'ckeditor5/index.css';

@Component( {
	selector: 'app-root',
	templateUrl: './app.component.html',
	imports: [ CKEditorModule ],
	standalone: true
} )
export class AppComponent {
	title = 'angular';

	public Editor = DecoupledEditor;
	public config = {
		plugins: [ Bold, Essentials, Italic, Paragraph, Undo ],
		toolbar: [ 'undo', 'redo', '|', 'bold', 'italic' ]
	}
	public onReady( editor: DecoupledEditor ): void {
		const element = editor.ui.getEditableElement()!;
		const parent = element.parentElement!;
  
		parent.insertBefore(
			editor.ui.view.toolbar.element!,
			element
		);
	}
}
```

And then, link the method in the template:

```html
<!-- app.component.html -->

<ckeditor [editor]="Editor" data="<p>Hello, world!</p>" (ready)="onReady($event)"></ckeditor>
```

### Using the editor with collaboration plugins

We provide a few **ready-to-use integrations** featuring collaborative editing in Angular applications:

* [CKEditor&nbsp;5 with real-time collaboration features](https://github.com/ckeditor/ckeditor5-collaboration-samples/tree/master/real-time-collaboration-for-angular)
* [CKEditor&nbsp;5 with real-time collaboration and revision history features](https://github.com/ckeditor/ckeditor5-collaboration-samples/tree/master/real-time-collaboration-revision-history-for-angular)
* [CKEditor&nbsp;5 with the revision history feature](https://github.com/ckeditor/ckeditor5-collaboration-samples/tree/master/revision-history-for-angular)
* [CKEditor&nbsp;5 with the track changes feature](https://github.com/ckeditor/ckeditor5-collaboration-samples/tree/master/track-changes-for-angular)

It is not mandatory to build applications on top of the above samples, however, they should help you get started.

## Integration with `ngModel`

The component implements the [`ControlValueAccessor`](https://angular.io/api/forms/ControlValueAccessor) interface and works with the `ngModel`. Here is how to use it:

Create some model in your component to share with the editor:

```ts
@Component( {
	// ...
} )
export class MyComponent {
	public model = {
		editorData: '<p>Hello, world!</p>'
	};
	// ...
}
```

Use the model in the template to enable a two–way data binding:

```html
<ckeditor [(ngModel)]="model.editorData" [editor]="Editor"></ckeditor>
```

### Styling

The CKEditor&nbsp;5 rich text editor component for Angular can be styled using the component style sheet or using a global style sheet. See how to set the CKEditor&nbsp;5 component's height using these two approaches.

### Setting the height via the component style sheet

First, create a (S)CSS file in the parent component's directory and style the given editor's part preceded by the `:host` and `::ng-deep` pseudo selectors:

```css
/* src/app/app.component.css */

:host ::ng-deep .ck-editor__editable_inline {
	min-height: 500px;
}
```

Then in the parent component add the relative path to the above style sheet:

```ts
/* src/app/app.component.ts */

@Component( {
	// ...
	styleUrls: [ './app.component.css' ]
} )
```

#### Setting the height via a global style sheet

To style the component using a global style sheet, first, create it:

```css
/* src/styles.css */

.ck-editor__editable_inline {
	min-height: 500px;
}
```

Then, add it in the `angular.json` configuration file:

```json
"architect": {
	"build": {
		"options": {
			"styles": [
				{ "input": "src/styles.css" }
			]
		}
	}
}
```

#### Setting the placeholder

To display {@link features/editor-placeholder the placeholder} in the main editable element, set the `placeholder` field in the CKEditor&nbsp;5 rich text editor component configuration:

```ts
@Component( {
	// ...
} )
export class MyComponent {
	public config = {
		placeholder: 'Type the content here!'
	}
}
```

### Accessing the editor instance

The CKEditor&nbsp;5 rich text editor component provides all the functionality needed for most use cases. When access to the full CKEditor&nbsp;5 API is needed you can get the editor instance with an additional step.

To do this, create a template reference variable `#editor` pointing to the `<ckeditor>` component:

```html
<ckeditor #editor [editor]="Editor"></ckeditor>
```

Then get the `<ckeditor>` component using a property decorated by `@ViewChild( 'editor' )` and access the editor instance when needed:

```ts
@Component()
export class MyComponent {
	@ViewChild( 'editor' ) editorComponent: CKEditorComponent;

	public getEditor() {
		// Warning: This may return "undefined" if the editor is hidden behind the `*ngIf` directive or
		// if the editor is not fully initialised yet.
		return this.editorComponent.editorInstance;
	}
}
```

<info-box>
	The editor creation is asynchronous so the `editorInstance` will not be available until the editor is created. If you want to make changes to an editor that has just been created, a better option would be getting the CKEditor&nbsp;5 instance on the [`ready`](#ready) event.
</info-box>

### Localization

CKEditor 5 supports multiple UI languages, and so does the official Angular component. Follow the instructions below to translate CKEditor 5 in your Angular application.

Similarly to CSS style sheets, both packages have separate translations. Import them as shown in the example below. Then, pass them to the translations array of the `config` property.

```ts
import { Component } from '@angular/core';
import { CKEditorModule } from '@ckeditor/ckeditor5-angular';
import { ClassicEditor } from 'ckeditor5';
// More imports...

import coreTranslations from 'ckeditor5/translations/es.js';
import commercialTranslations from 'ckeditor5-premium-features/translations/es.js';

// style sheets imports...

@Component( {
	selector: 'app-root',
	templateUrl: './app.component.html',
	imports: [ CKEditorModule ],
	standalone: true
} )
export class AppComponent {
	title = 'angular';
	public Editor = ClassicEditor;
	public config = {
		translations: [ coreTranslations, commercialTranslations ]
	}
}
```

For advanced usage see the {@link getting-started/setup/ui-language Setting the UI language} guide.

## Contributing and reporting issues

The source code of the CKEditor&nbsp;5 rich text editor component for Angular is available on GitHub in [https://github.com/ckeditor/ckeditor5-angular](https://github.com/ckeditor/ckeditor5-angular).<|MERGE_RESOLUTION|>--- conflicted
+++ resolved
@@ -114,13 +114,7 @@
 * [`@ckeditor/ckeditor5-utils`](https://www.npmjs.com/package/@ckeditor/ckeditor5-utils),
 * [`@ckeditor/ckeditor5-watchdog`](https://www.npmjs.com/package/@ckeditor/ckeditor5-watchdog).
 
-<<<<<<< HEAD
-Keep in mind that they {@link getting-started/setup/installing-plugins#requirements must have the same version as the editor}. Install all the required peer dependencies:
-=======
-Keep in mind that they must have the same version as the editor build.
-
-Install all the required peer dependencies:
->>>>>>> 571500c5
+Keep in mind that they must have the same version as the editor. Install all the required peer dependencies:
 
 ```bash
 npm install @ckeditor/ckeditor5-core @ckeditor/ckeditor5-engine @ckeditor/ckeditor5-utils @ckeditor/ckeditor5-watchdog
