--- conflicted
+++ resolved
@@ -377,10 +377,7 @@
 // React components to render the list of products and the product preview.
 import ProductList from './react/productlist';
 import ProductPreview from './react/productpreview';
-<<<<<<< HEAD
-=======
-
->>>>>>> e9ac15f6
+
 import 'ckeditor5/ckeditor5.css';
 import './styles.css';
 
