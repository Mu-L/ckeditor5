---
menu-title: TypeScript package
meta-title: Package generator TypeScript package content | CKEditor 5 Framework Documentation
category: package-generator
order: 43
modified_at: 2022-08-16
---

# TypeScript package content

This guide describes the contents of the `TypeScript` package generated by the {@link framework/development-tools/package-generator/using-package-generator Package Generator}. The transition of the CKEditor&nbsp;5 codebase to TypeScript is still in progress and hence some errors might occur. If you encounter one, [report it](#reporting-issues).

## Structure of the project

An overview of the project's directory structure:

```plain-text
├─ lang
│  └─ contexts.json        # Entries used for creating translations.
├─ sample
│  ├─ dll.html             # The editor initialized using the DLL builds.
│  ├─ index.html           # The sample file.
│  └─ ckeditor.ts          # The editor initialization script.
├─ src
│  ├─ pluginname.ts        # The plugin with example functionality.
│  ├─ augmentation.ts      # Type augmentations for the `@ckeditor/ckeditor5-core` module.
│  ├─ index.ts             # The modules exported by the package when using the DLL builds.
│  └─ **/*.ts              # All TypeScript source files should be saved here.
├─ tests
│  ├─ pluginname.ts
│  ├─ index.ts             # Tests for the plugin.
│  └─ **/*.ts              # All tests should be saved here.
├─ theme
│  ├─ icons
│  │  ├─ ckeditor.svg      # The CKEditor&nbsp;5 icon displayed in the toolbar.
│  │  └─ **/*.svg          # All icon files should be saved here.
│  └─ **/*.css             # All CSS files should be saved here.
├─ typings
│  └─ **/*.d.ts            # Files containing type definitions.
│
├─ .editorconfig           # See link below for details.
├─ .eslintrc.js            # ESLint configuration file.
├─ .gitattributes          # See link below for details.
├─ .gitignore              # See link below for details.
├─ .stylelintrc            # Stylelint configuration file.
├─ ckeditor5-metadata.json # See link below for details.
├─ LICENSE.md              # All created packages fall under the MIT license.
├─ package.json            # See link below for details.
├─ tsconfig.json           # General TypeScript configuration.
├─ tsconfig.release.json   # Override for options from above file during release process.
└─ README.md               # Description of your project and usage instructions.

```

Guides for developing some of the files:
* [.editorconfig](https://editorconfig.org/)
* [.gitattributes](https://git-scm.com/docs/gitattributes)
* [.gitignore](https://git-scm.com/docs/gitignore)
* {@link framework/contributing/package-metadata ckeditor5-metadata.json}
* [package.json](https://docs.npmjs.com/cli/v7/configuring-npm/package-json)
* [tsconfig.json](https://www.typescriptlang.org/docs/handbook/tsconfig-json.html)
* augmentation.ts - Read more in the [relevant issue](https://github.com/ckeditor/ckeditor5/issues/13433), {@link module:core/plugincollection~PluginsMap} and {@link module:core/commandcollection~CommandsMap}.

## Npm scripts

The npm scripts are a convenient way to provide commands in a project. They are defined in the `package.json` file and shared with other people contributing to the project. It ensures that the developers use the same commands with the same options (flags).

You can execute all the scripts by running `npm run <script>`. Pre-commands and post-commands with matching names will be run for those as well.

The following scripts are available in the package.

### `start`

Starts an HTTP server with the live-reload mechanism that allows previewing and testing of plugins available in the package.

When the server has been started, the default browser will open the developer sample. You can turn this off by passing the `--no-open` option to that command.

You can also define the language that will translate the created editor by specifying the `--language [LANG]` option. It defaults to `'en'`.

Examples:

```bash
# Starts the server and opens the browser.
npm run start

# Disable auto-opening the browser.
npm run start -- --no-open

# Create the editor with the interface in German.
npm run start -- --language=de
```

### `test`

Allows executing unit tests for the package, specified in the `tests/` directory. The command accepts the following modifiers:

* `--coverage` &ndash; Creates the code coverage report.
* `--watch` &ndash; Observes the source files (the command does not end after executing tests).
* `--source-map` &ndash; Generates source maps of the sources.
* `--verbose` &ndash; Prints additional webpack logs.

Examples:

```bash
# Execute tests.
npm run test

# Generate code coverage report after each change in the sources.
npm run test -- --coverage --test
```

### `lint`

Runs ESLint, which analyzes the code (all `*.ts` files) to quickly find problems.

Examples:

```bash
# Execute ESLint.
npm run lint
```

### `stylelint`

Similar to the `lint` task, `stylelint` analyzes the CSS code (`*.css` files in the `theme/` directory) in the package.

Examples:

```bash
# Execute stylelint.
npm run stylelint
```

### `dll:build`

<<<<<<< HEAD
Creates a DLL-compatible package build which can be loaded into an editor using {@link getting-started/advanced/dll-builds DLL builds}.
=======
Creates a DLL-compatible package build that can be loaded into an editor using {@link installation/advanced/dll-builds DLL builds}.
>>>>>>> 53eb40d8

Examples:

```bash
# Build the DLL file that is ready to publish.
npm run dll:build

# Build the DLL file and listen to changes in its sources.
npm run dll:build -- --watch
```

### `dll:serve`

Creates a simple HTTP server (without the live-reload mechanism) that allows verifying whether the DLL build of the package is compatible with the CKEditor&nbsp;5 {@link getting-started/advanced/dll-builds DLL builds}.

Examples:

```bash
# Starts the HTTP server and opens the browser.
npm run dll:serve
```

<info-box hint>
    You can run `npm run dll:build -- --watch` and `npm run dll:serve` in two separate command terminals. That way, after you save your changes and reload the page, the content will update.
</info-box>

### `translations:collect`

Collects translation messages (arguments of the `t()` function) and context files. Then validates whether the provided values do not interfere with the values specified in the `@ckeditor/ckeditor5-core` package.

The task may end with an error if one of the following conditions is met:

* The `Unused context` error is found &ndash; Entries specified in the `lang/contexts.json` file are not used in source files. They should be removed.
* The `Context is duplicated for the id` error is found &ndash; Some of the entries are duplicated. Consider removing them from the `lang/contexts.json` file, or rewrite them.
* The `Context for the message id is missing` error is found &ndash; Entries specified in the source files are not described in the `lang/contexts.json` file. They should be added.

Examples:

```bash
npm run translations:collect
```

### `translations:download`

Downloads translations from the Transifex server. Depending on users' activity in the project, it creates translation files used for building the editor.

<info-box info>
The task requires passing an organization and project names. Usually, it matches the following format: `https://www.transifex.com/[ORGANIZATION]/[PROJECT]`.

To avoid passing these options every time the command calls for it, you can store it in `package.json`, next to the `ckeditor5-package-tools translations:download` command.
</info-box>

Examples:

```bash
npm run translations:download -- --organization [ORGANIZATION] --project [PROJECT]
```

### `translations:upload`

Uploads translation messages onto the Transifex server. It allows for the creation of translations into other languages by users using the Transifex platform.

<info-box info>
The task requires passing an organization and project names. Usually, it matches the following format: `https://www.transifex.com/[ORGANIZATION]/[PROJECT]`.

To avoid passing these options every time the command calls for it, you can store it in `package.json`, next to the `ckeditor5-package-tools translations:upload` command.
</info-box>

Examples:

```bash
npm run translations:upload -- --organization [ORGANIZATION] --project [PROJECT]
```

### `prepare`, `prepublishOnly` and `postpublish`

Npm supports some special [life cycle scripts](https://docs.npmjs.com/cli/v7/using-npm/scripts#life-cycle-scripts). They allow automatically performing operations in certain situations:

* `prepare` &ndash; Triggers during package creation and before publishing.
* `prepublishOnly` &ndash; Triggers only before publishing.
* `postpublish` &ndash; Triggers after publishing.

Scripts in this package ensure that a DLL-compatible package build is available after the creation of the package, and that correct files are published:

* DLL-compatible package build.
* TypeScript files compiled to JavaScript, along with their type definitions exported.
* The `main` field in `package.json` points to a `.js` file.

It also ensures that cleanup is performed afterward:

* Compiled TypeScript files are removed, as they clutter the `src` directory.
* The `main` field in `package.json` reverts to pointing to a `.ts` file.

### `ts:build` and `ts:clear`

These scripts compile TypeScript and remove the compiled files. They are used in the aforementioned life cycle scripts, and there is no need to call them manually.

## How to change ESLint configuration

To change the ESLint configuration, edit the [.eslintrc.js](https://github.com/ckeditor/ckeditor5-package-generator/blob/master/.eslintrc.js) file. It is also a good idea to check out the [ESLint documentation](https://eslint.org/docs/rules/).

### Why are the predefined ESLint rules recommended

To make CKEditor&nbsp;5 plugins compatible with each other, we needed to introduce certain limitations when importing files from packages. To learn more, visit the {@link getting-started/advanced/dll-builds DLL guide} and {@link framework/contributing/code-style#dll-builds-ckeditor5-rulesckeditor-imports see a detailed explanation} about the limitations.

## Translations

Packages created by this tool, just like the entirety of the CKEditor&nbsp;5 ecosystem, include full support for localization. If you wish to include translations for your package, visit the {@link framework/deep-dive/localization dedicated translation guide} to learn more.

The package generator provides several tools for handling translations in the created package. We recommend the following flow when dealing with translations:

1. Call `npm run translations:download` &ndash; Download the latest version of translations.
    * If there are changes in the `lang/translations/*` files, commit them as they represent new or updated translation files.
1. Call `npm run translations:collect` &ndash; Verify whether contexts are up-to-date.
1. Call `npm run translations:upload` &ndash; Upload new translations.
1. Call `npm run translations:download` &ndash; If new contexts were uploaded, it updates the `en.po` file in the package. Do not forget to commit the change.

## Reporting issues

If you found a problem with CKEditor&nbsp;5 or the package generator, report an issue:

* [CKEditor&nbsp;5](https://github.com/ckeditor/ckeditor5/issues/new/choose)
* [The package generator](https://github.com/ckeditor/ckeditor5-package-generator/issues/new)<|MERGE_RESOLUTION|>--- conflicted
+++ resolved
@@ -133,11 +133,7 @@
 
 ### `dll:build`
 
-<<<<<<< HEAD
 Creates a DLL-compatible package build which can be loaded into an editor using {@link getting-started/advanced/dll-builds DLL builds}.
-=======
-Creates a DLL-compatible package build that can be loaded into an editor using {@link installation/advanced/dll-builds DLL builds}.
->>>>>>> 53eb40d8
 
 Examples:
 
