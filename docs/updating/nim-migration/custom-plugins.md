---
category: nim-migration
order: 50
menu-title: Migrating custom plugins
meta-title: Migrating custom plugins to new installation methods | CKEditor 5 documentation
meta-description: Learn how to upgrade custom plugins to the new installation methods.
modified_at: 2024-06-06
---

# Migrating custom plugins

<<<<<<< HEAD
If you have created and published custom plugins for CKEditor&nbsp;5, you will need to adjust them to make them work with the new installation methods. The migration process is slightly different depending on whether you only want to support the new installation methods or also maintain backwards compatibility with the old installation methods.

You do not need to follow this guide if your custom plugins are used directly in your project and are not separate packages. In such cases, you can update the plugins along with the projects that use them.
=======
If you have created custom plugins for CKEditor&nbsp;5, you will need to adjust them to make them work with the new installation methods. The migration process is slightly different depending on whether you only want to support the new installation methods or also maintain backward compatibility with the old installation methods.
>>>>>>> ad4b428a

<info-box warning>
	This migration guide assumes that you have created a custom plugin using our {@link framework/development-tools/package-generator/using-package-generator package generator}. If you created your plugin in a different way, you will need to adjust the steps accordingly.
</info-box>

## Prerequisites

Before you start, follow the usual upgrade path to update your plugin to use the latest version of CKEditor&nbsp;5. This will rule out any problems that may be caused by upgrading from an outdated version of CKEditor&nbsp;5.

## Migration steps

### Create a new project using the package generator

To ensure that all the dependencies are up-to-date and that the build process is correct, we recommend the following steps:

1. Create a new project using the package generator following the {@link framework/development-tools/package-generator/using-package-generator package generator guide}.
2. Copy the `src`, `tests`, and `sample` folders of your plugin into the new project.
3. Re-add all the external `dependencies`, `devDependencies`, and `peerDependencies` specific to your plugin to the `package.json` file.

When you run the CLI, you will be asked to choose whether you want to support the new installation methods only or provide backward compatibility with the old installation methods. Choose the option that best suits your needs, but be aware that the latter option will generate additional files and code that you will need to update or remove later. You should consider the legacy option if your plugin is used in projects outside your control that may still use the old installation methods, for example if your plugin is open-source.

The main changes we have introduced in the new package generator are:

* Making the generated package a valid ECMAScript module,
* Updating the build process to generate bundles for the new installation methods,
* Adding new eslint rules to avoid common errors,
* Updating dependencies.

### Add missing file extensions in imports

Next, as required by the JavaScript modules (ESM), you must add the missing file extensions to all files in the `src', `tests', and `sample' folders during import. 

```diff
- import { Plugin } from 'ckeditor5/src/core';
+ import { Plugin } from 'ckeditor5/src/core.js';

-import SomePlugin from './src/someplugin';
+import SomePlugin from './src/someplugin.js';
```

Imports from the package roots should not be changed.

```js
// ✅
import { Plugin } from '@ckeditor/ckeditor5-core';
```

If you run the following command, the `ckeditor5-rules/require-file-extensions-in-imports` eslint rule should fix most, if not all, problems related to missing file extensions.

```bash
npm run lint -- --fix
```

### Remove `src` folders from the import paths

For some time now, we have strongly discouraged importing from the `src` folder of the `@ckeditor/ckeditor5-*` packages. Instead, you should import from the package roots because they provide better TypeScript support and because the `src` folders will be removed in the future. Importing from the `src` folder of the `ckeditor5` package is still allowed (for example `ckeditor5/src/core.js`) as it is needed for DLL build support.

```js
// ❌
import Plugin from '@ckeditor/ckeditor5-core/src/plugin.js';

// ✅
import { Plugin } from '@ckeditor/ckeditor5-core';

// ✅
import { Plugin } from 'ckeditor5/src/core.js';
```

Note that the names of the exports may differ between the `src` folder and the package root. In the above example, the named `Plugin` import from `@ckeditor/ckeditor5-core/src/plugin.js` will be exported under the same name from `@ckeditor/ckeditor5-core` and `ckeditor5/src/core.js`, but this is not guaranteed. In cases where the names do not match, you will need to modify the import accordingly.

There may also be cases where something you imported from the `src` folder is not exported from the package root. In such cases, please create a new issue in the [CKEditor 5 repository](https://github.com/ckeditor/ckeditor5/issues/new/choose) so we can consider adding the missing exports.

If you run the following command, the `ckeditor5-rules/allow-imports-only-from-main-package-entry-point` eslint rule will list all the places where you need to update the imports.

```bash
npm run lint
```

### Remove `theme` folders from the import paths

The same rule applies to the `theme` folder in the `@ckeditor/ckeditor5-*` packages. If you need to use icons from this folder, you can likely import them from the package root.

```js
// ❌
import undo from '@ckeditor/ckeditor5-core/theme/icons/undo.svg';

console.log( undo );

// ✅
import { icons } from '@ckeditor/ckeditor5-core';

console.log( icons.undo );
```

If you run the following command, the `ckeditor5-rules/allow-imports-only-from-main-package-entry-point` eslint rule will list all the places where you need to update the imports.

```bash
npm run lint
```

### Run eslint

Run the `npm run lint` command to see if there are any remaining problems that need to be fixed.

### Update imports to the `ckeditor5` package

<info-box error>
	This step is only required if you want to stop supporting the old installation methods. If you want to continue to support the old installation methods, you can skip this step.
</info-box>

If you have chosen to only support the new installation methods in the package generator CLI, you will need to update all imports from `ckeditor5/src/*` and `@ckeditor/ckeditor5-*` to `ckeditor5`.

```diff
- import { Plugin } from 'ckeditor5/src/core.js';
- import { ButtonView } from 'ckeditor5/src/ui.js';
+ import { Plugin, ButtonView } from 'ckeditor5';
```

## Generate and validate the bundle

Once you have updated all the imports, it is time to build and validate the bundle for the new installation methods.

1. Build the plugin with the following command. It will create the `dist` folder with the plugin bundles for the new installation methods.

	```bash
	npm run prepare
	```

2. Inspect the imports at the top of the `dist/index.js` file.

	* If you have chosen to only support the new installation methods, you should only see imports from `ckeditor5` (not from `ckeditor5/src/*`) and optionally from other external dependencies.

	* If you have chosen to provide backward compatibility with the old installation methods, you should see your CKEditor imports rewritten to end with `/dist/index.js`. For example, imports from `ckeditor5/src/core.js` should be rewritten to `@ckeditor/ckeditor5-core/dist/index.js`. You may also see imports from other external dependencies if you have used any, but they should not be modified.

3. Repeat the above step for the `dist/browser/index.js` file, but this time you should only see imports from `ckeditor5` or `ckeditor5-premium-features`. All other imports including external dependencies should be bundled with the plugin

If you see imports in the second or third step that are not explicitly mentioned, check where the imports come from in the source code and if they have been updated according to the above migration steps. If this is the case and the imports in the generated bundle are still incorrect, please create a new issue in the [CKEditor 5 repository](https://github.com/ckeditor/ckeditor5/issues/new/choose).

## How to use your plugin in new installation methods?

How your plugin is used in the new installation methods depends on whether you have chosen to support the new installation methods only or also provide backwards compatibility with the old installation methods.

If you support the new installation methods only:

* The code can be imported from the package root.
* If your plugin contains styles, they can be imported using the package name followed by `/index.css` (`import '<PLUGIN_NAME>/index.css'`).
* If your plugin provides translations, they can be imported using the package name followed by `/translations/<LANGUAGE>.js` (`import '<PLUGIN_NAME>/translations/<LANGUAGE>.js'`).

```js
// Importing the plugin code.
import { /* Plugin code */ } from '<PACKAGE_NAME>';

// Optionally importing the styles.
import '<PACKAGE_NAME/index.css';

// Optionally importing the translations.
import pluginTranslations from '<PACKAGE_NAME>/translations/<LANGUAGE>.js';
```

If you decided to provide backwards compatibility with the old installation methods, the code can be imported using the package name followed by `dist/index.js'. The styles and translations can be imported in the same way as above.

```js
// Importing the plugin code.
import { /* Plugin code */ } from '<PACKAGE_NAME>/dist/index.js';

// Optionally importing the styles.
import '<PACKAGE_NAME/index.css';

// Optionally importing the translations.
import pluginTranslations from '<PACKAGE_NAME>/translations/<LANGUAGE>.js';
```

The `/dist/index.js` part of the path will be removed in the future when support for the old installation methods is dropped.<|MERGE_RESOLUTION|>--- conflicted
+++ resolved
@@ -9,13 +9,9 @@
 
 # Migrating custom plugins
 
-<<<<<<< HEAD
-If you have created and published custom plugins for CKEditor&nbsp;5, you will need to adjust them to make them work with the new installation methods. The migration process is slightly different depending on whether you only want to support the new installation methods or also maintain backwards compatibility with the old installation methods.
+If you have created and published custom plugins for CKEditor&nbsp;5, you will need to adjust them to make them work with the new installation methods. The migration process is slightly different depending on whether you only want to support the new installation methods or also maintain backward compatibility with the old installation methods.
 
 You do not need to follow this guide if your custom plugins are used directly in your project and are not separate packages. In such cases, you can update the plugins along with the projects that use them.
-=======
-If you have created custom plugins for CKEditor&nbsp;5, you will need to adjust them to make them work with the new installation methods. The migration process is slightly different depending on whether you only want to support the new installation methods or also maintain backward compatibility with the old installation methods.
->>>>>>> ad4b428a
 
 <info-box warning>
 	This migration guide assumes that you have created a custom plugin using our {@link framework/development-tools/package-generator/using-package-generator package generator}. If you created your plugin in a different way, you will need to adjust the steps accordingly.
