---
category: update-guides
meta-title: Update to version 41.x | CKEditor 5 Documentation
menu-title: Update to v41.x
order: 83
modified_at: 2024-01-02
---

# Update to CKEditor&nbsp;5 v41.x

<info-box>
	When updating your CKEditor&nbsp;5 installations, make sure **all the packages are the same version** to avoid errors.

	For custom builds, you may try removing the `package-lock.json` or `yarn.lock` files (if applicable) and reinstalling all packages before rebuilding the editor. For best results, make sure you use the most recent package versions.
</info-box>

## Update to CKEditor&nbsp;5 v41.0.0

For the entire list of changes introduced in version 41.0.0, see the [release notes for CKEditor&nbsp;5 v41.0.0](https://github.com/ckeditor/ckeditor5/releases/tag/v41.0.0).

Listed below are the most important changes that require your attention when upgrading to CKEditor&nbsp;5 v41.0.0.

### Breaking changes to the list plugin

As of the latest release, we replaced the existing list plugin (often referred to as "list v1") with the {@link features/lists newer and more advanced document list plugin}, formerly known as document list ("list v2").

We implemented the list v2 (document list) feature in 2022 to add support for block content in list items. It supported extending list markup via General HTML Support (GHS). It did not, however, support to-do lists. Since then we concentrated on bringing full list v1 functionality to this plugin. The newest release brings in the to-do list functionality so we were ready to switch.

We introduced the new plugin in a manner that aims to be transparent for the users:

* We physically replaced the old plugin with the new one.
* But we left the namespace intact.

It means that starting with release v41.0.0 all imports of various list-related plugins will use the new version.

Unless you need to specifically use the old plugin in your integration, there is no need to make changes in the configuration.

If you do not want to use block elements in your lists, you can {@link features/lists-editing#simple-lists turn off this functionality} with the configuration option instead of sticking to the old plugins.

#### Renaming of the plugins

With the new version becoming the default, the `DocumentList` plugin (and all related plugins, [see the table below](#details-of-plugin-renames)) was renamed to `List`. The old plugin was renamed to `LegacyList` instead. The same applies to all other list-related plugins, namely: `LegacyListProperties`, and `LegacyTodoList`.

If you included document lists in your integration and used the `removePlugins` option to exclude the old list plugin, it could lead to errors, such as these:

```
  ❌ CKEditorError: plugincollection-required {"plugin":"List","requiredBy":"DocumentList"}
    Read more: https://ckeditor.com/docs/ckeditor5/latest/support/error-codes.html#error-plugincollection-required
```

This is because your integration was injecting `DocumentList` and `DocumentListProperties` plugins, and passing the `removePlugins: [ List, ListProperties, TodoList ]` configuration option. After the change and renaming of the plugins, these two are the same.

If you happen to encounter this error, remove all imports of `DocumentList` and related plugins as well as the `removePlugins` configuration option. Replace these with `List` and related plugins.

<info-box>
    We have replaced the old list plugins in all {@link installation/getting-started/predefined-builds predefined builds} with the current ones.
</info-box>

#### Details of plugin renames

<table>
    <thead>
        <tr>
            <th>Previous version</th>
            <th>Current version</th>
            <th>Comments</th>
        </tr>
    </thead>
    <tbody>
        <tr>
            <th colspan="3">Official plugins</th>
        </tr>
        <tr>
            <td><code>DocumentList</code></td>
            <td>{@link module:list/list~List `List`}</td>
            <td>Plugin renamed</td>
        </tr>
        <tr>
            <td><code>DocumentListProperties</code></td>
            <td>{@link module:list/listproperties~ListProperties `ListProperties`}</td>
            <td>Plugin renamed</td>
        </tr>
        <tr>
            <td><code>TodoDocumentList</code></td>
            <td>{@link module:list/todolist~TodoList `TodoList`}</td>
            <td>Plugin renamed</td>
        </tr>
        <tr>
            <td><code>AdjacentListsSupport</code></td>
            <td>{@link module:list/list/adjacentlistssupport~AdjacentListsSupport `AdjacentListsSupport`}</td>
            <td>Changed import path</td>
        </tr>
        <tr>
            <th colspan="3">Backward compatibility plugins</th>
        </tr>
        <tr>
            <td>-</td>
            <td>{@link module:list/documentlist~DocumentList `DocumentList`}</td>
            <td>Alias for the {@link module:list/list~List `List`} plugin</td>
        </tr>
        <tr>
            <td>-</td>
            <td>{@link module:list/documentlistproperties~DocumentListProperties `DocumentListProperties`}</td>
            <td>Alias for the {@link module:list/listproperties~ListProperties `ListProperties`} plugin</td>
        </tr>
        <tr>
            <td>-</td>
            <td>{@link module:list/tododocumentlist~TodoDocumentList `TodoDocumentList`}</td>
            <td>Alias for the {@link module:list/todolist~TodoList `TodoList`} plugin</td>
        </tr>
        <tr>
            <th colspan="3">Legacy plugins</th>
        </tr>
        <tr>
            <td><code>List</code></td>
            <td>{@link module:list/legacylist~LegacyList `LegacyList`}</td>
            <td>Plugin renamed</td>
        </tr>
        <tr>
            <td><code>ListProperties</code></td>
            <td>{@link module:list/legacylistproperties~LegacyListProperties `LegacyListProperties`}</td>
            <td>Plugin renamed</td>
        </tr>
        <tr>
            <td><code>TodoList</code></td>
            <td>{@link module:list/legacytodolist~LegacyTodoList `LegacyTodoList`}</td>
            <td>Plugin renamed</td>
        </tr>
        <tr>
            <th colspan="3">Removed deprecated plugin</th>
        </tr>
        <tr>
            <td><code>ListStyle</code></td>
            <td>-</td>
            <td>Use the {@link module:list/listproperties~ListProperties `ListProperties`} plugin instead.</td>
        </tr>
    </tbody>
</table>

<<<<<<< HEAD
### Icon paths changed

Among other changes, some icons were moved around the project. Check these changes if you use custom UI elements that call these icons.

The following icons were moved to the `@ckeditor/ckeditor5-core` package:
* `browse-files`
* `bulletedlist`
* `codeblock`
* `color-palette`
* `heading1`, `heading2`, `heading3`, `heading4`, `heading5`, `heading6`
* `horizontalline`
* `html`
* `indent`
* `next-arrow`
* `numberedlist`
* `outdent`
* `previous-arrow`
* `redo`
* `table`
* `todolist`
* `undo`

### Exports renamed

Some export names were changed due to the possibility of name conflicts:

* We renamed the default export of `View` from the `@ckeditor/ckeditor5-engine` package to `EditingView`.
* We renamed the default export of `UploadAdapter` from the `@ckeditor/ckeditor5-adapter-ckfinder` package to `CKFinderUploadAdapter`.
* We renamed the interface export of `Position` from the `@ckeditor/ckeditor5-utils` package to `DomPoint`.
* We moved the `findOptimalInsertionRange` function to the `Schema` class as a method within the `@ckeditor/ckeditor5-engine` package.
=======
### Icons paths changed

Among other changes, some icons have been moved around the project. Observe these changes if you use custom UI elements that call these icons.

The following icons were moved to the `@ckeditor/ckeditor5-core` package: `browse-files`, `bulletedlist`, `codeblock`, `color-palette`, `heading1`, `heading2`, `heading3`, `heading4`, `heading5`, `heading6`, `horizontalline`, `html`, `indent`, `next-arrow`, `numberedlist`, `outdent`, `previous-arrow`, `redo`, `table`,`todolist`, `undo`.

### Exports renaming

Some exports names were changed due to possibility of name conflicts:

* We renamed the export of `View` from the `@ckeditor/ckeditor5-engine` package to `EditingView`,
* We renamed the export of `Model` from the `@ckeditor/ckeditor5-ui` package to `ViewModel`,
* We renamed the export of `UploadAdapter` from the `@ckeditor/ckeditor5-adapter-ckfinder` package to `CKFinderUploadAdapter`,
* We renamed the interface export of `Position` from the `@ckeditor/ckeditor5-utils` package to `DomPoint`,
* We moved the `findOptimalInsertionRange` function to the `Schema` class as a method within the `@ckeditor/ckeditor5-engine` package (exported function of the same name from the `@ckeditor/ckeditor5-widget` package remains unchanged and should be used while creating features and widgets).
>>>>>>> 3c1ed87d

### Making CKEditor npm packages valid ECMAScript modules (ESM)

The code we distribute in our npm packages uses the [ECMAScript Module (ESM) syntax](https://developer.mozilla.org/en-US/docs/Web/JavaScript/Guide/Modules) (for example, `import X from 'y'`). Until now it was not fully compliant with the standard and the packages were not properly marked as ES modules. Sometimes this resulted in bundlers (like Vite) and other tools (such as Vitest) failing to build or run the projects containing CKEditor&nbsp;5. It required workarounds in their configuration.

This release fixes the ESM-compatibility issues. CKEditor&nbsp;5 packages are now fully ESM-compliant and these workarounds are no longer needed.

### Added validation to the URL field in the link form

Until now, the form for adding a URL to the selected text accepted an empty value, leaving the `href` empty. We believe this is undesirable in most cases. We have added a validation to prevent adding a link if the field is empty.

However, if for some reason you want to allow empty links, you can do so using the new {@link module:link/linkconfig~LinkConfig#allowCreatingEmptyLinks `config.link.allowCreatingEmptyLinks`} configuration option added to the link plugin.

```diff
ClassicEditor
  .create( editorElement, {
    link: {
+      allowCreatingEmptyLinks: true
    }
  } )
  .then( ... )
  .catch( ... );
```<|MERGE_RESOLUTION|>--- conflicted
+++ resolved
@@ -137,7 +137,6 @@
     </tbody>
 </table>
 
-<<<<<<< HEAD
 ### Icon paths changed
 
 Among other changes, some icons were moved around the project. Check these changes if you use custom UI elements that call these icons.
@@ -165,26 +164,10 @@
 Some export names were changed due to the possibility of name conflicts:
 
 * We renamed the default export of `View` from the `@ckeditor/ckeditor5-engine` package to `EditingView`.
+* We renamed the export of `Model` from the `@ckeditor/ckeditor5-ui` package to `ViewModel`.
 * We renamed the default export of `UploadAdapter` from the `@ckeditor/ckeditor5-adapter-ckfinder` package to `CKFinderUploadAdapter`.
 * We renamed the interface export of `Position` from the `@ckeditor/ckeditor5-utils` package to `DomPoint`.
-* We moved the `findOptimalInsertionRange` function to the `Schema` class as a method within the `@ckeditor/ckeditor5-engine` package.
-=======
-### Icons paths changed
-
-Among other changes, some icons have been moved around the project. Observe these changes if you use custom UI elements that call these icons.
-
-The following icons were moved to the `@ckeditor/ckeditor5-core` package: `browse-files`, `bulletedlist`, `codeblock`, `color-palette`, `heading1`, `heading2`, `heading3`, `heading4`, `heading5`, `heading6`, `horizontalline`, `html`, `indent`, `next-arrow`, `numberedlist`, `outdent`, `previous-arrow`, `redo`, `table`,`todolist`, `undo`.
-
-### Exports renaming
-
-Some exports names were changed due to possibility of name conflicts:
-
-* We renamed the export of `View` from the `@ckeditor/ckeditor5-engine` package to `EditingView`,
-* We renamed the export of `Model` from the `@ckeditor/ckeditor5-ui` package to `ViewModel`,
-* We renamed the export of `UploadAdapter` from the `@ckeditor/ckeditor5-adapter-ckfinder` package to `CKFinderUploadAdapter`,
-* We renamed the interface export of `Position` from the `@ckeditor/ckeditor5-utils` package to `DomPoint`,
-* We moved the `findOptimalInsertionRange` function to the `Schema` class as a method within the `@ckeditor/ckeditor5-engine` package (exported function of the same name from the `@ckeditor/ckeditor5-widget` package remains unchanged and should be used while creating features and widgets).
->>>>>>> 3c1ed87d
+* We moved the `findOptimalInsertionRange` function to the `Schema` class as a method within the `@ckeditor/ckeditor5-engine` package. The exported function of the same name from the `@ckeditor/ckeditor5-widget` package remains unchanged and should be used while creating features and widgets.
 
 ### Making CKEditor npm packages valid ECMAScript modules (ESM)
 
